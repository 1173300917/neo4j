<?xml version="1.0" encoding="UTF-8"?>
<project xmlns="http://maven.apache.org/POM/4.0.0"
         xmlns:xsi="http://www.w3.org/2001/XMLSchema-instance"
         xsi:schemaLocation="http://maven.apache.org/POM/4.0.0 http://maven.apache.org/xsd/maven-4.0.0.xsd">
  <parent>
    <groupId>org.neo4j.assembly</groupId>
    <artifactId>neo4j-standalone</artifactId>
    <version>2.3-SNAPSHOT</version>
    <relativePath>../standalone</relativePath>
  </parent>

  <modelVersion>4.0.0</modelVersion>

  <groupId>org.neo4j.build</groupId>
  <artifactId>neo4j-desktop</artifactId>
  <version>2.3-SNAPSHOT</version>

  <name>Neo4j Desktop</name>
  <description>Easy-to-use Neo4j database in an .exe</description>

  <properties>
    <neo4j.version>${project.version}</neo4j.version>
    <config.destination>${project.build.outputDirectory}/org/neo4j/desktop/config/</config.destination>
  </properties>

  <dependencies>
    <dependency>
      <groupId>org.neo4j.app</groupId>
      <artifactId>neo4j-server</artifactId>
      <version>${project.version}</version>
    </dependency>
    <dependency>
      <groupId>org.neo4j.app</groupId>
      <artifactId>neo4j-server</artifactId>
      <version>${project.version}</version>
      <classifier>static-web</classifier>
    </dependency>

    <dependency>
      <groupId>junit</groupId>
      <artifactId>junit</artifactId>
      <scope>test</scope>
    </dependency>
    <dependency>
      <groupId>org.mockito</groupId>
      <artifactId>mockito-core</artifactId>
      <scope>test</scope>
    </dependency>
    <dependency>
      <groupId>org.neo4j.app</groupId>
      <artifactId>neo4j-server</artifactId>
      <version>${project.version}</version>
      <type>test-jar</type>
      <scope>test</scope>
    </dependency>
    <dependency>
      <groupId>org.neo4j</groupId>
      <artifactId>neo4j-io</artifactId>
      <version>${project.version}</version>
      <type>test-jar</type>
      <scope>test</scope>
    </dependency>
  </dependencies>

  <build>
    <plugins>
      <plugin>
        <groupId>org.neo4j.build.plugins</groupId>
        <artifactId>licensing-maven-plugin</artifactId>
        <configuration>
          <prependText>notice-gpl-prefix.txt</prependText>
        </configuration>
        <executions>
          <execution>
            <id>list-all-licenses-win</id>
            <phase>compile</phase>
            <goals>
              <goal>check</goal>
            </goals>
            <configuration>
              <licensingRequirementFiles>
                <licensingRequirementFile>licensing-requirements-base.xml</licensingRequirementFile>
                <licensingRequirementFile>licensing-requirements-js.xml</licensingRequirementFile>
                <licensingRequirementFile>licensing-requirements-browser.xml</licensingRequirementFile>
                <licensingRequirementFile>licensing-requirements-win.xml</licensingRequirementFile>
                <licensingRequirementFile>licensing-requirements-installer.xml</licensingRequirementFile>
              </licensingRequirementFiles>
              <thirdPartyLicensingFilename>${project.artifactId}-${neo4j.version}-NOTICE-win.txt</thirdPartyLicensingFilename>
              <checkExistingNoticeFile>${project.build.directory}/../src/main/distribution/text/community/NOTICE.txt</checkExistingNoticeFile>
              <listPrependText>list-prefix.txt</listPrependText>
              <listReport>${project.artifactId}-${neo4j.version}-LICENSES-win.txt</listReport>
              <checkExistingLicensesFile>${project.build.directory}/../src/main/distribution/text/community/LICENSES.txt</checkExistingLicensesFile>
            </configuration>
          </execution>
        </executions>
      </plugin>

      <plugin>
        <groupId>org.apache.maven.plugins</groupId>
        <artifactId>maven-shade-plugin</artifactId>
        <executions>
          <execution>
            <phase>package</phase>
            <goals>
              <goal>shade</goal>
            </goals>
            <configuration>
            <!--This line is needed to prevent maven shade plugin from getting stuck in infinite loop when building dependency reduced POM https://jira.codehaus.org/browse/MSHADE-148-->
              <createDependencyReducedPom>false</createDependencyReducedPom>
              <transformers>
                <transformer implementation="org.apache.maven.plugins.shade.resource.ManifestResourceTransformer">
                  <mainClass>org.neo4j.desktop.Neo4jDesktop</mainClass>
                </transformer>
                <transformer implementation="org.apache.maven.plugins.shade.resource.ServicesResourceTransformer"/>

              </transformers>

              <filters>
                <filter>
                  <artifact>*:*</artifact>
                  <excludes>
                    <exclude>META-INF/*.SF</exclude>
                    <exclude>META-INF/*.DSA</exclude>
                    <exclude>META-INF/*.RSA</exclude>
                  </excludes>
                </filter>
              </filters>
            </configuration>
          </execution>
        </executions>
      </plugin>

      <plugin>
        <groupId>org.apache.maven.plugins</groupId>
        <artifactId>maven-antrun-plugin</artifactId>
        <executions>
          <execution>
            <id>fetch-static-files</id>
            <phase>generate-resources</phase>
            <goals>
              <goal>run</goal>
            </goals>
            <configuration>
              <target name="fetch-static-files">
                <mkdir dir="${project.build.directory}/licenses" />
                <mkdir dir="${project.build.directory}/plugins" />
                <mkdir dir="${project.build.directory}/shell-scripts" />
                <fixcrlf file="${project.basedir}/../../community/LICENSE.txt" destDir="${project.build.directory}/licenses" eol="dos" />
                <fixcrlf file="src/main/distribution/text/community/LICENSES.txt" destDir="${project.build.directory}/licenses" eol="dos" />
                <fixcrlf file="src/main/distribution/text/community/NOTICE.txt" destDir="${project.build.directory}/licenses" eol="dos" />
                <fixcrlf file="src/main/distribution/text/plugins/README.txt" destDir="${project.build.directory}/plugins" eol="dos" />
                <copy file="${project.basedir}/../standalone/src/main/distribution/shell-scripts/bin/neo4j-import" todir="${project.build.directory}/shell-scripts" />
                <copy file="${project.basedir}/../standalone/src/main/distribution/shell-scripts/bin/neo4j-shell" todir="${project.build.directory}/shell-scripts" />
                <fixcrlf file="${project.basedir}/../standalone/src/main/distribution/shell-scripts/bin/Neo4jImport.bat" destDir="${project.build.directory}/shell-scripts" eol="dos" />
                <fixcrlf file="${project.basedir}/../standalone/src/main/distribution/shell-scripts/bin/Neo4jShell.bat" destDir="${project.build.directory}/shell-scripts" eol="dos" />
              </target>
            </configuration>
          </execution>
        </executions>
      </plugin>

      <plugin>
        <groupId>org.apache.maven.plugins</groupId>
         <artifactId>maven-deploy-plugin</artifactId>
         <configuration>
           <skip>true</skip>
         </configuration>
      </plugin>
    </plugins>

  </build>

  <profiles>
    <profile>
      <id>install4j</id>
      <activation>
        <property><name>install4j.home</name></property>
      </activation>
      <build>
        <plugins>
          <plugin>
            <groupId>org.apache.maven.plugins</groupId>
            <artifactId>maven-antrun-plugin</artifactId>
            <executions>

              <execution>
                <id>generate-installer-configuration</id>
                <phase>generate-resources</phase>
                <goals>
                  <goal>run</goal>
                </goals>
                <configuration>
                  <target name="media">
                    <mkdir dir="${project.build.directory}/install4j" />
                    <!--suppress MavenModelInspection -->
<<<<<<< HEAD
                    <condition property="install4j.code.signing.mac.enabled" value="true">
                      <isset property="install4j.mac.pkcs12" />
=======
                    <condition property="install4j.code.signing" value="&lt;codeSigning macEnabled=&quot;false&quot; macPkcs12File=&quot;&quot; windowsEnabled=&quot;true&quot; windowsKeySource=&quot;pkcs12&quot; windowsPvkFile=&quot;&quot; windowsSpcFile=&quot;&quot; windowsPkcs12File=&quot;${install4j.win.pkcs12}&quot; /&gt;">
                      <isset property="install4j.win.pkcs12"/>
>>>>>>> de204b94
                    </condition>
                    <property name="install4j.code.signing.mac.enabled" value="false" />
                    <property name="install4j.mac.pkcs12" value="" />
                    <condition property="install4j.code.signing.win.enabled" value="true">
                      <isset property="install4j.win.pkcs12" />
                    </condition>
                    <property name="install4j.code.signing.win.enabled" value="false" />
                    <property name="install4j.win.pkcs12" value="" />
                    <property name="install4j.code.signing" value="&lt;codeSigning macEnabled=&quot;${install4j.code.signing.mac.enabled}&quot; macPkcs12File=&quot;${install4j.mac.pkcs12}&quot; windowsEnabled=&quot;${install4j.code.signing.win.enabled}&quot; windowsKeySource=&quot;pkcs12&quot; windowsPvkFile=&quot;&quot; windowsSpcFile=&quot;&quot; windowsPkcs12File=&quot;${install4j.win.pkcs12}&quot; /&gt;"/>
                    <copy file="${project.basedir}/neo4j-desktop.install4j" toFile="${project.build.directory}/install4j/neo4j-desktop.install4j">
                      <filterset begintoken="@" endtoken="@">
                        <filter token="NEO4J_VERSION" value="${project.version}"/>
                        <!--suppress MavenModelInspection -->
                        <filter token="CODE_SIGNING" value="${install4j.code.signing}"/>
                      </filterset>
                      <filterset begintoken="." endtoken="/">
                        <filter token="/src" value="${project.basedir}/src/"/>
                        <filter token="/target" value="${project.basedir}/target/"/>
                      </filterset>
                    </copy>
                  </target>
                </configuration>
              </execution>

              <execution>
                <id>build-installer</id>
                <phase>package</phase>
                <goals>
                  <goal>run</goal>
                </goals>
                <configuration>
                  <target name="media">
                    <taskdef name="install4j"
                             classname="com.install4j.Install4JTask"
                             classpath="${install4j.home}\bin\ant.jar"/>

                    <!--suppress MavenModelInspection -->
                    <install4j projectfile="${project.basedir}/target/install4j/neo4j-desktop.install4j"
                               mediatypes="windows,macosArchive"
                               verbose="true"
                               release="${project.version}"
                               winKeystorePassword="${install4j.win.key.store.password}"
                               macKeystorePassword="${install4j.mac.key.store.password}"
                               destination="${project.basedir}/target/install4j" />
                  </target>
                </configuration>
              </execution>
            </executions>
          </plugin>
        </plugins>
      </build>
    </profile>
  </profiles>

</project><|MERGE_RESOLUTION|>--- conflicted
+++ resolved
@@ -193,15 +193,10 @@
                   <target name="media">
                     <mkdir dir="${project.build.directory}/install4j" />
                     <!--suppress MavenModelInspection -->
-<<<<<<< HEAD
-                    <condition property="install4j.code.signing.mac.enabled" value="true">
-                      <isset property="install4j.mac.pkcs12" />
-=======
-                    <condition property="install4j.code.signing" value="&lt;codeSigning macEnabled=&quot;false&quot; macPkcs12File=&quot;&quot; windowsEnabled=&quot;true&quot; windowsKeySource=&quot;pkcs12&quot; windowsPvkFile=&quot;&quot; windowsSpcFile=&quot;&quot; windowsPkcs12File=&quot;${install4j.win.pkcs12}&quot; /&gt;">
+                    <condition property="install4j.code.signing" value="&lt;codeSigning macEnabled=&quot;true&quot; macPkcs12File=&quot;&quot; windowsEnabled=&quot;true&quot; windowsKeySource=&quot;pkcs12&quot; windowsPvkFile=&quot;&quot; windowsSpcFile=&quot;&quot; windowsPkcs12File=&quot;${install4j.win.pkcs12}&quot; /&gt;">
                       <isset property="install4j.win.pkcs12"/>
->>>>>>> de204b94
                     </condition>
-                    <property name="install4j.code.signing.mac.enabled" value="false" />
+                    <property name="install4j.code.signing.mac.enabled" value="true" />
                     <property name="install4j.mac.pkcs12" value="" />
                     <condition property="install4j.code.signing.win.enabled" value="true">
                       <isset property="install4j.win.pkcs12" />
