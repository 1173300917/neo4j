For Release Notes, see http://neo4j.org/release-notes#neo4j-${project.version}

<<<<<<< HEAD
2.0.0-M03
---------
Kernel:
  o Read-only index results are closed properly

Cypher:
  o Make Cypher execution results closable 
  o Adds Cypher label scan hint
  o Removes alternative WITH syntax in Cypher
  o Fixes bug with UNION text output
  o Added startNode()/endNode()
  o Fixes #780 - Queries with literal collections fail against schema indexes

Server:
  o Added support for transaction keep-alive

2.0.0-M02
---------
o In server, added REST transaction support
o In cypher, added MERGE clause
o In cypher, MATCH now supports single-node patterns
o In shell, support for listing indexes and their state
o Support for labels in the org.neo4j.unsafe.batchinsert APIs.
o BREAKING CHANGE: Replaced protected fields from org.neo4j.graphdb.factory.GraphDatabaseFactory with a single
  org.neo4j.graphdb.factory.GraphDatabaseFactoryState instance to avoid race conditions when creating multiple,
  lazily instantiated builders
o BREAKING CHANGE: org.neo4j.graphdb.index.BatchInserterIndex and org.neo4j.graphdb.index.BatchInserterIndexProvider
  has been removed in favor of the same interfaces available in org.neo4j.unsafe.batchinsert
o BREAKING CHANGE: The BatchInserter and the BatchGraphDatabase are not binary compatible with 1.9 due to some methods
  now taking a varargs array of labels as last argument.  Please recompile any code that depends on the BatchInserter.

2.0.0-M01
---------
o Added support for labels across all APIs: Cypher, Core Java and REST
o Added support for the new label-based indexes across all APIs: Cypher, Core Java and REST
o Improvements to shell, including import/export of small graphs via cypher statements
=======
1.9.1 (2013-06-24)
------------------
HA:
o Access guard is now raised during recovery
o Properly throttle push notifications from the master, preventing an exhaustion of resources
  and accompanying failures to pull from slaves
o Slaves will now not participate in elections if not eligible (e.g. when copying the store)

Kernel:
o Fixes bug where creating an Index with an invalid configuration would not properly clean up
  the configuration for it.
o Fixes race condition that occasionally would make Node.getSingleRelationship() mistakenly fail.
o Fixes compliance for non-logback logging implementations
o Cleanup of transactions that fail commit happens under the same lock as the commit

Cypher:
o Cypher execution results are now closeable
o Allow | to be used as a separator in foreach and extract+reduce

Server:
o Fixes bug where the last security rule would be the only one respected, if multiple would
  be present
o Support for chained certificates
o Enabled streaming support for paged traversals

Com:
o Client now uses heap buffers, reduces GC requirements and out of memory errors
o Master will now not timeout long running write operations, like store copying
o Redesigned ResourcePool, now it properly pools and reuses resources, should be more
  easy going on the garbage collector

Packaging:
o Improved handling of JAVA_HOME on OSX
>>>>>>> 35ccec5f

1.9 (2013-05-13)
----------------
Cluster:
o Coordinator doesn't ask itself for snapshots, solving a bug where starting an arbiter first would make the
  cluster unresponsive.

Enterprise server:
o Arbiter instances now log into data/log/arbiter/messages.log

Kernel:
o Performance improvement on initial loading of relationship types during startup

1.9.RC2 (2013-04-30)
--------------------
Backup:
o Reverts default backup port to 6362

Cluster:
o Upgrades to Netty 3.6.3
o Elections don't start when a quorum is not available, fixing a certain class of race conditions when quorum is lost
o The joining of an instance is now interpreted as a heartbeat, fixing a class of race conditions when an instance joins
  and immediately dies

Com:
o Upgrades to Netty 3.6.3

Kernel:
o Fixes race conditions on usage of persistence windows' byte buffers that occasionally led to buffer over/underflows.

Server:
o Create unique node with properties that have collection values properly casts them to arrays
o Data visualization editor now navigates back to the data browser on save and cancel

Cypher:
o Fixes problem when sending down custom queries to index providers

1.9.RC1 (2013-04-15)
--------------------
HA:
o Introduction of pseudo quorum writes. If half or more of the instances are unreachable, the instance will stop
  accepting write requests and all transactions will timeout.

Backup:
o -full and -incremental backup flags are deprecated, type of backup is
  automatically determined by the contents of the target directory

Cluster:
o Removes URL discovery mechanism for clustering
o Moves from URI as an instance id to integers - they must be specified manually. The new setting is
  ClusterSettings.server_id
o Instances can now be replaced if they have marked as fail if a new instance with the same id joins the cluster
o For a cluster to be formed now a majority of instances as configured in initial_hosts must be available
o Fixes around cluster formation from instances concurrently starting up
o Explicit join denial is now possible if an instance tries to join using a server_id already in use

Lucene Index:
o Lucene upgraded to 3.6.2

Server:
o Introduces new slash screen containing a guide to Neo4j. Several small aesthetic improvements

Cypher:
o Fixed #578 - problem with profiling queries that use LIMIT
o Fixes #550 - problem when using START after WITH
o Allows single node patterns in MATCH
o Fixes problem for some patterns and all-nodes start points
o Fixes #650 - issue when doing multiple aggregation expressions on the same identifier
o Added timestamp function

Packaging:
o plugins/ subdirectory is searched recursively for server plugins

1.9.M05 (2013-03-05)
--------------------

Now compiles and runs under JDK 7
Introduces arbiter script for cluster client instances

HA:
o Slave only mode is now available
o HA server will now bind by default to all interfaces (0.0.0.0)

Backup:
o Backup server now binds by default to 127.0.0.1

Cluster:
o Election happens for all roles when an instance comes online
o Snapshots are no longer received automatically on cluster join
o Instances starting concurrently will now discover each other instead of each starting
  their own cluster
o Acceptor store now does not grow unbounded and is garbage collected
o Learn requests are made towards and responded from all cluster members
o Cluster server will now by default bind to all interfaces (0.0.0.0)

Com:
o Shutting down Server now takes proper care of executors and works with multiple versions of netty

Enterprise Server:
o HA info REST endpoints now are called /db/manage/server/ha/{ismaster,isslave}, with getMaster no longer existing.

Kernel:
o Concurrent modifications to relationship chains now do not lead to RecordNotInUse exceptions or
  cache poisoning
o Proper tx management will now make negative transaction counts impossible
o IndexProvider is now deprecated, replaced by KernelExtensionFactory
o Store locks are respected from read only instances too
o grab_file_lock configuration setting is now deprecated

Lucene Index:
o LuceneIndexProvider is now replaced by LuceneKernelExtension

Server:
o Added support for X-Forwarded-Host and X-Forwarded-Proto headers to allow parameterising of
  links in data for hosting behind proxy servers.

JMX:
o JMX will now provide info on all configuration values, including the defaults not explicitly set

Cypher:
o Fixes #450 - Predicates in WHERE are not evaluated correctly for certain patterns
o Fixes problem with null comparisons and optional relationships
o Made it possible to run the parser concurrently
o DISTINCT is now lazy, and keeps the incoming ordering
o Added execution plan descriptions to execution results
o Fixes #464 - getDeletedRelationships does not work for javacompat.ExecutionResult
o Fixes #535 - 'INTERNAL_SORT' columns show when doing RETURN * ORDER BY
o Added experimental profiled query support
o Fixes #489 - CREATE UNIQUE does not work as expected inside FOREACH

1.9.M04 (2013-01-17)
--------------------
HA:
o Conflicting server IDs in a cluster will now make the latest joining instance to leave the cluster immediately and
  become non functional

Enterprise Server:
o Includes new service endpoint, typically found under /db/manage/server/ha/{isMaster,getMaster}, with HA related info.

Backup:
o online_backup_port is now depracated in favour of online_backup_server, works with a port range
o online backup is now enabled by default if possible
o Improved error reporting for backup tool

Cluster:
o Warning is now printed if an instance that is not part of ha.initial_hosts tries to join the cluster
o Snapshots are now prunned when received during cluster joining
o Logging cleanup

Kernel:
o Start entries are now explicitly marked as written, solves a bug that might cause recovery to fail

Server:
o Increased performance for rest-batch-operations by a factor of 100

Cypher:
o Clearer error message for when aggregations are used in ORDER BY and not in RETURN
o Fixes #394 - Identifiers inside of FOREACH get the wrong type
o Fixes #390 - IN/ANY/NONE/ANY/SINGLE causes RuntimeException for some patterns
o Fixes #387 - Some patterns produced "Unexpected traversal state" in Cypher
o Upgraded the Scala version to 2.10
o Fixes #355 - Collections in collections are still Scala collections instead of Java collections

1.9.M03 (2012-12-21)
--------------------
Server:
o Pulled out Gremlin as separate plugin to support different versions

Cypher:
o Fixes #336 - Patterns that re-use a pattern node can produce non-existing matches
o Fixes #369 - The substring-function sometimes fails when no length is specified

1.9.M02 (2012-11-30)
--------------------
HA:
o Lifecycle improvements, with proper removal of listeners on shutdown
o Cluster snapshot synchronization used for HA cluster membership
o Implements JMX changes  
o IdGenerators instantiated properly in ModeSwitcher
o ZooKeeper compatibility layer introduced, allows for rolling upgrades from 1.8
o Ability to join a cluster even if there's an existing and empty database with a mismatching store ID.
  If the existing database isn't empty an error will be logged and database unable to start.

Cluster:
o Moved shared logic, commonly refered to as cluster client into a ClusterClient class.
o Reduced amount of threads used by Paxos by using fixed size thread pools
o Paxos cluster membership management imporoved by introducing memberIsUnavailable and cleanup of roles

Consistency Checker:
o Write out log file if inconsistencies are found.
o Improved configuration for memory mapping with MOST_FREQUENTLY_USED window pool.
o Consistency checker defaults to using the 'most frequently used' implementation when
  on Windows to avoid memory (un)mapping problems

Management:
o Adds serverId and current roles to the set of information available for cluster members

Kernel:
o Made sure that auto-indexing removed graph elements from indexes when they are delete
o OrderByTypeExpander keeps ordering of type AND direction
o Fixed an issue where a lock on a store was sometimes not released
o Old GraphDatabaseSetting classes are now wrappers for Settings instances
o Fixes an issue where an incomplete 2PC transaction could cause recovery to not be triggered
o Optimizations for read performance
  - Cache refers to relationship types as ints instead of Strings.
  - Binary search on sorted arrays for finding properties and
    relationship types in the cache.
  - Less objects instantiated during getting and iterating relationships.
  - Reduced number of map lookups significantly for a getProperty call,
    especially outside transaction or in transactions without any changes.
    (previously 8 lookups whereof 2 synchronized, now down to as low as 2)
  - Uses ThreadLocal as mapper from thread to transaction
  - Refactored LockReleaser into TransactionState, associated with each
    transaction instead

Server:
o Server now allows - under some specific circumstances - setting empty arrays as properties. 
  Specifically, it is allowed if there is a pre-existing array property on the entity from 
  which the server can infer the type of array to store.
o Traversal Javascript is now security sandboxed. It is possible to turn the sandbox off for
  the next two releases, for backwards compatibility.

Cypher:
o The traversal pattern matcher now supports variable length relationship patterns
o Fixes #946 - HAS(...) fails with ThisShouldNotHappenException for some patterns
o Made Cypher better at keeping a numeric type. Adding two integers now returns an integer, and not a double.
o Major refactoring to make certain Cypher is more lazy
o When asking for the top x rows by some value, Cypher will now only keep a list the size of x
o Fix so identifiers created inside a foreach can be used by other statements in the foreach
o Fix for problems when using patterns with multiple unnamed nodes
o Fixes problems when doing ORDER BY ... LIMIT x. When x is larger than the input set, sorting was never done.

1.9.M01 (2012-10-23)
--------------------
Introduces consistency check and cluster components.

HA:
o Massive changes to stop using ZooKeeper as a coordination service and instead move to a custom Paxos implementation.
 + Removed all ZooKeeper related functionality
 + Added support classes for event processing from the cluster component
 + All kernel parts with master/slave implementations are instantiated and managed separately and their switching
   happens based on cluster events
 + HA management beans expose the new information properly
 + Updates to documentation

Backup:
o Consistency check extracted into its own module (consistency-check).
o BackupTool extended to accept tuning parameters for consistency check.

Consistency check:
o Initial release (extracted from backup module).
o Added new consistency check implementation with better performance thanks to
  better usage of mapped memory.
o Consistency check can now accept tuning parameters to make best use of available resources.
o New WindowPool implementation for exclusive use underneath the consistency check.

Cluster:
o Initial release

Kernel:
o XaDatasources now implement lifecycle and their registration with XaDatasourceManager triggers TxManager recovery
  on startup
o Neo4j logical log now handles running out of disk space at a critical point gracefully.
o Kernel extensions are now factories that create instances which participate in the database's lifecycle
o Fixes a race condition around relationship chain loading from multiple threads on the same node

Cypher:
o Refactored the type system from the bottom up
o Predicates can now be returned and used to set properties
o Fixes #797: CREATE UNIQUE now makes sure used identifiers have the same properties even if
  they are re-used without the properties
o Added the traversal matcher, which uses the new traversal framework abilities to do
  pattern matching. It should provide for nice performance benefits for a lot of queries.
o Fixed #866: Changed the LRU cache to make it safe to use concurrently, and made the parser single threaded
o Added the reduce() functionality
o Made addition automatically convert numbers to strings when adding the two together
o Added the string functions: str(), replace(), substring(), left(), right(), ltrim(), rtrim(), trim(), lower(), upper()
o Added the possibility to use ORDER BY, SKIP and LIMIT together with WITH
o Fixes #904: CREATE UNIQUE doesn't work with parameter maps
o Fixes #908: Parameters do not survive WITH if it has aggregation
o SET can now be used to set properties on nodes and relationships from maps or other graph elements

Management:
o High Availability beans now expose information relevant to the new way clusters work

1.8.RC1 (2012-09-05)
--------------------
HA:
 o Configurable chunk size via ha.com_chunk_size for communication chunks
   between server and client. Also reduced default chunk size to 2M from 16M.
   A chunk size of at most 16M is still possible to configure.
 o Made read timeout for the "copy store" request twice that of the normal
   read timout to be more resilient to slow network or bogged down master

Kernel:
 o Removed contention around allocating and moving persistence windows so that a thread won't need to await
   another thread doing this refresh, instead just continue knowing that the windows will be optimally
   placed in a very near future.
 o Removed contention around translating a key (as String) into the ID by using copy-on-write map instead
   of a concurrent hash map. Used in property key as well as relationship type translation.
 o Fix for Node/Relationship#getPropertyValues() sometimes returning null values from the iterator.

Server:
 o Upgraded Jackson JAXRS to version 1.9.7 
 o Keeping the Cypher execution engine between calls makes it possible to re-use execution plans
 o added User-Agent header tracking to udc to determine rest-driver usage

Cypher:
 o Removed the /../ literal for regular expressions. Now a normal string literal is used instead
 o Concatenation handles types better
 o Changed how the graph-matching module is used, to make it safe for concurrent use
 o Better type error messages
 o Renamed iterable to collection
 o Fixed #795: so that WITH keeps parameters also for empty aggregation results
 o Fixed #772: Creating nodes/relationships goes before SET, so SET can run on already created elements
 o Added error when using != instead of <>
 o Fixed #787: Issue when comparing array properties with literal collections
 o Fixed #751: Better error message for some type errors
 o Fixed #818: Problem where properties could only have scalar values (they can be arrays as well)
 o Fixed #834: Gives relevant syntax exception when properties are entered in MATCH

 1.8.M07 (2012-08-08)
--------------------
HA:
 o Fixed bug where transactions committed through slaves in a mixed version cluster would fail
 o Master recovery in clusters with only one instance master capable will now always work as expected

Kernel:
 o Traversal framework backwards compatibility
   + Cleaned up any breaking changes
   + Removed Expander#addFilter
 o Kernel JMX bean instance identifier is now reused and can optionally be set explicitly via forced_kernel_id config setting

Server:
 o Consoles in webadmin can now be disabled.

Cypher:
 o Added escape characters to string literals
 o Renamed `RELATE` to `CREATE UNIQUE`

UDC:
 o Added edition information (community, advanced, enterprise)
 o Added a cluster-name hash so that stores originating from the same cluster can be aggregated
 o Fixed release version and revision
 o Changed precedence of database configuration over internal udc configuration
 o Added distribution information (dpkg, rpm, unknown)

1.8.M06 (2012-07-06)
--------------------
HA:
 o Added transaction push factor that can be configured with amount of slaves to push transactions to. The master will
   optimistically push each transaction before tx.finish completes to reduce risk of branched data.
 o Added the ability for rolling upgrades from versions 1.5.3 onwards.
 o Changed the way master election notification and data gathering works, leading to massively reduced writing of data to
   the zookeeper service and a subsequent performance increase.

Kernel:
 o Deprecated AbstractGraphDatabase.transactionRunning()
 o Changed synchronization of applying transactions to prevent a deadlock scenario
 o Original cause can be extracted from a transaction RollbackException

Server:
 o Fixed issue that stopped the server from starting without the UDC-jars.

Cypher:
 o Fixes problem when graph elements are deleted multiple times in the same query
 o Fixes #625: Values passed through WITH have the wrong type
 o Fixes #654: Some paths are returned the wrong way

1.8.M05 (2012-06-25)
--------------------
HA:
 o Changed master election process, now writing of latest txid for cluster members happens on demand, removing zookeeper as a bottleneck

Kernel:
 o Configurable amount of logical logs to keep, by for example number of days or size on disk.
   keep_logical_logs configuration is extended to support values such as: "10 days", "200M size" a.s.o.
   Regardless of configuration there will always be at least the latest non-empty logical log left.
 o Reduced synchronization while memory mapping files, leading to increased multithreaded performance

Server:
 o Added support for multi line Cypher queries in webadmin browser

Lucene-index:
o Removed lucene_writers_cache_size and have lucene_searcher_cache_size decide for both, since
  it's doesn't make sense to have a writer w/o a searcher and isn't possible to have a searcher
  w/o its writer.
o Loosened contention regarding getting index searchers for querying.

Cypher:
 o CREATE and RELATE can now introduce path identifiers
 o String literals can now contain escape characters
 o Fixes #600: Double optional with no matching relationships returns too many rows
 o Fixes #613: Missing dependencies not reported correctly for queries with RELATE/SET/DELETE
 o Fixes around optional paths

1.8.M04 (2012-06-07)
--------------------
Kernel:
 o Additions to the traversal framework:
   + Bidirectional traversals (with BidirectionalTraversalDescription). AllPaths/AllSimplePaths
     uses this feature and are now faster due to less relationships being traversed.
   + Multiple start nodes (as well as multiple end nodes for bidirectional traversals).
   + PathExpander (RelationshipExpander for Paths) which has the full Path passed in instead of
     just the end node of the path. It can also see and modify a user defined traversal branch state.
   + Metadata about the traversal, for the time being: number of relationships traversal and
     number paths returned.
   + Added Path#reverseNodes() and Path#reverseRelationships which gives all nodes/relationships in
    a path in reverse order (starting from the end node going back to the start node). More relevant
  	in many scenarios as well as allowing for a more efficient implementation.
   + Sorting of traversal results, specify with TraversalDescription#sort(Comparable).
   + Some measure to reduce memory consumption and garbage generation during traversals.

Graph-algo:
 o AllPaths/AllSimplePaths uses the new bidirectional traversal feature in the traversal framework.
  Less relationships now needs to be traversed to find the requested paths.
 o Added an implementation of the shortest path algorithm with the bidirectional traversal feature.

Cypher:
 o CREATE now accepts full paths and not only single nodes and relationships
 o Path patterns can now be used as expressions and as predicates
 o Fixes bug where RELATE fails to compare array properties
 o Fixes #573: Arithmetics operations have wrong type
 o Fixes #567: Parameter maps coming through REST are not parsed correctly
 o Fixes #563: COUNT(*) does not return 0 for empty result
 o Fixes #561: RELATE doesn't work as expected with map-parameters

1.8.M03 (2012-05-24)
--------------------
Kernel:
 o Changed array map to CHM in property index manager, better multithreaded performance
Shell:
 o Added BEGIN TRANSACTION/COMMIT/ROLLBACK
 o Sessions now live on the server side instead of on the client, which means that not just
  serializable values can be set there. Paves the way for Cypher making use of it.
Server:
 o keep_logical_logs is now respected if set to false - default is still true
Cypher:
 o Added RELATE
 o Changed the CREATE syntax, so it looks more like RELATE
 o Fixes #506: delete head(rels) doesn't work
 o Fixes #508: length function on array properties doesn't work
 o Fixes #512: start n=node(*) match n-[r?]->() delete n,r not working
 o Fixes #514: Extract doesn't work with array properties
 o Fixes #523: String literals not parsed correctly in CREATE statement
 o Fixes #526: cypher filter in return clause
 o Fixes #536: SQRT only returns an integer
 o Fixes #543: Appending elements to collections
High Availability:
 o Fixed possible but benign NPE when pulling updates
 o Really old instances when attempting to join but the tx is not in the master's log will now copy the store

 
1.8.M02 (2012-05-11)
--------------------
Kernel:
 o Optimized short string and short array encoding algorithms
 o Fixed problem with SpringTransactionManager during HA master switch
Shell:
 o Shell can now be exited with Ctrl-D
Server:
 o Support for streaming results for http batch operations.
 o Proper encoding of Index URI key/value pairs.
 o Fixed Swedish character problem in webadmin string properties.
 o Webadmin chart labels have nice formatting now.
Cypher:
 o Added the possibility to create nodes from an iterable of maps

1.8.M01 (2012-04-26)
--------------------
o Byte array properties are handled in a more optimized way, increasing performance by a couple of times at least.
o Fix for an issue where update of cache when creating a relationship on a very dense node would take longer and longer time.
o Fix for an issue where a recovery would sometimes fail with it reporting that a start record already had been injected.
o Added "create" shell app for Cypher queries only doing creations.
Server:
  o Added streaming to REST API. All representation implementations have been adapted to produce their data lazily.
  o Added HTTP logging.
Cypher:
  o Added the possibility to return all graph elements using RETURN *
  o Added CREATE, SET, DELETE, FOREACH, WITH
  o Fixes issue #432, #446
High Availability and Backup:
  o Fix for a rare race condition in initialization code of zoo keeper client which could make
    a database unable to join its cluster sometimes.

1.7 (2012-04-18)
----------------
o Moved BatchInserter to a different package.
o Fixed 'Record Not In Use' issue with creating and setting Node properties with the BatchInserter.
Cypher:
  o Added the possibility to use multiple relationship types on patterns
  o Fixed bug when aggregation is used in ORDER BY and not listed in the RETURN clause
Server:
  o Added scored index results to REST API
  o Improvements to installation docs for the server
  o Added auto index management API to REST, fixing #399
  o Fixed unicode issues in batch operations API in windows and OS X
  o Server now disallows creating indexes with empty names. Closes #311
  o Attempting to delete a non-existing index now returns 404, closes #349
High Availability and Backup:
  o Changed so branched data directories end up in a sub-directory.
  o Changed so informative log messages are not logged as errors.
  o Fixed issue with relationship types not being created via master if performed on a slave.
  o Improvements to shell script messages and documentation
Management:
o Now contains management information for the new Garbage Collection Resistant Cache
UDC:
  o Modified UDC to run one thread per DB, and to shut down background thread on unload. Closes #279
  o UDC now sends the machines MAC adress to Neo Technology, to separate between instances behind firewalls
  o UDC now sends database registration ID to Neo Technology, if one is available
  o UDC now sends "tags" to Neo Technology, these contain information about the type of deployment, such as language, web-container, app-container, spring, ejb

1.7.M03 (2012-04-11)
--------------------
o Removed old OSGi support in favor of the new and better one.
o Added possibility to use logback for logging.
o Renamed array cache to GC resistant cache (GCR) and moved it to enterprise.
o Fixed problem with GCR cache that could cause it to calculate incorrect size.
o Fixed problem with closing of messages.log on windows
High Availablity and Backup:
  o Fixed problem with "Transaction already active" getting logged because of lock timeout.
  o Added GCR cache.
  o GCR cache arrays are now reused between restarts HA restarts.

1.7.M02 (2012-03-26)
--------------------
o Added lock free atomic array cache that avoids triggering full GCs.
o Added GC monitor that will keep track on how much the JVM blocks application threads.
o Fix for an issue where upgrading indices with an unclean shutdown.
High Availablity and Backup:
  o Fixed issue with message log not getting closed properly.

1.7.M01 (2012-03-12)
--------------------
o Fixed bug in PropertyStore that during recovery would throw exception if the last record was incomplete.
o Fixes to transaction log start position caching which mitigates a performance issue and fixes a caching issue during rotation.
o Fixed a couple of issue around copying incomplete transaction to new log during a log rotation.
o Fixed a property cache poisoning bug and some stale references leaking.
o Fixed a data race issue between threads removing the same property while the node is evicted from cache.
o Fixed an issue where a property record in the logical log was missing its owner.
o Log messages in messages.log are now printed in UTC time zone so that it's the same across servers.
o Fix for an issue where a full rebuild of an id generator (rebuild_idgenerators_fast=false) could result
  in exception when adding free ids.
o Fix for issue which would close an id generator as clean if a startup failed at the wrong time, which would make
  the id generator diverge from the store it held ids for and possible truncate that store file the next clean shutdown.
Indexing:
  o Added LowerCaseKeywordAnalyzer and a clear test for it which shows how to configure a case-insensitive exact index.
Cypher:
  o Added literal collections and the IN predicate
  o Added HEAD, TAIL, LAST and FILTER
  o Added ! so that missing property can evaluate to false
  o BREAKING CHANGE: To check whether a property exists on a node, use the HAS(...) function
  o Arithmetic & string concatenation
  o An identifier can now be assigned all the nodes/rels in the graph - START a=node(*)
  o Predicates can be specified inside of a pattern relationship description
Server:
  o Fixed a NPE in guarded database for the result of Index#putIfAbsent.
  o Added SSL support in the server.
  o SecurityRule implementations can now use simple wildcards to allow whole sub paths of URIs to be covered by the rule.
  o Added an "order" parameter to index REST queries to control result ordering.
Shell:
  o dbinfo command now able to print simple values as well as arrays and compound values as JSON output.
  o A shell server which isn't remotely avaiable doesn't touch RMI, neither does a client which connects
    to a server within the same JVM. This makes for less RMI garbage when forgetting to call shutdown().
  o Fixes problem with eval command in that it couldn't execute a single-line command, which made it impossible
    to do ./shell -c 'eval ...' from outside
UDC:
  o Added MAC address to pings.
High Availablity and Backup:
  o Added config option for ha.max_concurrent_transactions_on_master. There was already
    an equivalent for clients, so those two go hand in hand.
  o Failure to rotate logical log is treated as a kernel panic event (just as expected in this case).
  o While copying a store from the master the broker is shut down to cancel out any noisy events from it during copy.
  o Added Broker#restart and implemented in ZooKeeperBroker to handle ZK session expirations.
  o Made ZK session timeout configurable.
  o Removed a retry/wait which held a monitor on HighlyAvailableGraphDatabase which could delay a master switch by 'read timeout' seconds.
  o Restructuring to use DI, configuration interfaces, less setters/getters, removed unecessary lifecycle classes,
    added proper life cycle support for services and lots and lots of other cleanups. This also removes the need for wrapping
    an entire HA graphdb in a wrapper to have the entities survive an internal restart.
  o Now full and incremental backup fetches and writes to disk the latest transaction if not present,
    allowing for an HA cluster to bootstrap itself.

1.6 (2012-01-19)
----------------
o New HA request type allows for copy of transaction interval from master to slave, to recover from missing logical log files.
o It is no longer required to run an update puller to trigger a master election when the master goes down abruptly.
o Multiple retries on store copy operations during startup, so that long copies that get interrupted have a chance to complete.
o Backup rotates messages.log with the timestamp of the backup operation
o New HA request type allows for copy of transaction interval from master to slave, to recover from missing logical log files.

1.6.M03 (2012-01-12)
--------------------
o Corrected ZK Expired event handling. Now, instead of restarting the zookeeper client, the whole broker is restarted and newMaster is called.
  This leads to proper reconnect to the ZK quorum and parsing of the possibly updated cluster state.
o Added support for having one ZK cluster managing many HA clusters (controlled by ha.cluster_name config).
o Fixed issues with update puller being shutdown incorrectly and sometimes having references to stale objects.
o Added support for creating unique entities via Index#putIfAbsent.

1.6.M02 (2011-12-16)
--------------------
o [cypher] BREAKING CHANGE: Changed the syntax for iterable predicated ALL/NONE/ANY/SINGLE to use WHERE instead of a colon
o [cypher] BREAKING CHANGE: ExecutionResult is now a read-once, forward only iterator.
o [server] DEPRECATION: Cypher execution is now part of the core REST API, the cypher plugin is deprecated.
o [com] Now closes connections if either side dies during streaming
o [ha] Added entry about HAProxy in manual.
o [ha] Fixed an issue where pulling updates would fail if no master had been elected. Now it tries to find a new master instead.
o [ha] Exposes information about branched (and stashed) stores through JMX. 
o [server] Webadmin data browser now supports cypher queries
o [server] Updated to gremlin 1.4
o [server] Fixed bug in how auto indexes are represented
o [server] Max request execution time can now be limited
o [server] Hypermedia URLs returned by the server now set their host based on the HTTP host header
o [kernel] Lower memory usage of ImpermanentGraphDatabase.
o [kernel] Abstracted stores that stores id/name pairs into AbstractNameStore/AbstractNameRecord and removed lots of duplicated code.
o [kernel] Fixed a race condition in the property cache which cuold poison the cache.
o [kernel] Fixed an issue where a JVM crash in the wrong place would make the next startup rename the current logical log without
  incrementing the logVersion, making the next log rename fail.
o [kernel] Start records in the logical log aren't written until the transaction starts preparing/committing. This fixes an issue
  with the logical log not being rotated sometimes.
o [kernel] Added AbstractGraphDatabase#tx() which returns a TransactionBuilder possible of configuring the transaction to be "unforced"
  meaning that logical logs won't be forced when committing. Means better performance for small non-critical transactions.
o [kernel] Reduced number of proxy object instantiation and node record loading in general.
o [kernel] Added a wrapping graphdb abstraction, which makes instances survive even if the underlying db restarts.
o [cypher] Added allShortestPaths
o [cypher] Added COALESCE
o [cypher] Added column aliasing with AS
o [cypher] Fixed problems with optional graph elements

1.6.M01 (2011-11-24)
--------------------
o Added entry about HAProxy in manual.
o Fixed an issue where pulling updates would fail if no master had been elected. Now it tries to find a new master instead.
o Exposes information about branched (and stashed) stores through JMX.

1.5 (2011-10-18)
----------------
o Added default remote JMX access configuration and security setup options
o Added protocol version to com protocol to be able to fail fast and predictably if two different
  version tries to communicate with each other.

1.5.M02 (2011-10-10)
--------------------
o Performance improvements in extraction of logs sent from master to slave in HA.
o Some deadlock scenarios in HA fixed.
o Performance improvements in coordinator communication in HA.

1.5.M01 (2011-08-31)
--------------------
o Fixed some issues regarding monitoring of open channels and what resources they map to and occupy.

1.4.M04 (2011-06-09)
--------------------
o First iteration of the Cypher Query Language included,
  with a section in the manual.
o Experimental support for batch operations in REST
o The Neo4j Manual now includes some examples, and the
  section on REST has been extended.   

1.4.M01 (2011-04-28)
--------------------
o Server logging has been changed, see the Server Configuration chapter in
  the manual for further information.

1.3 (2011-04-11)
----------------
o Neo4j Community now licensed under GPL
o All known Windows problems in Neo4j fixed.
o rewritten Webadmin interface with graph visualization support
o Short string support in kernel for better
o 256 Billion database primitives
o support for Gremlin 0.9 and related Tinkerpop projects
o Better JMX and monitoring support (Neo4j Advanced)
o New backup solution with support

1.3.M05 (2011-03-24)
--------------------
o New look and feel of the webadmin
o New visual data browser
o Updated to Gremlin 0.8
o Added docs for server plugin initialization.

1.3.M04 (2011-03-10)
--------------------
o All manpages are included in the manual.
o Some fixes to be more Windows friendly.
o Added Dijkstra to the list of graph algorithms to be used when finding paths.
o Support for advanced index queries through REST.


1.3.M03 (2011-02-24)
--------------------

o Numerous updates to the Webadmin tool to make it more usable and to fix some visual bugs.
o Removal of the properties service, replaced with a discovery service to allow third-party apps to bind to the server at runtime and discover what services are offered and where.
o Changed the configuration file format to make it simpler and less error prone (but it is *not*) backwards compatible with earlier versions.
o Separated out the server plugin API for easier development, making only the only development dependency for server a very thin layer and small jar.

1.3.M02 (2011-02-10)
--------------------

o Gremlin updated to 0.7 and trimmed down to bare bones dependencies.
o Webadmin minor improvements in Console, Data browser and monitoring.
o better REST JSON property support in Arrays.
o server started in High Availability mode.

1.3.M01 (2011-01-27)
--------------------

o Full online backup (no need to copy store files before hand) in HA and general support for requests with unlimited size.
o A couple of bugs fixed in lucene index.
o More memory efficient handling of transaction streams (extracting and applying).
o New 'eval' shell command which lets you execute JavaScript on the database.

- Server
o Ability to start the server in HA mode.
o Excludes the neo4j-index component (not used anyhow) to enable HA mode.

- Examples
o Added an example of an ordered traversal.

1.2 (2010-12-29)
----------------

- New components:
o Neo4j Server, including Web Admin
o Neo4j High Availability
o Neo4j Graph Database Monitoring and Management tools moved to its own component
o Neo4j Index API integrated in the GraphDatabaseService API
o Neo4j Usage Data Collection

- Other changes:
o Additional services (extensions) for the Neo4j kernel are loaded automatically or can be injected in a running instance.
o Improved memory footprint and read performance.
o A weak reference cache is now available for high load low latency workloads.
o The old index API has been deprecated (but still included and have been updated to use Lucene version 3.0.1).
o There is a new index API based on Lucene supporting multiple indexes both for nodes and relationships.
o Path algos can now be performed using the shell.

o All known bugs have been fixed. For more details see the individual milestone releases below.

1.2.M06 (2010-12-21)
--------------------

- Kernel
o Fixed an issues with PruneEvaluators getting invoked with the start node as argument.
  PruneEvaluators was never invoked with the start node before the arrival of Evaluator interface.
o Added logging of recovery completion.
o Added TransactionData#isDeleted(Node) and #isDeleted(Relationship) and also made
  the collection to hold these a HashSet instead of ArrayList. This allows fast
  lookups for asking if a node/relationship is deleted in a transaction.
o More flexible caching (can instantiate an arbitrary Cache object).

- Shell
o Fixed a problem where ShellServerExtension assumed the shell was enabled during shutdown, which could result in NPE.

- Lucene-index
o More flexible caching (can instantiate an arbitrary Cache object).
o Merged the fast-writes branch. Basically it makes committing changes to lucene indexes
  faster and more throughput-friendly for multiple threads. The performance improvement
  for committing lucene transactions shows best for small transactions, but will improve
  all modifying operations to lucene indexes.
o Fixed bug which could close an IndexSearcher before it was supposed to when
  there was exactly one item in the result set, two or more threads did this at
  the same time as there was another thread doing an update... AND the reading
  threads all called IndexHits#getSingle() on the result.

- HA
o When a new master is chosen, slaves throws away the id allocations they got from the previous master. This fixes a problem where occupied ids where reused.
o Enabled (and fixed problem with) thread on master which checks for dead slave connections and rolls back those transactions, so that their locks are released.
  This fixes a problem where an HA cluster would seem to freeze up and become unresponsive to write requests.
o Adding Log4j and Netty license information.
o Also closes the executor containing the connections.
o Changed dependency scopes.
o Shuts down databases after verifying them.

- Server
o Bridge OSGi LogService to server Logger. Bundle log messages and stdout pipe through correctly.
o Refactoring of functional tests to remove static dependencies. Introduced a server builder to deal with it instead.
o Can now add performance-tweaking properties to the database hosted by the server. It uses the same neo4j.properties file as the embedded version, but you need to add a property: 
  org.neo4j.server.db.tuning.properties into the neo4j-server.properties file.
o Webadmin: Removed component titles, added save button to data browser, minor change to data browser layout.
o Webadmin: Minor UI updates, added error message that shows up when server connection is lost.
o Webadmin: Moved charts into tabbed box, minor UI updates.
o Fixed an issue with initialization order of things in the server to make sure that RRD is initialized when it is needed.
o Webadmin: Added proper tab-like styling to chart tabs and scale selectors.
o Fixed bug in RRD memory usage sampler, making rounding happen at end of calculations, instead of in the midst of.
o Webadmin: Made 30minutes the default view in charts.
o Webadmin: Added kernel version to dashboard, fixed bug in chart drawing (was drawing when the charts are not visible under certain conditions).
o Webadmin: Disallow self relationships in UI, and show error message explaining this.
o Can now load 3rd party JAX-RS jars from the classpath.
o Updated static assembly to properly include both webadmin statics and documentation. Documentation now tested and ships properly down to neo4j-standalone.
o Webadmin: Made the current node show up by default when adding new relations in webadmin.
o Webadmin: Dashboard shows charts with tabs, and allows switching between charts.
o Added a basic readme with instructions for building, running, and functional testing.
o Updating the way to create temporary files to solve the functional test problem where lots of files stick around.
o re-implemented REST to expose indexing of nodes and relationships (new index API)
o single path algo works in RestfulGraphDatabase now
o fixed duplicate paths for delete node or relationship from index
o Http DELETE requires the proper mediatype to accept
o All indexes must be created to use them.
o Added the ability extend the REST API with server plugins.
o Added back links to the first page in the HTML format.
o updating to Gremlin 0.6
o Updated the component site documentation with the new index API.

1.2.M05 (2010-12-02)
--------------------

-New components
o neo4j-ha, providing high availability

-Important changes, server
o updated to Jersey 1.4
o integrated index is now supported by the shell
o new Evaluator interface improves the traversal API
o support for index hit scores in neo4j-lucene-index
o index caching support added to BatchInserter


1.2.M04 (2010-11-18)
--------------------

o added a server packaging as part of neo4j
o added more configuration options to neo4j-lucene-index
o generating javadocs for all components automatically to components.neo4j.org/{component-name}
o Added ImpermanentGraphDatabase to aid in testing

1.2.M03 (2010-11-04)
--------------------

o Monitoring/management over JMX was moved to the new neo4j-management component.
o Added ability to get the name and configuration of existing integrated indexes.

1.2.M02 (2010-10-21)
--------------------

-New components
o Lucene index, an implementation of the integrated index framework
  using lucene as backend. Planned to replace current index service.

-Important changes
o Fixed shutdown issue regarding UDC leaving a thread running.
o A new index framework integrated into the kernel API.
o Getting relationships is faster due to less cache lookups.

1.2.M01 (2010-10-08)
--------------------

-New components
o Udc

-Important changes
o Index:
   - Lucene version upgraded to 3.0.1
o Shell:
   - Apps discoverable with service locator
   - Added read-only mode on server
   - 'host' and 'config' options
o Graph-algo:
   - Find paths of certain length
o Kernel:
   - Lower memory footprint
   - Higher throughput/concurrency for reads
   - Common interface for loading kernel extensions (f.ex. shell)

1.1 (2010-07-29)
----------------

-New components
o Graph-algo
o Online-backup

1.0 (2010-02-16)
----------------

-Initial components
o Kernel
o Index
o Remote-graphdb
o Shell<|MERGE_RESOLUTION|>--- conflicted
+++ resolved
@@ -1,6 +1,5 @@
 For Release Notes, see http://neo4j.org/release-notes#neo4j-${project.version}
 
-<<<<<<< HEAD
 2.0.0-M03
 ---------
 Kernel:
@@ -37,7 +36,7 @@
 o Added support for labels across all APIs: Cypher, Core Java and REST
 o Added support for the new label-based indexes across all APIs: Cypher, Core Java and REST
 o Improvements to shell, including import/export of small graphs via cypher statements
-=======
+
 1.9.1 (2013-06-24)
 ------------------
 HA:
@@ -71,7 +70,6 @@
 
 Packaging:
 o Improved handling of JAVA_HOME on OSX
->>>>>>> 35ccec5f
 
 1.9 (2013-05-13)
 ----------------
