For Release Notes, see http://neo4j.com/release-notes/neo4j-${project.version}/

<<<<<<< HEAD
2.1.5
-----
Cypher:
o Solves shortest path end points when they are missing
o Removes eager loading of data for OPTIONAL MATCH

Kernel:
o Solves an issue where discrete remove+add operations on an existing property
  is not properly translated to a change operation, but rather is translated to
  an add operation
o Adds a property chain verification mechanism that detects duplicate property
  names for a given node/relationship as properties are loaded. It logs the
  state to the console, capped to 1 message every two hours
o Solves an issue where relationship removal from a node would lead to iteration
  over the relationships of that node to continue beyond the available relationship
  set
o Improves performance for index lookups during transactions by removing some
  exception handling
o Fixes issue with high id calculation that could lead to store file sizes being
  larger than required
o Fixes issue with property value equality definition in index state. It is now
  the same as for reading from indexes on disk

Server:
o Node REST representations now contain the labels of the node

Consistency checker:
o Added a consistency check for duplicate property names in a given
  node/relationship's property chain

2.1.4
-----
Cypher:
o Reduces memory usage for updating queries, in situations where eager loading of data is not necessary

Kernel:
o Fixes issue with label and property changes, triggered with multiple adds and removes
  of the same label/property in the same transaction
o Fixes issue with skipped relationships on transaction rollback
o Batch importer now properly closes the store on shutdown
o Upgrading a database no longer affects logging of normal operations
o Corrects updating of Cache when all relationships of a certain
  type are removed from a dense node
o Improves performance of index lookups within a transaction
o Corrects migration of transaction logs when performing store upgrades from 2.0 and 1.9
o Fixes race condition between committing and reading threads that might lead to
  duplicate relationships being returned

Consistency check:
o Consistency checker package is now part of the community bundle
o Fixes incorrect reports for deleted properties

UDC:
o Disabling UDC through system properties now works as expected

2.1.3
-----
Cypher:
o Adds support for Octal literals (using a preceding 0, e.g. 03517)
o Adds support for Hexadecimal literals (using a preceding 0x, e.g. 0xF0071E55)
o Add `exists(...)` predicate function for checking patterns and properties
o Ensure `toString(...)` only does type conversion
o No longer introduces eagerness in some trivially decidable cases, such as
  MATCH a, b CREATE (a)-[r:X]->(b)
o Avoids opening two transactions per single request REST transaction by
  introducing caching of PreparedQueries in ExecutionEngine.

Kernel:
o Fixed a bug where the BatchInserter would generate inconsistent uniqueness
  constraints.
o Fixed a bug where relationships sometimes were not loaded up for nodes that
  has many relationships in one direction, and none in the other direction.
o Fixes a memory leak in the object cache when the database was only creating
  new entities, i.e. when not reading or updating existing entities.
o Adds support for upgrading directly from 1.9 stores, in addition to the
  existing ability to upgrade from 2.0 stores.

2.1.2
-----
Cypher:
o Allow Cypher to use indexes to solve IN queries

Kernel:
o Resolves a recovery issue, where multiple crashes in a row without clean shutdown or log rotation
  in between could lead to some transactions not being replayed on recovery
o BatchImporter properly zeroes out reused buffers, ensuring relationship record backpoints are properly
  setup during migration

Server:
o Ensures transactional endpoint responds with an https location
  for https calls

Browser:
o Relaxes heartbeat to server

2.1.0
=======
1.9.9
-----
Kernel:
o Fixes issue in ReferenceCache which could lead to excessive
  memory usage
o Fixes potential ommission of relationships of a node when
  transactions that affect them are rolled back
o Fixes potential lock leak issue with the Lock Manager
  component
o Store files now no longer expand beyond what's necessary
  during shutdown and no longer contain spans of zeroe'd
  records
o Solves issue with excessive number of Remove commands in
  the lucene logs, caused by having auto indexing enabled
  and changing properties.
o Auto indexing no longer attempts to remove properties that
  have been removed from the configuration as candidates for
  autoindexing

1.9.8
>>>>>>> 4cd95591
-----
Kernel:
o Fixes potential leak of transaction state in entity locks that could
  lead to excess GC activity
o Fixes "illegal position" errors from persistence window pool
o Fixes potential race in XaLogicalLog that could lead to duplicate
  entries in the log
o Fixes a memory leak in DiskLayer that could happen through heavy
  properties on datasource restarts
o Index transactional state now properly distinguishes between indexes
  that refer to the same label but different properties. Previously
  it was possible to erroneously retrieve indexes that have not been
  committed yet if asking by label.
o Properly close IndexReaders, preventing potential file descriptor leaks.
o Fixes a bug that could cause locks to improperly clean up state
o Store upgrades will now migrate some transaction logs along with the
  store, allowing extraction of transactions without requiring
  new transactions to happen

Server:
o Ensure transactional endpoint responds with an https location for https
  calls.

Graph Algo:
o Ability to return paths with diminishing cost from Dijkstra/Traversal AStar

Cypher:
o Adds UNWIND
o Fixes problem where predicates are evaluated wrongly in NOT
o Fixes problem when WITH introduces a symbol that shadows an existing identifier
<<<<<<< HEAD

2.1.0-RC2
---------
Kernel:
o Fixes issue where store upgrade could leave relationship ids to be reused by
  subsequent usage of the database

2.1.0-RC1
---------
Kernel:
o The traversal framework can now take Iterable<Node> as starting points
o The Iterable returned from getRelationships(...) can now be iterated more than once
o Improve the performance of the server by reducing the overhead of logging
o Further performance improvements for the upgrade process
o Improve performance by producing less work for the GC in various places
o Fixes a bug where the transaction log could get duplicate entries, making it unusable for recovery
o Fixes a bug where the database could leak memory after a mode switch in HA
o Fixes a bug where file descriptors would leak if more than one MERGE statement was executed in a transaction
o Fixes a bug where an uncommitted index creation in a transaction could interfer with observing the state
  of other existing indexes
o Fixes a bug where old transaction log files could prevent the database from upgrading to a newer version

Cypher:
o To the new planner, added:
  - Select or SemiApply
  - Optional Expand
  - Outer Hash Join
  - Aggregation
  - Skip
  - Limit
  - SortLimit
o New planner is disabled by default

2.1.0-M02
---------
Kernel:
o Widens recoverable failure scenarios for schema indexes
o Fix for recovery of schema changes in the case of 2PC transactions
o Compile on Java8. Fixes #2149
o Reduce synchronization in createTranasction path
o Made transaction service more resilient to user code leaking transactions.
o Performance improvements for upgrade process.

Cypher:
o Add a new cost based planner
o To the new planner, added:
  - All nodes scan
  - Cartesian product
  - Apply
  - Relationship by id
  - Expand
  - Node by id
  - Node by label
  - Node by index seek
  - Hash join
  - Optional
  - Projection
  - Selection
  - SemiApply
  - Sort
  - Named paths
o Fix problem where LOAD CSV stops indexes from being used

2.1.0-M01
---------
Cypher:
o Add LOAD CSV
o Add USING PERIODIC COMMIT

Kernel:
o Introduces utility methods for printing paths into a new class, org.neo4j.graphdb.traveral.Paths
o Deprecates several methods in the old traversal framework (org.neo4j.kernel.Traversal) that have been replaced by
  new utilities in the org.neo4j.graphdb.traversal library. No breaking changes made, but this flags for these features
  being removed in the next major version, 3.0.
o Relationship chains are now split by type and direction. Disk storage format changes, requires an upgrade.
o Fixes an issue with tx log reading in damaged log files
o Adds support for labels in transaction event handlers

=======

>>>>>>> 4cd95591
2.0.3
-----
Cypher:
o MERGE must fail when trying to create 2 nodes with same id but different labels (e.g., MERGE (a: Foo)-[r:KNOWS]->(a: Bar))
o Allow Cypher split() with empty separator
o Ensure Cypher range() works with negative step values

<<<<<<< HEAD
Kernel:
o Fixes a deadlock issue in the page cache
o Fix a transaction log issue where the log could be written to after
  tx manager marked as NOT_OK.
o Performance improvements for concurrent reads

2.0.2
-----
Cypher:
o Fixes #1897 - goes into never ending loop for some aggregate queries
o Add the functions toInt(...) and toFloat(...)
o Renames the Cypher type Double to Float
o Add the function split(...)
o Reading a non-existent property from a map returns null rather than failing
o MERGE will choose a direction when it has to create a relationship if you use an undirected relationship pattern

Kernel:
=======
Kernel:
o Fixes a deadlock issue in the page cache
o Fix a transaction log issue where the log could be written to after
  tx manager marked as NOT_OK.
o Performance improvements for concurrent reads

2.0.2
-----
Cypher:
o Fixes #1897 - goes into never ending loop for some aggregate queries
o Add the functions toInt(...) and toFloat(...)
o Renames the Cypher type Double to Float
o Add the function split(...)
o Reading a non-existent property from a map returns null rather than failing
o MERGE will choose a direction when it has to create a relationship if you use an undirected relationship pattern

Kernel:
>>>>>>> 4cd95591
o Fixes an issue with tx log reading in severely damaged log files.
o Fixes a JVM deadlock issue between committing and a reading thread
o Can now handle more gracefully a larger set of failed index states
o Logical logs are now kept, by default, for 7 days to make backup more likely to choose incremental.
o Fixes issue where store migration forgets about legacy indexes
o Datasource specific transaction application now respects global TM state
o Fix a cache poisoning issue where large properties would keep a reference to a closed
  store after a HA role switch. Manifested as NullPointerException when reading very large
  properties in rare cases.
o Fixes an issue where indexes that have been dropped would fail recovery
  if commands to activate them were run in recovery.
o Fixes byte count monitoring
o Fixes issue with proper update of indexes that came from improper
  command execution order
o Fixes memory leak in XaResourceManager that could lead recovered
  transaction application to delay noticeably
o Fixes null pointer exceptions coming from LazyProperties being
  half loaded while a datasource restart happens

Server:
o Fixes github issues #1872, #961 that deal with Content-Encoding headers
o Server log and messages.log now share common formatting. Achieved
  through the use of the same logging framework

2.0.1 (2014-01-04)
------------------
Kernel:
o Improve speed of verifying unique constraints on constraint creation.
o Improve speed of creating label scan store in BatchInserter.
o Fixes issue with batch inserter which could lead to record not in use exception
  when adding properties
o Introduces monitoring for reads/writes to the logical log

Server:
o Fixes issue with transactions leaking when there is an exception while rendering the response

Cypher:
o Fixes bug around MERGE inside a FOREACH inside a FOREACH
o Makes it possible to write MERGE queries with no already known parts
o Fixes problem with compiling queries with NOT expressions in them
o Fixes #1735 - Indexes and AND predicates produce wrong results
o Fixes #1876 - Null nodes and properties should be ignored when SETting properties
o Fixes problem with parser not being thread safe. State is bad, m'kay?
o Add support for double literals in exponent form
o Use internal heirarchy for types. Previously dependeded on Scala type hierarchy
o Fixes MERGE without any identifier previously known
o Corrects numerous inconsistencies when performing static type inference during compilation.

2.0.0 (2013-12-11)
------------------
Cypher:
o Fix for problem with index lookups against properties
o Fix: MERGE should work when finding multiple elements
o Fix: Should support updates for merging
o Fix issue when mixing Cypher queries of different versions
o Fix problems with CREATE for relationships without declared nodes
o Allow MERGE to run inside FOREACH
o Prevent the use of parameter maps in MATCH and MERGE

2.0.0-RC1 (2013-11-21)
----------------------
Kernel:
o BREAKING CHANGE: Reference node has been removed.
o BREAKING CHANGE: All classes under the org.neo4j.kernel package space, except
  those related to the traversal frameworks, are now deprecated and due to be moved
  into internal packages. This includes well-known classes such as EmbeddedGraphDatabase
  and HighlyAvailableGraphDatabase, both of which are replaced by GraphDatabaseFactory
  and HighlyAvailableGraphDatabaseFactory, respectively.
o BREAKING CHANGE: Removed deprecated settings from org.neo4j.graphdb.factory.GraphDatabaseSettings. These settings are
  no longer effective and can be removed without any effect.
o BREAKING CHANGE: Removed deprecated org.neo4j.graphdb.index.IndexProvider (and associated
  org.neo4j.graphdb.index.IndexIterable and org.neo4j.graphdb.index.IndexProviderKernelExtensionFactory). This has been
  replaced by the kernel extension mechanism.
o BREAKING CHANGE: Removed deprecated org.neo4j.graphdb.PropertyContainer#getPropertyValues(). Instead use
  org.neo4j.graphdb.PropertyContainer#getPropertyKeys() and org.neo4j.graphdb.PropertyContainer#getProperty(String).
o BREAKING CHANGE: Removed deprecated methods from org.neo4j.kernel.GraphDatabaseAPI: #getDiagnosticsManager(),
  #getMessageLog(), #getIdGeneratorFactory(), #getKernelData() and #getPersistenceSource(). These are internal
  components which Kernel clients should not need to access. The entire org.neo4j.kernel.GraphDatabaseAPI interface is
  deprecated and will be removed in future.
o BREAKING CHANGE: Deprecated constructors of EmbeddedReadOnlyDatabase and EmbeddedGraphDatabase have been removed,
  in favor of the long-advertised alternative GraphDatabaseFactory.
o BREAKING CHANGE: All deprecated methods in GraphDatabaseAPI have been removed in favor of getDependencyResolver().

Cypher:
o Add OPTIONAL MATCH to Cypher
o Remove question mark symbol from patterns in Cypher
o Fixes 1313
o Fixes problem with collection index types
o Changes behaviour of LAST/HEAD/TAIL and collection slice -
  they now all return null for ranges outside a collection
o Fixed #1471 - SETting a relationship to a map value fails

Shell:
o Add '-' as filename for piping stdin directly into the shell, behaves as a file import.

Server:
o BREAKING CHANGE: Removed deprecated method org.neo4j.server.AbstractNeoServer#stopServerOnly(). To stop the server use
  org.neo4j.server.AbstractNeoServer#stop(). If you would like to disconnect the database life cycle from server control
  use org.neo4j.server.WrappingNeoServer.
o BREAKING CHANGE: org.neo4j.server.database.Database is now an interface. Direct uses of the class can be replaced by
  one of its implementations.
o Transactional endpoint status codes are now textual rather than numeric. Since the transactional endpoint was introduced
  in the 2.0.0 series, it is not considered a breaking change. It will, however, require modifying client code that depends
  on the numeric status codes.

2.0.0-M06 (2013-10-15)
----------------------
o Windows desktop GUI added

Cypher:
o Parenthesis around nodes are now mandatory if a label is used on the node

2.0.0-M05 (2013-09-10)
----------------------
Kernel:
o BREAKING CHANGE: GraphDatabaseSettings now only exposes Setting, deprecated settings classes have been removed.
o Fixed problems with array properties being updated multiple times in a single transaction
o Adds label store as an index
o Transaction now implements AutoClosable
o Distinguish between data and schema transactions
o Unique constraint validation for new data

Cypher:
o Promote the experimental parser to the default
o Added literal maps
o Makes RETURN only queries valid
o Labels on optional nodes no longer stop the whole MATCH
  clause from returning results.
o Updated NOT precedence
o Added collection slice and collection index
o Added list comprehension documentation

Shell:
o Adds support for RETURN only Cypher queries

2.0.0-M04 (2013-08-08)
----------------------
Kernel:
o BREAKING CHANGE: Require Java 7
o BREAKING CHANGE: Transactions are now required for all operations throughout Java Core API,
  read operations as well as write operations
o Define proper equality for indexing of array properties
o BREAKING CHANGE: Equality for indexing of number properties compares numbers independent of underlying primitive Java type

Cypher:
o Fixes #844 - Label predicate do not work on optional nodes that are null
o Fixes #897 - Cypher start doesnt allow combining multiple starting points with start node sets
o BREAKING CHANGE: Removes "?", "!" syntax for accessing properties. Missing properties are now treated as null
o Introduced a new experimental and fast PEG parser
o BREAKING CHANGE: Escaped identifiers in the RETURN clause are kept as the user entered them
o BREAKING CHANGE: No longer possible to use expressions and params to identify nodes in patterns
o BREAKING CHANGE: Use "|" in favor of ":" in FOREACH, EXTRACT and REDUCE to avoid disambiguity with label syntax

Cypher:
o Fixes a concurrency problem in query parser

Server:
o Added support for extracting and returning the graph structure from the result of a Cypher query executed via the transactional endpoint

2.0.0-M03 (2013-05-29)
----------------------
Kernel:
o Read-only index results are closed properly

Cypher:
o Make Cypher execution results closable
o Adds Cypher label scan hint
o Removes alternative WITH syntax in Cypher
o Fixes bug with UNION text output
o Added startNode()/endNode()
o Fixes #780 - Queries with literal collections fail against schema indexes

Server:
o Added support for transaction keep-alive

2.0.0-M02 (2013-04-28)
----------------------
o In server, added REST transaction support
o In cypher, added MERGE clause
o In cypher, MATCH now supports single-node patterns
o In shell, support for listing indexes and their state
o Support for labels in the org.neo4j.unsafe.batchinsert APIs.
o BREAKING CHANGE: Replaced protected fields from org.neo4j.graphdb.factory.GraphDatabaseFactory with a single
  org.neo4j.graphdb.factory.GraphDatabaseFactoryState instance to avoid race conditions when creating multiple,
  lazily instantiated builders
o BREAKING CHANGE: org.neo4j.graphdb.index.BatchInserterIndex and org.neo4j.graphdb.index.BatchInserterIndexProvider
  has been removed in favor of the same interfaces available in org.neo4j.unsafe.batchinsert
o BREAKING CHANGE: The BatchInserter and the BatchGraphDatabase are not binary compatible with 1.9 due to some methods
  now taking a varargs array of labels as last argument.  Please recompile any code that depends on the BatchInserter.

2.0.0-M01 (2013-04-08)
----------------------
o Added support for labels across all APIs: Cypher, Core Java and REST
o Added support for the new label-based indexes across all APIs: Cypher, Core Java and REST
o Improvements to shell, including import/export of small graphs via cypher statements

1.9.6 (2014-01-31)
------------------
Kernel:
o Fixes issue with batch inserter which could lead to record not in use exception
  when adding properties
o Introduces monitoring for reads/writes to the logical log

Server:
o Fixes issue with transacions leaking when there is an exception while rendering the response

1.9.5 (2013-11-11)
------------------
Kernel:
o Fixed NPE in PersistenceWindowPool when concurrently loading non-mapped windows
o Fixed potential deadlock in PersistenceWindowPool cause by negative mark count
o Performance optimizations for best-first selector
o Database now waits on a timeout for transactions to finish before actually shutting
  down, while preventing new transactions from starting up

Server:
o Shutdown hook is now properly removed on normal shutdown, removing potential thread
  leak which might prevent orderly exit of the VM process

Graph Algorithms:
o Fixed potential suboptimal path finding in A* executions for particular graph topologies. Also
  improved performance and memory consumption of A*

1.9.4 (2013-09-19)
------------------
Lucene index:
o Fixed issue where querying an index for "*:*" while having removed entities
  from it in the same transaction might result in exceptions.

1.9.3 (2013-08-30)
------------------
Logging in console is now consistent across modules and more informative

Kernel:
o Remove hard dependency on Logback
o Introduction of logical_log_rotation_threshold to control log rotation.
o Autoconfigurator can handle cases where physical memory is less than the configured JVM heap
o Fixes index out of bounds errors when iterating over relationships
o Fixes race in persistent window pool which might lead to inconsistent data

Cypher:
o Fixes problems with extra columns showing up in some conditions

Server:
o Reintroduces, deprecated, the Configurator.getThirdpartyJaxRsClasses. Fixes, among other things, the authentication-extension
o Server now properly returns the version when asked through REST

Index:
o Stop keeping norms in Lucene indexes, saving space and memory

1.9.2 (2013-07-16)
------------------
Kernel:
o When flushing persistent windows, do so only if dirty. This is a performance improvement
  for certain scenarios.
o Fixes bug where loading relationship chains with high ids would cause them to be
  ignored when iterating over them.

Cypher:
o Fixes problem where Cypher would see changes while the query was running

Server:
o The Content-Type is now correctly used to set the text encoding, not Content-Encoding
o Fixes concurrency issue with generation of JSON responses
o HTTPS scheme is now properly propagated on batch requests

1.9.1 (2013-06-24)
------------------
Kernel:
o Fixes bug where creating an Index with an invalid configuration would not properly clean up
  the configuration for it.
o Fixes race condition that occasionally would make Node.getSingleRelationship() mistakenly fail.
o Fixes compliance for non-logback logging implementations
o Cleanup of transactions that fail commit happens under the same lock as the commit

Cypher:
o Cypher execution results are now closeable
o Allow | to be used as a separator in foreach and extract+reduce

Server:
o Fixes bug where the last security rule would be the only one respected, if multiple would
  be present
o Support for chained certificates
o Enabled streaming support for paged traversals

Packaging:
o Improved handling of JAVA_HOME on OSX

1.9 (2013-05-13)
----------------
Kernel:
o Performance improvement on initial loading of relationship types during startup

1.9.RC2 (2013-04-30)
--------------------
Kernel:
o Fixes race conditions on usage of persistence windows' byte buffers that occasionally led to buffer over/underflows.

Server:
o Create unique node with properties that have collection values properly casts them to arrays
o Data visualization editor now navigates back to the data browser on save and cancel

Cypher:
o Fixes problem when sending down custom queries to index providers

1.9.RC1 (2013-04-15)
--------------------
Lucene Index:
o Lucene upgraded to 3.6.2

Server:
o Introduces new splash screen containing a guide to Neo4j. Several small aesthetic improvements

Cypher:
o Fixed #578 - problem with profiling queries that use LIMIT
o Fixes #550 - problem when using START after WITH
o Allows single node patterns in MATCH
o Fixes problem for some patterns and all-nodes start points
o Fixes #650 - issue when doing multiple aggregation expressions on the same identifier
o Added timestamp function

Packaging:
o plugins/ subdirectory is searched recursively for server plugins

1.9.M05 (2013-03-05)
--------------------

Now compiles and runs under JDK 7

Kernel:
o Concurrent modifications to relationship chains now do now lead to RecordNotInUse exceptions or
  cache poisoning
o Proper tx management will now make negative transaction counts impossible
o IndexProvider is now deprecated, replaced by KernelExtensionFactory
o Store locks are respected from read only instances too
o grab_file_lock configuration setting is now deprecated

Lucene Index:
o LuceneIndexProvider is now replaced by LuceneKernelExtension

Server:
o Added support for X-Forwarded-Host and X-Forwarded-Proto headers to allow parameterising of
  links in data for hosting behind proxy servers.

JMX:
o JMX will now provide info on all configuration values, including the defaults not explicitly set

Cypher:
o Fixes #450 - Predicates in WHERE are not evaluated correctly for certain patterns
o Fixes problem with null comparisons and optional relationships
o Made it possible to run the parser concurrently
o DISTINCT is now lazy, and keeps the incoming ordering
o Added execution plan descriptions to execution results
o Fixes #464 - getDeletedRelationships does not work for javacompat.ExecutionResult
o Fixes #535 - 'INTERNAL_SORT' columns show when doing RETURN * ORDER BY
o Added experimental profiled query support
o Fixes #489 - CREATE UNIQUE does not work as expected inside FOREACH

1.9.M04 (2013-01-17)
--------------------
Kernel:
o Start entries are now explicitly marked as written, solves a bug that might cause recovery to fail

Server:
o Increased performance for rest-batch-operations by a factor of 100

Cypher:
o Clearer error message for when aggregations are used in ORDER BY and not in RETURN
o Fixes #394 - Identifiers inside of FOREACH get the wrong type
o Fixes #390 - IN/ANY/NONE/ANY/SINGLE causes RuntimeException for some patterns
o Fixes #387 - Some patterns produced "Unexpected traversal state" in Cypher
o Upgraded the Scala version to 2.10
o Fixes #355 - Collections in collections are still Scala collections instead of Java collections

1.9.M03 (2012-12-21)
--------------------
Server:
o Pulled out Gremlin as separate plugin to support different versions

Cypher:
o Fixes #336 - Patterns that re-use a pattern node can produce non-existing matches
o Fixes #369 - The substring-function sometimes fails when no length is specified

1.9.M02 (2012-11-30)
--------------------
Kernel:
o Made sure that auto-indexing removed graph elements from indexes when they are delete
o OrderByTypeExpander keeps ordering of type AND direction
o Fixed an issue where a lock on a store was sometimes not released
o Old GraphDatabaseSetting classes are now wrappers for Settings instances
o Fixes an issue where an incomplete 2PC transaction could cause recovery to not be triggered
o Optimizations for read performance
  - Cache refers to relationship types as ints instead of Strings.
  - Binary search on sorted arrays for finding properties and
    relationship types in the cache.
  - Less objects instantiated during getting and iterating relationships.
  - Reduced number of map lookups significantly for a getProperty call,
    especially outside transaction or in transactions without any changes.
    (previously 8 lookups whereof 2 synchronized, now down to as low as 2)
  - Uses ThreadLocal as mapper from thread to transaction
  - Refactored LockReleaser into TransactionState, associated with each
    transaction instead

Server:
o Server now allows - under some specific circumstances - setting empty arrays as properties.
  Specifically, it is allowed if there is a pre-existing array property on the entity from
  which the server can infer the type of array to store.
o Traversal Javascript is now security sandboxed. It is possible to turn the sandbox off for
  the next two releases, for backwards compatibility.

Cypher:
o The traversal pattern matcher now supports variable length relationship patterns
o Fixes #946 - HAS(...) fails with ThisShouldNotHappenException for some patterns
o Made Cypher better at keeping a numeric type. Adding two integers now returns an integer, and not a double.
o Major refactoring to make certain Cypher is more lazy
o When asking for the top x rows by some value, Cypher will now only keep a list the size of x
o Fix so identifiers created inside a foreach can be used by other statements in the foreach
o Fix for problems when using patterns with multiple unnamed nodes
o Fixes problems when doing ORDER BY ... LIMIT x. When x is larger than the input set, sorting was never done.

1.9.M01 (2012-10-23)
--------------------
Kernel:
o XaDatasources now implement lifecycle and their registration with XaDatasourceManager triggers TxManager recovery
  on startup.
o Neo4j logical log now handles running out of disk space at a critical point gracefully.
o Kernel extensions are now factories that create instances which participate in the database's lifecycle
o Fixes a race condition around relationship chain loading from multiple threads on the same node

Cypher:
o Predicates can now be returned and used to set properties
o Fixes #797: CREATE UNIQUE now makes sure used identifiers have the same properties even if
  they are re-used without the properties
o Added the traversal matcher, which uses the new traversal framework abilities to do
  pattern matching. It should provide for nice performance benefits for a lot of queries.
o Fixed #866: Changed the LRU cache to make it safe to use concurrently, and made the parser single threaded
o Added the reduce() functionality
o Made addition automatically convert numbers to strings when adding the two together
o Added the string functions: str(), replace(), substring(), left(), right(), ltrim(), rtrim(), trim(), lower(), upper()
o Added the possibility to use ORDER BY, SKIP and LIMIT together with WITH
o Fixes #904: CREATE UNIQUE doesn't work with parameter maps
o Fixes #908: Parameters do not survive WITH if it has aggregation
o SET can now be used to set properties on nodes and relationships from maps or other graph elements

1.8.RC1 (2012-09-05)
--------------------
Kernel:
 o Removed contention around allocating and moving persistence windows so that a thread won't need to await
   another thread doing this refresh, instead just continue knowing that the windows will be optimally
   placed in a very near future.
 o Removed contention around translating a key (as String) into the ID by using copy-on-write map instead
   of a concurrent hash map. Used in property key as well as relationship type translation.
 o Fix for Node/Relationship#getPropertyValues() sometimes returning null values from the iterator.

Server:
 o Upgraded Jackson JAXRS to version 1.9.7
 o Keeping the Cypher execution engine between calls makes it possible to re-use execution plans
 o added User-Agent header tracking to udc to determine rest-driver usage

Cypher:
 o Removed the /../ literal for regular expressions. Now a normal string literal is used instead
 o Concatenation handles types better
 o Changed how the graph-matching module is used, to make it safe for concurrent use
 o Better type error messages
 o Renamed iterable to collection
 o Fixed #795: so that WITH keeps parameters also for empty aggregation results
 o Fixed #772: Creating nodes/relationships goes before SET, so SET can run on already created elements
 o Added error when using != instead of <>
 o Fixed #787: Issue when comparing array properties with literal collections
 o Fixed #751: Better error message for some type errors
 o Fixed #818: Problem where properties could only have scalar values (they can be arrays as well)
 o Fixed #834: Gives relevant syntax exception when properties are entered in MATCH

1.8.M07 (2012-08-08)
--------------------
Kernel:
 o Traversal framework backwards compatibility
   + Cleaned up any breaking changes
   + Removed Expander#addFilter
 o Kernel JMX bean instance identifier is now reused and can optionally be set explicitly via forced_kernel_id config setting

Server:
 o Consoles in webadmin can now be disabled.

Cypher:
 o Added escape characters to string literals
 o Renamed `RELATE` to `CREATE UNIQUE`

UDC:
 o Added edition information (community, advanced, enterprise)
 o Added a cluster-name hash so that stores originating from the same cluster can be aggregated
 o Fixed release version and revision
 o Changed precedence of database configuration over internal udc configuration
 o Added distribution information (dpkg, rpm, unknown)

1.8.M06 (2012-07-06)
--------------------
Kernel:
 o Deprecated AbstractGraphDatabase.transactionRunning()
 o Changed synchronization of applying transactions to prevent a deadlock scenario
 o Original cause can be extracted from a transaction RollbackException

Server:
 o Fixed issue that stopped the server from starting without the UDC-jars.

Cypher:
 o Fixes problem when graph elements are deleted multiple times in the same query
 o Fixes #625: Values passed through WITH have the wrong type
 o Fixes #654: Some paths are returned the wrong way

1.8.M05 (2012-06-25)
--------------------
Kernel:
 o Configurable amount of logical logs to keep, by for example number of days or size on disk.
   keep_logical_logs configuration is extended to support values such as: "10 days", "200M size" a.s.o.
   Regardless of configuration there will always be at least the latest non-empty logical log left.
 o Reduced synchronization while memory mapping files, leading to increased multithreaded performance

Server:
 o Added support for multi line Cypher queries in webadmin browser

Lucene-index:
o Removed lucene_writers_cache_size and have lucene_searcher_cache_size decide for both, since
  it's doesn't make sense to have a writer w/o a searcher and isn't possible to have a searcher
  w/o its writer.
o Loosened contention regarding getting index searchers for querying.

Cypher:
 o CREATE and RELATE can now introduce path identifiers
 o String literals can now contain escape characters
 o Fixes #600: Double optional with no matching relationships returns too many rows
 o Fixes #613: Missing dependencies not reported correctly for queries with RELATE/SET/DELETE
 o Fixes around optional paths

1.8.M04 (2012-06-07)
--------------------
Kernel:
 o Additions to the traversal framework:
   + Bidirectional traversals (with BidirectionalTraversalDescription). AllPaths/AllSimplePaths
     uses this feature and are now faster due to less relationships being traversed.
   + Multiple start nodes (as well as multiple end nodes for bidirectional traversals).
   + PathExpander (RelationshipExpander for Paths) which has the full Path passed in instead of
     just the end node of the path. It can also see and modify a user defined traversal branch state.
   + Metadata about the traversal, for the time being: number of relationships traversal and
     number paths returned.
   + Added Path#reverseNodes() and Path#reverseRelationships which gives all nodes/relationships in
    a path in reverse order (starting from the end node going back to the start node). More relevant
  	in many scenarios as well as allowing for a more efficient implementation.
   + Sorting of traversal results, specify with TraversalDescription#sort(Comparable).
   + Some measure to reduce memory consumption and garbage generation during traversals.

Graph-algo:
 o AllPaths/AllSimplePaths uses the new bidirectional traversal feature in the traversal framework.
  Less relationships now needs to be traversed to find the requested paths.
 o Added an implementation of the shortest path algorithm with the bidirectional traversal feature.

Cypher:
 o CREATE now accepts full paths and not only single nodes and relationships
 o Path patterns can now be used as expressions and as predicates
 o Fixes bug where RELATE fails to compare array properties
 o Fixes #573: Arithmetics operations have wrong type
 o Fixes #567: Parameter maps coming through REST are not parsed correctly
 o Fixes #563: COUNT(*) does not return 0 for empty result
 o Fixes #561: RELATE doesn't work as expected with map-parameters

1.8.M03 (2012-05-24)
--------------------
Kernel:
 o Changed array map to CHM in property index manager, better multithreaded performance
Shell:
 o Added BEGIN TRANSACTION/COMMIT/ROLLBACK
 o Sessions now live on the server side instead of on the client, which means that not just
  serializable values can be set there. Paves the way for Cypher making use of it.
Server:
 o keep_logical_logs is now respected if set to false - default is still true
Cypher:
 o Added RELATE
 o Changed the CREATE syntax, so it looks more like RELATE
 o Fixes #506: delete head(rels) doesn't work
 o Fixes #508: length function on array properties doesn't work
 o Fixes #512: start n=node(*) match n-[r?]->() delete n,r not working
 o Fixes #514: Extract doesn't work with array properties
 o Fixes #523: String literals not parsed correctly in CREATE statement
 o Fixes #526: cypher filter in return clause
 o Fixes #536: SQRT only returns an integer
 o Fixes #543: Appending elements to collections

1.8.M02 (2012-05-11)
--------------------
Kernel:
 o Optimized short string and short array encoding algorithms
 o Fixed problem with SpringTransactionManager during HA master switch
Shell:
 o Shell can now be exited with Ctrl-D
Server:
 o Support for streaming results for http batch operations.
 o Proper encoding of Index URI key/value pairs.
 o Fixed Swedish character problem in webadmin string properties.
 o Webadmin chart labels have nice formatting now.
Cypher:
 o Added the possibility to create nodes from an iterable of maps

1.8.M01 (2012-04-26)
--------------------
o Byte array properties are handled in a more optimized way, increasing performance by a couple of times at least.
o Fix for an issue where update of cache when creating a relationship on a very dense node would take longer and longer time.
o Fix for an issue where a recovery would sometimes fail with it reporting that a start record already had been injected.
o Added "create" shell app for Cypher queries only doing creations.
Server:
  o Added streaming to REST API. All representation implementations have been adapted to produce their data lazily.
  o Added HTTP logging.
Cypher:
  o Added the possibility to return all graph elements using RETURN *
  o Added CREATE, SET, DELETE, FOREACH, WITH
  o Fixes issue #432, #446

1.7 (2012-04-18)
----------------
o Moved BatchInserter to a different package.
o Fixed 'Record Not In Use' issue with creating and setting Node properties with the BatchInserter.
Cypher:
  o Added the possibility to use multiple relationship types on patterns
  o Fixed bug when aggregation is used in ORDER BY and not listed in the RETURN clause
Server:
  o Added scored index results to REST API
  o Improvements to installation docs for the server
  o Added auto index management API to REST, fixing #399
  o Fixed unicode issues in batch operations API in windows and OS X
  o Server now disallows creating indexes with empty names. Closes #311
  o Attempting to delete a non-existing index now returns 404, closes #349
UDC:
  o Modified UDC to run one thread per DB, and to shut down background thread on unload. Closes #279
  o UDC now sends the machines MAC adress to Neo Technology, to separate between instances behind firewalls
  o UDC now sends database registration ID to Neo Technology, if one is available
  o UDC now sends "tags" to Neo Technology, these contain information about the type of deployment, such as language, web-container, app-container, spring, ejb

1.7.M03 (2012-04-11)
--------------------
o Removed old OSGi support in favor of the new and better one.
o Added possibility to use logback for logging.
o Renamed array cache to GC resistant cache (GCR) and moved it to enterprise.
o Fixed problem with GCR cache that could cause it to calculate incorrect size.
o Fixed problem with closing of messages.log on windows

1.7.M02 (2012-03-26)
--------------------
o Added lock free atomic array cache that avoids triggering full GCs.
o Added GC monitor that will keep track on how much the JVM blocks application threads.
o Fix for an issue where upgrading indices with an unclean shutdown.

1.7.M01 (2012-03-12)
--------------------
o Fixed bug in PropertyStore that during recovery would throw exception if the last record was incomplete.
o Fixes to transaction log start position caching which mitigates a performance issue and fixes a caching issue during rotation.
o Fixed a couple of issue around copying incomplete transaction to new log during a log rotation.
o Fixed a property cache poisoning bug and some stale references leaking.
o Fixed a data race issue between threads removing the same property while the node is evicted from cache.
o Fixed an issue where a property record in the logical log was missing its owner.
o Log messages in messages.log are now printed in UTC time zone so that it's the same across servers.
o Fix for an issue where a full rebuild of an id generator (rebuild_idgenerators_fast=false) could result
  in exception when adding free ids.
o Fix for issue which would close an id generator as clean if a startup failed at the wrong time, which would make
  the id generator diverge from the store it held ids for and possible truncate that store file the next clean shutdown.
Indexing:
  o Added LowerCaseKeywordAnalyzer and a clear test for it which shows how to configure a case-insensitive exact index.
Cypher:
  o Added literal collections and the IN predicate
  o Added HEAD, TAIL, LAST and FILTER
  o Added ! so that missing property can evaluate to false
  o BREAKING CHANGE: To check whether a property exists on a node, use the HAS(...) function
  o Arithmetic & string concatenation
  o An identifier can now be assigned all the nodes/rels in the graph - START a=node(*)
  o Predicates can be specified inside of a pattern relationship description
Server:
  o Fixed a NPE in guarded database for the result of Index#putIfAbsent.
  o Added SSL support in the server.
  o SecurityRule implementations can now use simple wildcards to allow whole sub paths of URIs to be covered by the rule.
  o Added an "order" parameter to index REST queries to control result ordering.
Shell:
  o dbinfo command now able to print simple values as well as arrays and compound values as JSON output.
  o A shell server which isn't remotely avaiable doesn't touch RMI, neither does a client which connects
    to a server within the same JVM. This makes for less RMI garbage when forgetting to call shutdown().
  o Fixes problem with eval command in that it couldn't execute a single-line command, which made it impossible
    to do ./shell -c 'eval ...' from outside
UDC:
  o Added MAC address to pings.

1.6 (2012-01-19)
----------------
o Fixed a ConcurrentModificationException problem in lucene index when rotating logs and listing store files.
o Fixes issues #173, #118, #138, #103
o Minor performance optimization in property handling code.
Cypher:
  o Lots of changes to the parsers error reporting
  o Queries can now be pre-pended with which parser version to use
  o Database configuration can now change which version of the parser to use as default

1.6.M03 (2012-01-12)
--------------------
o Added a different aggregation logic. Makes aggregating on the same columns as sorting much faster
o Made it possible to query on array properties
o Fixed bugs #157,#140,#168,#170 and a bug which prevented a node sent in as a parameter unable to be returned in a result
o Added means of introspecting locks taken by the LockManager.
o Added a diagnostics API.
o Added Index#putIfAbsent which ensures uniquely put key/value pair for an entity.
o Added UniqueFactory which gets or creates entities uniquely using Index#putIfAbsent
o Fixed an issue with upgrading an 1.5.M02 store where a "store version" record wouldn't be added and which caused problems after non-clean shutdown.
o Fixed an issue where sometimes dual start entries for a transaction would be added in the logical log.
o Upgraded to Lucene version 3.5.
o Added request timeout, controlled with org.neo4j.server.webserver.limit.executiontime (disabled by default).
  Request header (max-execution-time) can shorten it if specified.
o Fixed issues #113, #166, #172
o Allow overriding of server base url for when test browser needs to access server via a different hostname from the bind address.
o Exposes get-or-create-uniquely via REST in ex. POST /index/node/<name>?unique {...}
o Added shell command mknode for creating new nodes w/o creating a relationship.

1.6.M02 (2011-12-16)
--------------------
o [server] Webadmin data browser now supports cypher queries
o [server] DEPRECATION: Cypher execution is now part of the core REST API, the cypher plugin is deprecated.
o [server] Updated to gremlin 1.4
o [server] Fixed bug in how auto indexes are represented
o [server] Max request execution time can now be limited
o [server] Hypermedia URLs returned by the server now set their host based on the HTTP host header
o [kernel] Lower memory usage of ImpermanentGraphDatabase.
o [kernel] Abstracted stores that stores id/name pairs into AbstractNameStore/AbstractNameRecord and removed lots of duplicated code.
o [kernel] Fixed a race condition in the property cache which cuold poison the cache.
o [kernel] Fixed an issue where a JVM crash in the wrong place would make the next startup rename the current logical log without
  incrementing the logVersion, making the next log rename fail.
o [kernel] Start records in the logical log aren't written until the transaction starts preparing/committing. This fixes an issue
  with the logical log not being rotated sometimes.
o [kernel] Added AbstractGraphDatabase#tx() which returns a TransactionBuilder possible of configuring the transaction to be "unforced"
  meaning that logical logs won't be forced when committing. Means better performance for small non-critical transactions.
o [kernel] Reduced number of proxy object instantiation and node record loading in general.
o [kernel] Added a wrapping graphdb abstraction, which makes instances survive even if the underlying db restarts.
o [kernel] Detached LogExtractor from XaLogicaLog so that it can be used without having a db running.
o [kernel] Added an API for progress indication. With a default implementation that prints dots (every 0.5%) and percentages (every 10%) to a PrintStream.
o [cypher] Added allShortestPaths
o [cypher] Added COALESCE
o [cypher] Added column aliasing with AS
o [cypher] Variable length relationships can now introduce a rel-iterable
o [cypher] BREAKING CHANGE: Changed the syntax for iterable predicated ALL/NONE/ANY/SINGLE to use WHERE instead of a colon
o [cypher] BREAKING CHANGE: ExecutionResult is now a read-once, forward only iterator.
o [cypher] Fixed problems with optional graph elements

1.6.M01 (2011-11-24)
--------------------
o ImpermantentGraphDatabase now uses purely in-memory structures for speed during tests. It's done on a FileChannel level
  so that every other aspect of the database is intact, just that the bytes end up in ByteBuffers instead of files.
o Fixed an issue with evaluators not executing correctly for the start node of a traversal.
o Fixed an issue with BufferOverflowException thrown sometimes during extraction of prepared transactions.
o Added graph properties, i.e. properties that belongs to the graph itself as opposed to a specific node or relationship.
  Useful for extensions which would like to store configuration and what not.
o Better multi-line support in shell, as well as case insensitive app names.
o GraphDatabaseService#getAllNodes and #getRelationshipTypes @Deprecated and moved to GlobalGraphOperations class,
  where also #getAllRelationships is implemented.
o Added LRU cache for open indexes so that a limit can be set. Thanks vivekprahlad (github id) for the patch.
o When using ImpermanentGraphDatabase RAMDirectory is used instead of FSDirectory. Useful for speed during testing.
o Added a LowerCaseKeywordAnalyzer to use for having an exact case-insensitive index.
o Cypher console in webadmin is now a Neo4j Shell console with the exact same Cypher support included.
o More documentation and examples.
o Made zero length (a single node) as well as optional paths in Cypher possible
o Cypher Skip, limit and regular expressions can now be parameterized
o Column order in Cypher output is now preserved
o Cypher Distinct and order by can now be used at the same time
o Cypher Execution plans can now be pretty printed
o Solved a bug when using multiple regular expressions in the same query
o Added the extract function in Cypher

1.5 (2011-10-18)
----------------
o More useful logging to messages.log to help investigating problems.
o Fixed some issues with detection of version and the need to migrate a store.
o In webadmin: visualization adds nodes/relationships to the view for each search and search is performed with CTRL+ENTER.
o Added DISTINCT to all aggregate functions in Cypher.

1.5.M02 (2011-10-10)
--------------------
o [STORE FORMAT CHANGE] New layout of the property store(s) which results in roughly a 30% reduction in size on disk as well as fewer I/O read operations for reading properties.
o Significant performance improvements for extracting transactions from logical logs.
o Lots of new Cypher features, f.ex: path functions, parameters, shortest path function.
o Icons in the visualization in webadmin and added a standalone webadmin mode.
o REST batch API has reduced memory overhead and more appropriate response codes in case of failure.
o Adding to index via REST has changed to have the value in the JSON body.
o Added simple security and authorization hooks and configuration in the server.

1.5.M01 (2011-08-31)
--------------------
o Fixed file lock issues on an open database which could cause them to be released, making the database vulnerable.
o Fixed several recovery issues which could leave the logical logs in an inconsistent state after a recovery.
o Fixed some data visibility issue for relationships as well as some issues with committing relationships to NodeImpl.
o Auto indexing follows tightly with each mutating operation, not per transaction commit.
o Tighter integration with the manual in a lot of places.

1.4 (2011-06-27)
----------------
o Fix for numerical values not being indexes properly in fulltext index.
o More shell commands for deleting entities from the graph.

1.4.M04 (2011-06-09)
--------------------
o First iteration of the Cypher Query Language included,
  with a section in the manual.
o Experimental support for batch operations in REST
o The Neo4j Manual now includes some examples, and the
  section on REST has been extended.

1.4.M01 (2011-04-28)
--------------------
o Server logging has been changed, see the Server Configuration chapter in
  the manual for further information.

1.3 (2011-04-11)
----------------
o Neo4j Community now licensed under GPL
o All known Windows problems in Neo4j fixed.
o rewritten Webadmin interface with graph visualization support
o Short string support in kernel for better
o 256 Billion database primitives
o support for Gremlin 0.9 and related Tinkerpop projects
o Better JMX and monitoring support (Neo4j Advanced)
o New backup solution with support for both incremental and full online backup (Neo4j Enterprise)

1.3.M05 (2011-03-24)
--------------------
o New look and feel of the webadmin
o New visual data browser
o Updated to Gremlin 0.8
o Added docs for server plugin initialization.

1.3.M04 (2011-03-10)
--------------------
o All manpages are included in the manual.
o Some fixes to be more Windows friendly.
o Added Dijkstra to the list of graph algorithms to be used when finding paths.
o Support for advanced index queries through REST.

1.3.M03 (2011-02-24)
--------------------

o Numerous updates to the Webadmin tool to make it more usable and to fix some visual bugs.
o Removal of the properties service, replaced with a discovery service to allow third-party apps to bind to the server at runtime and discover what services are offered and where.
o Changed the configuration file format to make it simpler and less error prone (but it is *not*) backwards compatible with earlier versions.
o Separated out the server plugin API for easier development, making only the only development dependency for server a very thin layer and small jar.

1.3.M02 (2011-02-10)
--------------------

o Gremlin updated to 0.7 and trimmed down to bare bones dependencies.
o Webadmin minor improvements in Console, Data browser and monitoring.
o better REST JSON property support in Arrays.
o server started in High Availability mode.

1.3.M01 (2011-01-27)
--------------------

o Full online backup (no need to copy store files before hand) in HA and general support for requests with unlimited size.
o A couple of bugs fixed in lucene index.
o More memory efficient handling of transaction streams (extracting and applying).
o New 'eval' shell command which lets you execute JavaScript on the database.

- Server
o Ability to start the server in HA mode.
o Excludes the neo4j-index component (not used anyhow) to enable HA mode.

- Examples
o Added an example of an ordered traversal.

1.2 (2010-12-29)
----------------

- New components:
o Neo4j Server, including Web Admin
o Neo4j High Availability
o Neo4j Graph Database Monitoring and Management tools moved to its own component
o Neo4j Index API integrated in the GraphDatabaseService API
o Neo4j Usage Data Collection

- Other changes:
o Additional services (extensions) for the Neo4j kernel are loaded automatically or can be injected in a running instance.
o Improved memory footprint and read performance.
o A weak reference cache is now available for high load low latency workloads.
o The old index API has been deprecated (but still included and have been updated to use Lucene version 3.0.1).
o There is a new index API based on Lucene supporting multiple indexes both for nodes and relationships.
o Path algos can now be performed using the shell.

o All known bugs have been fixed. For more details see the individual milestone releases below.

1.2.M06 (2010-12-21)
--------------------

- Kernel
o Fixed an issues with PruneEvaluators getting invoked with the start node as argument.
  PruneEvaluators was never invoked with the start node before the arrival of Evaluator interface.
o Added logging of recovery completion.
o Added TransactionData#isDeleted(Node) and #isDeleted(Relationship) and also made
  the collection to hold these a HashSet instead of ArrayList. This allows fast
  lookups for asking if a node/relationship is deleted in a transaction.
o More flexible caching (can instantiate an arbitrary Cache object).

- Shell
o Fixed a problem where ShellServerExtension assumed the shell was enabled during shutdown, which could result in NPE.

- Lucene-index
o More flexible caching (can instantiate an arbitrary Cache object).
o Merged the fast-writes branch. Basically it makes committing changes to lucene indexes
  faster and more throughput-friendly for multiple threads. The performance improvement
  for committing lucene transactions shows best for small transactions, but will improve
  all modifying operations to lucene indexes.
o Fixed bug which could close an IndexSearcher before it was supposed to when
  there was exactly one item in the result set, two or more threads did this at
  the same time as there was another thread doing an update... AND the reading
  threads all called IndexHits#getSingle() on the result.

- HA
o When a new master is chosen, slaves throws away the id allocations they got from the previous master. This fixes a problem where occupied ids where reused.
o Enabled (and fixed problem with) thread on master which checks for dead slave connections and rolls back those transactions, so that their locks are released.
  This fixes a problem where an HA cluster would seem to freeze up and become unresponsive to write requests.
o Adding Log4j and Netty license information.
o Also closes the executor containing the connections.
o Changed dependency scopes.
o Shuts down databases after verifying them.

- Server
o Bridge OSGi LogService to server Logger. Bundle log messages and stdout pipe through correctly.
o Refactoring of functional tests to remove static dependencies. Introduced a server builder to deal with it instead.
o Can now add performance-tweaking properties to the database hosted by the server. It uses the same neo4j.properties file as the embedded version, but you need to add a property:
  org.neo4j.server.db.tuning.properties into the neo4j-server.properties file.
o Webadmin: Removed component titles, added save button to data browser, minor change to data browser layout.
o Webadmin: Minor UI updates, added error message that shows up when server connection is lost.
o Webadmin: Moved charts into tabbed box, minor UI updates.
o Fixed an issue with initialization order of things in the server to make sure that RRD is initialized when it is needed.
o Webadmin: Added proper tab-like styling to chart tabs and scale selectors.
o Fixed bug in RRD memory usage sampler, making rounding happen at end of calculations, instead of in the midst of.
o Webadmin: Made 30minutes the default view in charts.
o Webadmin: Added kernel version to dashboard, fixed bug in chart drawing (was drawing when the charts are not visible under certain conditions).
o Webadmin: Disallow self relationships in UI, and show error message explaining this.
o Can now load 3rd party JAX-RS jars from the classpath.
o Updated static assembly to properly include both webadmin statics and documentation. Documentation now tested and ships properly down to neo4j-standalone.
o Webadmin: Made the current node show up by default when adding new relations in webadmin.
o Webadmin: Dashboard shows charts with tabs, and allows switching between charts.
o Added a basic readme with instructions for building, running, and functional testing.
o Updating the way to create temporary files to solve the functional test problem where lots of files stick around.
o re-implemented REST to expose indexing of nodes and relationships (new index API)
o single path algo works in RestfulGraphDatabase now
o fixed duplicate paths for delete node or relationship from index
o Http DELETE requires the proper mediatype to accept
o All indexes must be created to use them.
o Added the ability extend the REST API with server plugins.
o Added back links to the first page in the HTML format.
o updating to Gremlin 0.6
o Updated the component site documentation with the new index API.

1.2.M05 (2010-12-02)
--------------------

-New components
o neo4j-ha, providing high availability

-Important changes, server
o updated to Jersey 1.4
o integrated index is now supported by the shell
o new Evaluator interface improves the traversal API
o support for index hit scores in neo4j-lucene-index
o index caching support added to BatchInserter

1.2.M04 (2010-11-18)
--------------------

o added a server packaging as part of neo4j
o added more configuration options to neo4j-lucene-index
o generating javadocs for all components automatically to components.neo4j.org/{component-name}
o Added ImpermanentGraphDatabase to aid in testing

1.2.M03 (2010-11-04)
--------------------

o Monitoring/management over JMX was moved to the new neo4j-management component.
o Added ability to get the name and configuration of existing integrated indexes.

1.2.M02 (2010-10-21)
--------------------

-New components
o Lucene index, an implementation of the integrated index framework
  using lucene as backend. Planned to replace current index service.

-Important changes
o Fixed shutdown issue regarding UDC leaving a thread running.
o A new index framework integrated into the kernel API.
o Getting relationships is faster due to less cache lookups.

1.2.M01 (2010-10-08)
--------------------

-New components
o Udc

-Important changes
o Index:
   - Lucene version upgraded to 3.0.1
o Shell:
   - Apps discoverable with service locator
   - Added read-only mode on server
   - 'host' and 'config' options
o Graph-algo:
   - Find paths of certain length
o Kernel:
   - Lower memory footprint
   - Higher throughput/concurrency for reads
   - Common interface for loading kernel extensions (f.ex. shell)

1.1 (2010-07-29)
----------------

-New components
o Graph-algo
o Online-backup

1.0 (2010-02-16)
----------------

-Initial components
o Kernel
o Index
o Remote-graphdb
o Shell<|MERGE_RESOLUTION|>--- conflicted
+++ resolved
@@ -1,6 +1,5 @@
 For Release Notes, see http://neo4j.com/release-notes/neo4j-${project.version}/
 
-<<<<<<< HEAD
 2.1.5
 -----
 Cypher:
@@ -97,8 +96,6 @@
 o Relaxes heartbeat to server
 
 2.1.0
-=======
-1.9.9
 -----
 Kernel:
 o Fixes issue in ReferenceCache which could lead to excessive
@@ -118,7 +115,6 @@
   autoindexing
 
 1.9.8
->>>>>>> 4cd95591
 -----
 Kernel:
 o Fixes potential leak of transaction state in entity locks that could
@@ -149,7 +145,6 @@
 o Adds UNWIND
 o Fixes problem where predicates are evaluated wrongly in NOT
 o Fixes problem when WITH introduces a symbol that shadows an existing identifier
-<<<<<<< HEAD
 
 2.1.0-RC2
 ---------
@@ -228,9 +223,6 @@
 o Fixes an issue with tx log reading in damaged log files
 o Adds support for labels in transaction event handlers
 
-=======
-
->>>>>>> 4cd95591
 2.0.3
 -----
 Cypher:
@@ -238,7 +230,6 @@
 o Allow Cypher split() with empty separator
 o Ensure Cypher range() works with negative step values
 
-<<<<<<< HEAD
 Kernel:
 o Fixes a deadlock issue in the page cache
 o Fix a transaction log issue where the log could be written to after
@@ -256,25 +247,6 @@
 o MERGE will choose a direction when it has to create a relationship if you use an undirected relationship pattern
 
 Kernel:
-=======
-Kernel:
-o Fixes a deadlock issue in the page cache
-o Fix a transaction log issue where the log could be written to after
-  tx manager marked as NOT_OK.
-o Performance improvements for concurrent reads
-
-2.0.2
------
-Cypher:
-o Fixes #1897 - goes into never ending loop for some aggregate queries
-o Add the functions toInt(...) and toFloat(...)
-o Renames the Cypher type Double to Float
-o Add the function split(...)
-o Reading a non-existent property from a map returns null rather than failing
-o MERGE will choose a direction when it has to create a relationship if you use an undirected relationship pattern
-
-Kernel:
->>>>>>> 4cd95591
 o Fixes an issue with tx log reading in severely damaged log files.
 o Fixes a JVM deadlock issue between committing and a reading thread
 o Can now handle more gracefully a larger set of failed index states
