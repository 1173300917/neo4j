--- conflicted
+++ resolved
@@ -8,17 +8,14 @@
     it "recognizes ascii characters as strings", ->
       expect(pcv.shouldBeConvertedToString "a").toBe(true)
       expect(pcv.shouldBeConvertedToString "abcd123 ").toBe(true)
-      
-<<<<<<< HEAD
+
     it "recognizes swedish characters as strings", ->
       expect(pcv.shouldBeConvertedToString "åäö").toBe(true)
       expect(pcv.shouldBeConvertedToString "åäö #$ asd  ").toBe(true)
-      
+
     it "recognizes strings containing odd characters as strings", ->
       expect(pcv.shouldBeConvertedToString ";åäö #$ asd  ").toBe(true)
-      
-=======
->>>>>>> 7ec04cff
+
     it "recognizes valid JSON values as not being strings", ->
       expect(pcv.shouldBeConvertedToString "1").toBe(false)
       expect(pcv.shouldBeConvertedToString "12").toBe(false)
