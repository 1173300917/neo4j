/**
 * Copyright (c) 2002-2014 "Neo Technology,"
 * Network Engine for Objects in Lund AB [http://neotechnology.com]
 *
 * This file is part of Neo4j.
 *
 * Neo4j is free software: you can redistribute it and/or modify
 * it under the terms of the GNU General Public License as published by
 * the Free Software Foundation, either version 3 of the License, or
 * (at your option) any later version.
 *
 * This program is distributed in the hope that it will be useful,
 * but WITHOUT ANY WARRANTY; without even the implied warranty of
 * MERCHANTABILITY or FITNESS FOR A PARTICULAR PURPOSE.  See the
 * GNU General Public License for more details.
 *
 * You should have received a copy of the GNU General Public License
 * along with this program.  If not, see <http://www.gnu.org/licenses/>.
 */
package org.neo4j.server.modules;

import java.net.URI;
import java.net.URISyntaxException;
import java.util.List;

import org.apache.commons.configuration.Configuration;

import org.neo4j.kernel.guard.Guard;
import org.neo4j.kernel.logging.ConsoleLogger;
import org.neo4j.kernel.logging.Logging;
import org.neo4j.server.configuration.Configurator;
import org.neo4j.server.database.Database;
import org.neo4j.server.guard.GuardingRequestFilter;
import org.neo4j.server.plugins.PluginManager;
import org.neo4j.server.rest.web.BatchOperationService;
import org.neo4j.server.rest.web.CypherService;
import org.neo4j.server.rest.web.DatabaseMetadataService;
import org.neo4j.server.rest.web.ExtensionService;
import org.neo4j.server.rest.web.ResourcesService;
import org.neo4j.server.rest.web.RestfulGraphDatabase;
import org.neo4j.server.rest.web.TransactionalService;
import org.neo4j.server.web.WebServer;

import static org.neo4j.server.JAXRSHelper.listFrom;
import static org.neo4j.server.configuration.Configurator.WEBSERVER_LIMIT_EXECUTION_TIME_PROPERTY_KEY;

public class RESTApiModule implements ServerModule
{
<<<<<<< HEAD
    private static final Logger log = Logger.getLogger( RESTApiModule.class );

    private PluginManager plugins;
    private final Configuration config;
    private final WebServer webServer;
    private final Database database;
    private GuardingRequestFilter requestTimeLimitFilter;
=======
    private PluginManager plugins;
	private final Configuration config;
	private final WebServer webServer;
	private final Database database;
	private GuardingRequestFilter requestTimeLimitFilter;
    private final ConsoleLogger log;
    private final Logging logging;
>>>>>>> f26fcad2

    public RESTApiModule(WebServer webServer, Database database, Configuration config, Logging logging)
    {
<<<<<<< HEAD
        this.webServer = webServer;
        this.config = config;
        this.database = database;
    }

    @Override
    public void start( StringLogger logger )
=======
    	this.webServer = webServer;
    	this.config = config;
    	this.database = database;
        this.logging = logging;
    	this.log = logging.getConsoleLog( getClass() );
    }

    @Override
	public void start()
>>>>>>> f26fcad2
    {
        try
        {
            URI restApiUri = restApiUri( );

            webServer.addJAXRSClasses( getClassNames(), restApiUri.toString(), null );
            loadPlugins();

            setupRequestTimeLimit();

            log.log( "Mounted REST API at [%s]", restApiUri.toString() );
        }
        catch ( URISyntaxException e )
        {
            log.warn( "Unable to mount REST API", e );
        }
    }

    private List<String> getClassNames()
    {
        return listFrom(
                RestfulGraphDatabase.class.getName(),
                TransactionalService.class.getName(),
                CypherService.class.getName(),
                DatabaseMetadataService.class.getName(),
                ExtensionService.class.getName(),
                ResourcesService.class.getName(),
                BatchOperationService.class.getName() );
    }

    @Override
    public void stop()
    {
        try
        {
<<<<<<< HEAD
            webServer.removeJAXRSClasses( getClassNames(), restApiUri().toString() );

            tearDownRequestTimeLimit();
            unloadPlugins();
        }
        catch ( URISyntaxException e )
        {
            log.warn( e );
        }
=======
			webServer.removeJAXRSClasses( getClassNames(), restApiUri().toString() );

			tearDownRequestTimeLimit();
			unloadPlugins();
	    }
	    catch ( URISyntaxException e )
	    {
	        log.warn( "Unable to unmount REST API", e );
	    }
>>>>>>> f26fcad2
    }

    private void tearDownRequestTimeLimit() {
        if(requestTimeLimitFilter != null)
        {
            webServer.removeFilter(requestTimeLimitFilter, "/*");
        }
    }

    private void setupRequestTimeLimit() {
        Integer limit = config.getInteger( WEBSERVER_LIMIT_EXECUTION_TIME_PROPERTY_KEY, null );
        if ( limit != null )
        {
            try
            {
                Guard guard = database.getGraph().getDependencyResolver().resolveDependency( Guard.class );
                this.requestTimeLimitFilter = new GuardingRequestFilter( guard, limit );
                webServer.addFilter(requestTimeLimitFilter , "/*" );
            }
            catch ( IllegalArgumentException e )
            {
                //TODO enable guard and restart EmbeddedGraphdb
                throw new RuntimeException( "Unable to use guard, you have to enable guard in neo4j.properties", e );
            }
<<<<<<< HEAD
=======

        	this.requestTimeLimitFilter = new GuardingRequestFilter( guard, limit );
            webServer.addFilter(requestTimeLimitFilter , "/*" );
>>>>>>> f26fcad2
        }
    }

    private URI restApiUri() throws URISyntaxException
    {
        return new URI( config.getString( Configurator.REST_API_PATH_PROPERTY_KEY, Configurator.DEFAULT_DATA_API_PATH ) );
    }

    private void loadPlugins()
    {
        plugins = new PluginManager( config, logging );
    }

    private void unloadPlugins() {
        // TODO
    }

    public PluginManager getPlugins()
    {
        return plugins;
    }
}<|MERGE_RESOLUTION|>--- conflicted
+++ resolved
@@ -46,45 +46,25 @@
 
 public class RESTApiModule implements ServerModule
 {
-<<<<<<< HEAD
-    private static final Logger log = Logger.getLogger( RESTApiModule.class );
-
     private PluginManager plugins;
     private final Configuration config;
     private final WebServer webServer;
     private final Database database;
     private GuardingRequestFilter requestTimeLimitFilter;
-=======
-    private PluginManager plugins;
-	private final Configuration config;
-	private final WebServer webServer;
-	private final Database database;
-	private GuardingRequestFilter requestTimeLimitFilter;
     private final ConsoleLogger log;
     private final Logging logging;
->>>>>>> f26fcad2
 
-    public RESTApiModule(WebServer webServer, Database database, Configuration config, Logging logging)
+    public RESTApiModule( WebServer webServer, Database database, Configuration config, Logging logging )
     {
-<<<<<<< HEAD
         this.webServer = webServer;
         this.config = config;
         this.database = database;
+        this.logging = logging;
+        this.log = logging.getConsoleLog( getClass() );
     }
 
     @Override
-    public void start( StringLogger logger )
-=======
-    	this.webServer = webServer;
-    	this.config = config;
-    	this.database = database;
-        this.logging = logging;
-    	this.log = logging.getConsoleLog( getClass() );
-    }
-
-    @Override
-	public void start()
->>>>>>> f26fcad2
+    public void start()
     {
         try
         {
@@ -120,27 +100,15 @@
     {
         try
         {
-<<<<<<< HEAD
             webServer.removeJAXRSClasses( getClassNames(), restApiUri().toString() );
 
-            tearDownRequestTimeLimit();
-            unloadPlugins();
+        tearDownRequestTimeLimit();
+        unloadPlugins();
         }
         catch ( URISyntaxException e )
         {
-            log.warn( e );
+          log.warn( "Unable to unmount REST API", e );
         }
-=======
-			webServer.removeJAXRSClasses( getClassNames(), restApiUri().toString() );
-
-			tearDownRequestTimeLimit();
-			unloadPlugins();
-	    }
-	    catch ( URISyntaxException e )
-	    {
-	        log.warn( "Unable to unmount REST API", e );
-	    }
->>>>>>> f26fcad2
     }
 
     private void tearDownRequestTimeLimit() {
@@ -165,12 +133,6 @@
                 //TODO enable guard and restart EmbeddedGraphdb
                 throw new RuntimeException( "Unable to use guard, you have to enable guard in neo4j.properties", e );
             }
-<<<<<<< HEAD
-=======
-
-        	this.requestTimeLimitFilter = new GuardingRequestFilter( guard, limit );
-            webServer.addFilter(requestTimeLimitFilter , "/*" );
->>>>>>> f26fcad2
         }
     }
 
