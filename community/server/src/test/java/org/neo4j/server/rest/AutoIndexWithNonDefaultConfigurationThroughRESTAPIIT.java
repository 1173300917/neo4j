/*
 * Copyright (c) 2002-2016 "Neo Technology,"
 * Network Engine for Objects in Lund AB [http://neotechnology.com]
 *
 * This file is part of Neo4j.
 *
 * Neo4j is free software: you can redistribute it and/or modify
 * it under the terms of the GNU General Public License as published by
 * the Free Software Foundation, either version 3 of the License, or
 * (at your option) any later version.
 *
 * This program is distributed in the hope that it will be useful,
 * but WITHOUT ANY WARRANTY; without even the implied warranty of
 * MERCHANTABILITY or FITNESS FOR A PARTICULAR PURPOSE.  See the
 * GNU General Public License for more details.
 *
 * You should have received a copy of the GNU General Public License
 * along with this program.  If not, see <http://www.gnu.org/licenses/>.
 */
package org.neo4j.server.rest;

import java.io.IOException;

import org.junit.AfterClass;
import org.junit.Before;
import org.junit.BeforeClass;
import org.junit.ClassRule;
import org.junit.Rule;
import org.junit.Test;
import org.junit.rules.TemporaryFolder;

import org.neo4j.server.CommunityNeoServer;
import org.neo4j.server.helpers.CommunityServerBuilder;
import org.neo4j.server.helpers.FunctionalTestHelper;
import org.neo4j.server.helpers.ServerHelper;
import org.neo4j.test.TestData;
import org.neo4j.test.server.ExclusiveServerTestBase;

import static org.hamcrest.Matchers.containsString;
import static org.junit.Assert.assertThat;

public class AutoIndexWithNonDefaultConfigurationThroughRESTAPIIT extends ExclusiveServerTestBase
{
    private static CommunityNeoServer server;
    private static FunctionalTestHelper functionalTestHelper;

    @ClassRule
    public static TemporaryFolder staticFolder = new TemporaryFolder();

    @Rule
<<<<<<< HEAD
    public
    TestData<RESTDocsGenerator> gen = TestData.producedThrough( RESTDocsGenerator.PRODUCER );

    @Before
    public void setUp()
    {
        gen.get().setSection( "dev/rest-api" );
    }
=======
    TestData<RESTRequestGenerator> gen = TestData.producedThrough( RESTRequestGenerator.PRODUCER );
>>>>>>> 0bae728a

    @BeforeClass
    public static void allocateServer() throws IOException
    {
        server = CommunityServerBuilder.server()
                .usingDataDir( staticFolder.getRoot().getAbsolutePath() )
                .withAutoIndexingEnabledForNodes( "foo", "bar" )
                .build();
        server.start();
        functionalTestHelper = new FunctionalTestHelper( server );
    }

    @Before
    public void cleanTheDatabase()
    {
        ServerHelper.cleanTheDatabase( server );
    }

    @AfterClass
    public static void stopServer()
    {
        server.stop();
    }

    /**
     * Create an auto index for nodes with specific configuration.
     */
    @Test
    public void shouldCreateANodeAutoIndexWithGivenFullTextConfiguration() throws Exception
    {
        String responseBody = gen.get()
                .expectedStatus( 201 )
                .payload( "{\"name\":\"node_auto_index\", \"config\":{\"type\":\"fulltext\",\"provider\":\"lucene\"}}" )
                .post( functionalTestHelper.nodeIndexUri() )
                .entity();

        assertThat( responseBody, containsString( "\"type\" : \"fulltext\"" ) );
    }

    /**
     * Create an auto index for relationships with specific configuration.
     */
    @Test
    public void shouldCreateARelationshipAutoIndexWithGivenFullTextConfiguration() throws Exception
    {
        String responseBody = gen.get()
                .expectedStatus( 201 )
                .payload(
                        "{\"name\":\"relationship_auto_index\", \"config\":{\"type\":\"fulltext\"," +
                                "\"provider\":\"lucene\"}}" )
                .post( functionalTestHelper.relationshipIndexUri() )
                .entity();

        assertThat( responseBody, containsString( "\"type\" : \"fulltext\"" ) );
    }

}<|MERGE_RESOLUTION|>--- conflicted
+++ resolved
@@ -48,18 +48,7 @@
     public static TemporaryFolder staticFolder = new TemporaryFolder();
 
     @Rule
-<<<<<<< HEAD
-    public
-    TestData<RESTDocsGenerator> gen = TestData.producedThrough( RESTDocsGenerator.PRODUCER );
-
-    @Before
-    public void setUp()
-    {
-        gen.get().setSection( "dev/rest-api" );
-    }
-=======
-    TestData<RESTRequestGenerator> gen = TestData.producedThrough( RESTRequestGenerator.PRODUCER );
->>>>>>> 0bae728a
+    public TestData<RESTRequestGenerator> gen = TestData.producedThrough( RESTRequestGenerator.PRODUCER );
 
     @BeforeClass
     public static void allocateServer() throws IOException
