/*
 * Copyright (c) 2002-2015 "Neo Technology,"
 * Network Engine for Objects in Lund AB [http://neotechnology.com]
 *
 * This file is part of Neo4j.
 *
 * Neo4j is free software: you can redistribute it and/or modify
 * it under the terms of the GNU General Public License as published by
 * the Free Software Foundation, either version 3 of the License, or
 * (at your option) any later version.
 *
 * This program is distributed in the hope that it will be useful,
 * but WITHOUT ANY WARRANTY; without even the implied warranty of
 * MERCHANTABILITY or FITNESS FOR A PARTICULAR PURPOSE.  See the
 * GNU General Public License for more details.
 *
 * You should have received a copy of the GNU General Public License
 * along with this program.  If not, see <http://www.gnu.org/licenses/>.
 */
package org.neo4j.server.rrd;

import org.junit.Before;
import org.junit.Rule;
import org.junit.Test;

import java.io.IOException;
import javax.management.MalformedObjectNameException;

<<<<<<< HEAD
import org.junit.Test;

import org.neo4j.kernel.GraphDatabaseAPI;
import org.neo4j.kernel.impl.transaction.state.NeoStoresSupplier;
=======
import org.neo4j.graphdb.DependencyResolver;
import org.neo4j.kernel.AvailabilityGuard;
import org.neo4j.kernel.impl.transaction.state.NeoStoreProvider;
>>>>>>> 2d6fb860
import org.neo4j.server.rrd.sampler.DatabasePrimitivesSampleableBase;
import org.neo4j.server.rrd.sampler.NodeIdsInUseSampleable;
import org.neo4j.test.DatabaseRule;
import org.neo4j.test.ImpermanentDatabaseRule;

import static org.junit.Assert.assertTrue;

public class DatabasePrimitivesSampleableBaseDocTest
{
    @Rule
    public final DatabaseRule dbRule = new ImpermanentDatabaseRule();
    private DatabasePrimitivesSampleableBase sampleable;

    @Test
    public void sampleTest() throws MalformedObjectNameException, IOException
    {
<<<<<<< HEAD
        GraphDatabaseAPI db = (GraphDatabaseAPI)new TestGraphDatabaseFactory().newImpermanentDatabase();

        DatabasePrimitivesSampleableBase sampleable = new NodeIdsInUseSampleable( neoStoreSupplier( db ) );

=======
>>>>>>> 2d6fb860
        assertTrue( "There should be no nodes in use.", sampleable.getValue() == 0 );
    }

    @Test
    public void rrd_uses_temp_dir() throws Exception
    {
<<<<<<< HEAD
        GraphDatabaseAPI db = (GraphDatabaseAPI)new TestGraphDatabaseFactory().newImpermanentDatabase();

        DatabasePrimitivesSampleableBase sampleable = new NodeIdsInUseSampleable( neoStoreSupplier( db ) );

=======
>>>>>>> 2d6fb860
        assertTrue( "There should be no nodes in use.", sampleable.getValue() == 0 );
    }

<<<<<<< HEAD
    private NeoStoresSupplier neoStoreSupplier( GraphDatabaseAPI db )
    {
        return db.getDependencyResolver().resolveDependency( NeoStoresSupplier.class );
=======
    @Before
    public void setup()
    {
        DependencyResolver dependencyResolver = dbRule.getGraphDatabaseAPI().getDependencyResolver();
        NeoStoreProvider neoStore = dependencyResolver.resolveDependency( NeoStoreProvider.class );
        AvailabilityGuard guard = dependencyResolver.resolveDependency( AvailabilityGuard.class );
        sampleable = new NodeIdsInUseSampleable( neoStore, guard );
>>>>>>> 2d6fb860
    }

}<|MERGE_RESOLUTION|>--- conflicted
+++ resolved
@@ -26,16 +26,9 @@
 import java.io.IOException;
 import javax.management.MalformedObjectNameException;
 
-<<<<<<< HEAD
-import org.junit.Test;
-
-import org.neo4j.kernel.GraphDatabaseAPI;
-import org.neo4j.kernel.impl.transaction.state.NeoStoresSupplier;
-=======
 import org.neo4j.graphdb.DependencyResolver;
 import org.neo4j.kernel.AvailabilityGuard;
-import org.neo4j.kernel.impl.transaction.state.NeoStoreProvider;
->>>>>>> 2d6fb860
+import org.neo4j.kernel.impl.transaction.state.NeoStoresSupplier;
 import org.neo4j.server.rrd.sampler.DatabasePrimitivesSampleableBase;
 import org.neo4j.server.rrd.sampler.NodeIdsInUseSampleable;
 import org.neo4j.test.DatabaseRule;
@@ -52,42 +45,21 @@
     @Test
     public void sampleTest() throws MalformedObjectNameException, IOException
     {
-<<<<<<< HEAD
-        GraphDatabaseAPI db = (GraphDatabaseAPI)new TestGraphDatabaseFactory().newImpermanentDatabase();
-
-        DatabasePrimitivesSampleableBase sampleable = new NodeIdsInUseSampleable( neoStoreSupplier( db ) );
-
-=======
->>>>>>> 2d6fb860
         assertTrue( "There should be no nodes in use.", sampleable.getValue() == 0 );
     }
 
     @Test
     public void rrd_uses_temp_dir() throws Exception
     {
-<<<<<<< HEAD
-        GraphDatabaseAPI db = (GraphDatabaseAPI)new TestGraphDatabaseFactory().newImpermanentDatabase();
-
-        DatabasePrimitivesSampleableBase sampleable = new NodeIdsInUseSampleable( neoStoreSupplier( db ) );
-
-=======
->>>>>>> 2d6fb860
         assertTrue( "There should be no nodes in use.", sampleable.getValue() == 0 );
     }
 
-<<<<<<< HEAD
-    private NeoStoresSupplier neoStoreSupplier( GraphDatabaseAPI db )
-    {
-        return db.getDependencyResolver().resolveDependency( NeoStoresSupplier.class );
-=======
     @Before
     public void setup()
     {
         DependencyResolver dependencyResolver = dbRule.getGraphDatabaseAPI().getDependencyResolver();
-        NeoStoreProvider neoStore = dependencyResolver.resolveDependency( NeoStoreProvider.class );
+        NeoStoresSupplier neoStore = dependencyResolver.resolveDependency( NeoStoresSupplier.class );
         AvailabilityGuard guard = dependencyResolver.resolveDependency( AvailabilityGuard.class );
         sampleable = new NodeIdsInUseSampleable( neoStore, guard );
->>>>>>> 2d6fb860
     }
-
 }