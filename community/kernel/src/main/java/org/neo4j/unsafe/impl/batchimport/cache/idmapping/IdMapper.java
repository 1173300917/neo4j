--- conflicted
+++ resolved
@@ -54,11 +54,7 @@
 
     /**
      * After all mappings have been {@link #put(Object, long, Group)} call this method to prepare for
-<<<<<<< HEAD
-     * {@link #get(Object, Group) querying}.
-=======
      * {@link #get(Object, Group)}.
->>>>>>> 298e7842
      *
      * @param allIds put earlier, in the event of difficult collisions so that more information have to be read
      * from the input data again, data that normally isn't necessary and hence discarded.
@@ -70,11 +66,7 @@
     /**
      * Returns an actual node id representing {@code inputId}. For this call to work {@link #prepare(InputIterable, Collector, ProgressListener)} must have
      * been called after all calls to {@link #put(Object, long, Group)} have been made,
-<<<<<<< HEAD
-     * if {@link #needsPreparation()} returns {@code true}. Otherwise ids can be retrieved right after
-=======
      * iff {@link #needsPreparation()} returns {@code true}. Otherwise ids can be retrieved right after
->>>>>>> 298e7842
      * @link #put(Object, long) being put}
      *
      * @param inputId the input id to get the actual node id for.
