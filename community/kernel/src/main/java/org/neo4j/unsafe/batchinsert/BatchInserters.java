--- conflicted
+++ resolved
@@ -77,11 +77,7 @@
      * Get a {@link BatchInserter} given a store directory.
      *
      * @param storeDir the store directory
-<<<<<<< HEAD
      * @param config configuration settings to use
-=======
-     * @param fileSystem the file system abstraction to use
->>>>>>> cc4024a3
      * @return a new {@link BatchInserter}
      */
     public static BatchInserter inserter( File storeDir, Map<String,String> config ) throws IOException
@@ -91,6 +87,10 @@
 
     /**
      * @deprecated use {@link #inserter(File)} instead
+     * @param storeDir the store directory
+     * @param config configuration settings to use
+     * @param fileSystem the file system abstraction to use
+     * @return a new {@link BatchInserter}
      */
     @Deprecated
     public static BatchInserter inserter( String storeDir, FileSystemAbstraction fileSystem )
@@ -102,11 +102,8 @@
      * Get a {@link BatchInserter} given a store directory.
      *
      * @param storeDir the store directory
-<<<<<<< HEAD
-=======
      * @param fileSystem the file system abstraction to use
      * @param config configuration settings to use
->>>>>>> cc4024a3
      * @return a new {@link BatchInserter}
      * @deprecated use {@link #inserter(File)} instead
      */
@@ -118,6 +115,10 @@
 
     /**
      * @deprecated use {@link #inserter(File, Map)} instead
+     * @param storeDir the store directory
+     * @param fileSystem the file system abstraction to use
+     * @param config configuration settings to use
+     * @return a new {@link BatchInserter}
      */
     @Deprecated
     public static BatchInserter inserter( String storeDir, FileSystemAbstraction fileSystem,
