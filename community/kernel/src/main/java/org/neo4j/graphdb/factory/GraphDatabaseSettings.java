/*
 * Copyright (c) 2002-2017 "Neo Technology,"
 * Network Engine for Objects in Lund AB [http://neotechnology.com]
 *
 * This file is part of Neo4j.
 *
 * Neo4j is free software: you can redistribute it and/or modify
 * it under the terms of the GNU General Public License as published by
 * the Free Software Foundation, either version 3 of the License, or
 * (at your option) any later version.
 *
 * This program is distributed in the hope that it will be useful,
 * but WITHOUT ANY WARRANTY; without even the implied warranty of
 * MERCHANTABILITY or FITNESS FOR A PARTICULAR PURPOSE.  See the
 * GNU General Public License for more details.
 *
 * You should have received a copy of the GNU General Public License
 * along with this program.  If not, see <http://www.gnu.org/licenses/>.
 */
package org.neo4j.graphdb.factory;

import java.io.File;
import java.time.Duration;
import java.util.List;

import org.neo4j.configuration.Description;
import org.neo4j.configuration.Internal;
import org.neo4j.configuration.LoadableConfig;
import org.neo4j.configuration.ReplacedBy;
import org.neo4j.csv.reader.Configuration;
import org.neo4j.graphdb.config.Setting;
import org.neo4j.helpers.AdvertisedSocketAddress;
import org.neo4j.helpers.ListenSocketAddress;
import org.neo4j.io.ByteUnit;
import org.neo4j.kernel.configuration.BoltConnectorValidator;
import org.neo4j.kernel.configuration.ConfigurationMigrator;
import org.neo4j.kernel.configuration.GraphDatabaseConfigurationMigrator;
import org.neo4j.kernel.configuration.Group;
import org.neo4j.kernel.configuration.GroupSettingSupport;
import org.neo4j.kernel.configuration.HttpConnectorValidator;
import org.neo4j.kernel.configuration.Migrator;
import org.neo4j.kernel.configuration.Settings;
import org.neo4j.kernel.configuration.Title;
import org.neo4j.kernel.configuration.ssl.SslPolicyConfigValidator;
import org.neo4j.kernel.impl.cache.MonitorGc;
import org.neo4j.logging.Level;

import static org.neo4j.helpers.collection.Iterables.enumNames;
import static org.neo4j.kernel.configuration.Settings.ANY;
import static org.neo4j.kernel.configuration.Settings.BOOLEAN;
import static org.neo4j.kernel.configuration.Settings.BYTES;
import static org.neo4j.kernel.configuration.Settings.DEFAULT;
import static org.neo4j.kernel.configuration.Settings.DOUBLE;
import static org.neo4j.kernel.configuration.Settings.DURATION;
import static org.neo4j.kernel.configuration.Settings.FALSE;
import static org.neo4j.kernel.configuration.Settings.INTEGER;
import static org.neo4j.kernel.configuration.Settings.LONG;
import static org.neo4j.kernel.configuration.Settings.NO_DEFAULT;
import static org.neo4j.kernel.configuration.Settings.PATH;
import static org.neo4j.kernel.configuration.Settings.STRING;
import static org.neo4j.kernel.configuration.Settings.STRING_LIST;
import static org.neo4j.kernel.configuration.Settings.TRUE;
import static org.neo4j.kernel.configuration.Settings.advertisedAddress;
import static org.neo4j.kernel.configuration.Settings.derivedSetting;
import static org.neo4j.kernel.configuration.Settings.illegalValueMessage;
import static org.neo4j.kernel.configuration.Settings.legacyFallback;
import static org.neo4j.kernel.configuration.Settings.list;
import static org.neo4j.kernel.configuration.Settings.listenAddress;
import static org.neo4j.kernel.configuration.Settings.matches;
import static org.neo4j.kernel.configuration.Settings.max;
import static org.neo4j.kernel.configuration.Settings.min;
import static org.neo4j.kernel.configuration.Settings.options;
import static org.neo4j.kernel.configuration.Settings.pathSetting;
import static org.neo4j.kernel.configuration.Settings.setting;

/**
 * Settings for Neo4j.
 */
public class GraphDatabaseSettings implements LoadableConfig
{
    /**
     * Data block sizes for dynamic array stores.
     */
    public static final int DEFAULT_BLOCK_SIZE = 128;
    public static final int DEFAULT_LABEL_BLOCK_SIZE = 64;
    public static final int MINIMAL_BLOCK_SIZE = 16;

    // default unspecified transaction timeout
    public static final long UNSPECIFIED_TIMEOUT = 0L;

    @SuppressWarnings("unused") // accessed by reflection
    @Migrator
    private static final ConfigurationMigrator migrator = new GraphDatabaseConfigurationMigrator();

    @Internal
    @Description("Root relative to which directory settings are resolved. This is set in code and should never be " +
            "configured explicitly.")
    public static final Setting<File> neo4j_home =
            setting( "unsupported.dbms.directories.neo4j_home", PATH, NO_DEFAULT );

    @Title("Read only database")
    @Description("Only allow read operations from this Neo4j instance. " +
                 "This mode still requires write access to the directory for lock purposes.")
    public static final Setting<Boolean> read_only = setting( "dbms.read_only", BOOLEAN, FALSE );

    @Title("Disconnected")
    @Internal
    @Description("Disable all protocol connectors.")
    public static final Setting<Boolean> disconnected = setting( "unsupported.dbms.disconnected", BOOLEAN, FALSE );

    @Description("Print out the effective Neo4j configuration after startup.")
    @Internal
    public static final Setting<Boolean> dump_configuration = setting("unsupported.dbms.report_configuration", BOOLEAN, FALSE );

    @Description( "A strict configuration validation will prevent the database from starting up if unknown " +
            "configuration options are specified in the neo4j settings namespace (such as dbms., ha., cypher., etc). " +
            "This is currently false by default but will be true by default in 4.0." )
    public static final Setting<Boolean> strict_config_validation =
            setting("dbms.config.strict_validation", BOOLEAN, FALSE );

    @Description("Whether to allow a store upgrade in case the current version of the database starts against an " +
            "older store version. " +
            "Setting this to `true` does not guarantee successful upgrade, it just " +
            "allows an upgrade to be performed.")
    public static final Setting<Boolean> allow_store_upgrade = setting("dbms.allow_format_migration", BOOLEAN, FALSE );

    @Description( "Database record format. Enterprise edition only. Valid values: `standard`, `high_limit`. " +
                  "Default value:  `standard`." )
    public static final Setting<String> record_format = setting( "dbms.record_format", Settings.STRING, "" );

    // Cypher settings
    // TODO: These should live with cypher
    @Description( "Set this to specify the default parser (language version)." )
    public static final Setting<String> cypher_parser_version = setting(
            "cypher.default_language_version",
            options("2.3", "3.1", "3.2", DEFAULT ), DEFAULT );

    @Description( "Set this to specify the default planner for the default language version." )
    public static final Setting<String> cypher_planner = setting(
            "cypher.planner",
            options( "COST", "RULE", DEFAULT ), DEFAULT );

    @Description( "Set this to specify the behavior when Cypher planner or runtime hints cannot be fulfilled. "
            + "If true, then non-conformance will result in an error, otherwise only a warning is generated." )
    public static final Setting<Boolean> cypher_hints_error = setting( "cypher.hints_error", BOOLEAN, FALSE );

    @Description( "This setting is associated with performance optimization. Set this to `true` in situations where " +
                  "it is preferable to have any queries using the 'shortestPath' function terminate as soon as " +
                  "possible with no answer, rather than potentially running for a long time attempting to find an " +
                  "answer (even if there is no path to be found). " +
                  "For most queries, the 'shortestPath' algorithm will return the correct answer very quickly. However " +
                  "there are some cases where it is possible that the fast bidirectional breadth-first search " +
                  "algorithm will find no results even if they exist. This can happen when the predicates in the " +
                  "`WHERE` clause applied to 'shortestPath' cannot be applied to each step of the traversal, and can " +
                  "only be applied to the entire path. When the query planner detects these special cases, it will " +
                  "plan to perform an exhaustive depth-first search if the fast algorithm finds no paths. However, " +
                  "the exhaustive search may be orders of magnitude slower than the fast algorithm. If it is critical " +
                  "that queries terminate as soon as possible, it is recommended that this option be set to `true`, " +
                  "which means that Neo4j will never consider using the exhaustive search for shortestPath queries. " +
                  "However, please note that if no paths are found, an error will be thrown at run time, which will " +
                  "need to be handled by the application." )
    public static final Setting<Boolean> forbid_exhaustive_shortestpath = setting(
            "cypher.forbid_exhaustive_shortestpath", BOOLEAN, FALSE );

    @Description( "This setting is associated with performance optimization. The shortest path algorithm does not " +
                  "work when the start and end nodes are the same. With this setting set to `false` no path will " +
                  "be returned when that happens. The default value of `true` will instead throw an exception. " +
                  "This can happen if you perform a shortestPath search after a cartesian product that might have " +
                  "the same start and end nodes for some of the rows passed to shortestPath. If it is preferable " +
                  "to not experience this exception, and acceptable for results to be missing for those rows, then " +
                  "set this to `false`. If you cannot accept missing results, and really want the shortestPath " +
                  "between two common nodes, then re-write the query using a standard Cypher variable length pattern " +
                  "expression followed by ordering by path length and limiting to one result." )
    public static final Setting<Boolean> forbid_shortestpath_common_nodes = setting(
            "cypher.forbid_shortestpath_common_nodes", BOOLEAN, TRUE );

    @Description( "Set this to specify the default runtime for the default language version." )
    @Internal
    public static final Setting<String> cypher_runtime = setting(
            "unsupported.cypher.runtime",
            options( "INTERPRETED", "COMPILED", DEFAULT ), DEFAULT );

    @Description( "Enable tracing of compilation in cypher." )
    @Internal
    public static final Setting<Boolean> cypher_compiler_tracing = setting( "unsupported.cypher.compiler_tracing", BOOLEAN, FALSE );

    @Description( "The number of Cypher query execution plans that are cached." )
    public static Setting<Integer> query_cache_size = setting( "dbms.query_cache_size", INTEGER, "1000", min( 0 ) );

    @Description( "The threshold when a plan is considered stale. If any of the underlying" +
                  " statistics used to create the plan has changed more than this value, " +
                  "the plan is considered stale and will be replanned. " +
                  "A value of 0 means always replan, and 1 means never replan." )
    public static Setting<Double> query_statistics_divergence_threshold = setting(
            "cypher.statistics_divergence_threshold", DOUBLE, "0.75", min( 0.0 ), max(
                    1.0 ) );

    @Description( "The threshold when a warning is generated if a label scan is done after a load csv " +
                  "where the label has no index" )
    @Internal
    public static Setting<Long> query_non_indexed_label_warning_threshold = setting(
            "unsupported.cypher.non_indexed_label_warning_threshold", LONG, "10000" );

    @Description( "To improve IDP query planning time, we can restrict the internal planning table size, " +
                  "triggering compaction of candidate plans. The smaller the threshold the faster the planning, " +
                  "but the higher the risk of sub-optimal plans." )
    @Internal
    public static Setting<Integer> cypher_idp_solver_table_threshold = setting(
            "unsupported.cypher.idp_solver_table_threshold", INTEGER, "128", min( 16 ) );

    @Description( "To improve IDP query planning time, we can restrict the internal planning loop duration, " +
                  "triggering more frequent compaction of candidate plans. The smaller the threshold the " +
                  "faster the planning, but the higher the risk of sub-optimal plans." )
    @Internal
    public static Setting<Long> cypher_idp_solver_duration_threshold = setting(
            "unsupported.cypher.idp_solver_duration_threshold", LONG, "1000", min( 10L ) );

    @Description("The minimum lifetime of a query plan before a query is considered for replanning")
    public static Setting<Duration> cypher_min_replan_interval = setting( "cypher.min_replan_interval", DURATION, "10s" );

    @Description( "Determines if Cypher will allow using file URLs when loading data using `LOAD CSV`. Setting this "
                  + "value to `false` will cause Neo4j to fail `LOAD CSV` clauses that load data from the file system." )
    public static Setting<Boolean> allow_file_urls = setting( "dbms.security.allow_csv_import_from_file_urls", BOOLEAN, TRUE );

    @Description( "Sets the root directory for file URLs used with the Cypher `LOAD CSV` clause. This must be set to a single "
                  + "directory, restricting access to only those files within that directory and its subdirectories." )
    public static Setting<File> load_csv_file_url_root = pathSetting( "dbms.directories.import", NO_DEFAULT );

    @Description( "Selects whether to conform to the standard https://tools.ietf.org/html/rfc4180 for interpreting " +
                  "escaped quotation characters in CSV files loaded using `LOAD CSV`. Setting this to `false` will use" +
                  " the standard, interpreting repeated quotes '\"\"' as a single in-lined quote, while `true` will " +
                  "use the legacy convention originally supported in Neo4j 3.0 and 3.1, allowing a backslash to " +
                  "include quotes in-lined in fields." )
    public static Setting<Boolean> csv_legacy_quote_escaping =
            setting( "dbms.import.csv.legacy_quote_escaping", BOOLEAN,
                    Boolean.toString( Configuration.DEFAULT_LEGACY_STYLE_QUOTING ) );

    @Description( "Enables or disables tracking of how much time a query spends actively executing on the CPU." )
    public static Setting<Boolean> track_query_cpu_time = setting( "dbms.track_query_cpu_time", BOOLEAN, TRUE );
    @Description( "Enables or disables tracking of how many bytes are allocated by the execution of a query." )
    public static Setting<Boolean> track_query_allocation = setting( "dbms.track_query_allocation", BOOLEAN, TRUE );

    @Description( "The maximum amount of time to wait for the database to become available, when " +
                  "starting a new transaction." )
    @Internal
    public static final Setting<Duration> transaction_start_timeout =
            setting( "unsupported.dbms.transaction_start_timeout", DURATION, "1s" );

    @Internal
    @Description( "Please use dbms.transaction.timeout instead." )
    @Deprecated
    @ReplacedBy( "dbms.transaction.timeout" )
    public static final Setting<Boolean> execution_guard_enabled = setting("unsupported.dbms.executiontime_limit.enabled", BOOLEAN, FALSE );

    @Description("The maximum time interval of a transaction within which it should be completed.")
    public static final Setting<Duration> transaction_timeout = setting( "dbms.transaction.timeout", DURATION, String
            .valueOf( UNSPECIFIED_TIMEOUT ) );

    @Description( "The maximum time interval within which lock should be acquired." )
    public static final Setting<Duration> lock_acquisition_timeout = setting( "dbms.lock.acquisition.timeout", DURATION,
            String.valueOf( UNSPECIFIED_TIMEOUT ) );

    @Description("Configures the time interval between transaction monitor checks. Determines how often " +
            "monitor thread will check transaction for timeout.")
    public static final Setting<Duration> transaction_monitor_check_interval = setting( "dbms.transaction.monitor.check.interval", DURATION, "5s" );

    @Description( "The maximum amount of time to wait for running transactions to complete before allowing "
                  + "initiated database shutdown to continue" )
    public static final Setting<Duration> shutdown_transaction_end_timeout =
            setting( "dbms.shutdown_transaction_end_timeout", DURATION, "10s" );

    @Description("Location of the database plugin directory. Compiled Java JAR files that contain database " +
                 "procedures will be loaded if they are placed in this directory.")
    public static final Setting<File> plugin_dir = pathSetting( "dbms.directories.plugins", "plugins" );

    @Description( "Threshold for rotation of the debug log." )
    public static final Setting<Long> store_internal_log_rotation_threshold = setting("dbms.logs.debug.rotation.size", BYTES, "20m", min(0L), max( Long.MAX_VALUE ) );

    @Description( "Debug log contexts that should output debug level logging" )
    @Internal
    public static final Setting<List<String>> store_internal_debug_contexts = setting( "unsupported.dbms.logs.debug.debug_loggers",
            list( ",", STRING ), "org.neo4j.diagnostics,org.neo4j.cluster.protocol,org.neo4j.kernel.ha" );

    @Description("Debug log level threshold.")
    public static final Setting<Level> store_internal_log_level = setting( "dbms.logs.debug.level",
            options( Level.class ), "INFO" );

    @Description( "Maximum time to wait for active transaction completion when rotating counts store" )
    @Internal
    public static final Setting<Duration> counts_store_rotation_timeout =
            setting( "unsupported.dbms.counts_store_rotation_timeout", DURATION, "10m" );

    @Description( "Minimum time interval after last rotation of the debug log before it may be rotated again." )
    public static final Setting<Duration> store_internal_log_rotation_delay =
            setting("dbms.logs.debug.rotation.delay", DURATION, "300s" );

    @Description( "Maximum number of history files for the debug log." )
    public static final Setting<Integer> store_internal_log_max_archives = setting("dbms.logs.debug.rotation.keep_number", INTEGER, "7", min(1) );

    @Description( "Configures the transaction interval between check-points. The database will not check-point more " +
                  "often  than this (unless check pointing is triggered by a different event), but might check-point " +
                  "less often than this interval, if performing a check-point takes longer time than the configured " +
                  "interval. A check-point is a point in the transaction logs, from which recovery would start from. " +
                  "Longer check-point intervals typically means that recovery will take longer to complete in case " +
                  "of a crash. On the other hand, a longer check-point interval can also reduce the I/O load that " +
                  "the database places on the system, as each check-point implies a flushing and forcing of all the " +
                  "store files.  The default is '100000' for a check-point every 100000 transactions." )
    public static final Setting<Integer> check_point_interval_tx = setting( "dbms.checkpoint.interval.tx", INTEGER, "100000", min(1) );

    @Description( "Configures the time interval between check-points. The database will not check-point more often " +
                  "than this (unless check pointing is triggered by a different event), but might check-point less " +
                  "often than this interval, if performing a check-point takes longer time than the configured " +
                  "interval. A check-point is a point in the transaction logs, from which recovery would start from. " +
                  "Longer check-point intervals typically means that recovery will take longer to complete in case " +
                  "of a crash. On the other hand, a longer check-point interval can also reduce the I/O load that " +
                  "the database places on the system, as each check-point implies a flushing and forcing of all the " +
                  "store files." )
    public static final Setting<Duration> check_point_interval_time = setting( "dbms.checkpoint.interval.time", DURATION, "15m" );

    @Description( "Limit the number of IOs the background checkpoint process will consume per second. " +
                  "This setting is advisory, is ignored in Neo4j Community Edition, and is followed to " +
                  "best effort in Enterprise Edition. " +
                  "An IO is in this case a 8 KiB (mostly sequential) write. Limiting the write IO in " +
                  "this way will leave more bandwidth in the IO subsystem to service random-read IOs, " +
                  "which is important for the response time of queries when the database cannot fit " +
                  "entirely in memory. The only drawback of this setting is that longer checkpoint times " +
                  "may lead to slightly longer recovery times in case of a database or system crash. " +
                  "A lower number means lower IO pressure, and consequently longer checkpoint times. " +
                  "The configuration can also be commented out to remove the limitation entirely, and " +
                  "let the checkpointer flush data as fast as the hardware will go. " +
                  "Set this to -1 to disable the IOPS limit.")
    public static final Setting<Integer> check_point_iops_limit = setting( "dbms.checkpoint.iops.limit", INTEGER, "300" );

    // Auto Indexing
    @Description("Controls the auto indexing feature for nodes. Setting it to `false` shuts it down, " +
            "while `true` enables it by default for properties listed in the dbms.auto_index.nodes.keys setting.")
    @Internal
    @Deprecated
    public static final Setting<Boolean> node_auto_indexing = setting("dbms.auto_index.nodes.enabled", BOOLEAN, FALSE);

    @Description("A list of property names (comma separated) that will be indexed by default. This applies to _nodes_ " +
            "only.")
    @Internal
    @Deprecated
    public static final Setting<List<String>> node_keys_indexable = setting("dbms.auto_index.nodes.keys", STRING_LIST, "" );

    @Description("Controls the auto indexing feature for relationships. Setting it to `false` shuts it down, " +
            "while `true` enables it by default for properties listed in the dbms.auto_index.relationships.keys setting.")
    @Internal
    @Deprecated
    public static final Setting<Boolean> relationship_auto_indexing =
            setting("dbms.auto_index.relationships.enabled", BOOLEAN, FALSE );

    @Description("A list of property names (comma separated) that will be indexed by default. This applies to " +
            "_relationships_ only." )
    @Internal
    @Deprecated
    public static final Setting<List<String>> relationship_keys_indexable = setting("dbms.auto_index.relationships.keys", STRING_LIST, "" );

    // Index sampling
    @Description("Enable or disable background index sampling")
    public static final Setting<Boolean> index_background_sampling_enabled =
            setting("dbms.index_sampling.background_enabled", BOOLEAN, TRUE );

    @Description("Size of buffer used by index sampling. " +
                 "This configuration setting is no longer applicable as from Neo4j 3.0.3. " +
                 "Please use dbms.index_sampling.sample_size_limit instead.")
    @Deprecated
    @ReplacedBy( "dbms.index_sampling.sample_size_limit" )
    public static final Setting<Long> index_sampling_buffer_size = setting("dbms.index_sampling.buffer_size", BYTES, "64m",
                    min( /* 1m */ 1048576L ), max( (long) Integer.MAX_VALUE ) );

    @Description("Index sampling chunk size limit")
    public static final Setting<Integer> index_sample_size_limit = setting("dbms.index_sampling.sample_size_limit",
            INTEGER, String.valueOf( ByteUnit.mebiBytes( 8 ) ), min( (int) ByteUnit.mebiBytes( 1 ) ),
            max( Integer.MAX_VALUE ) );

    @Description("Percentage of index updates of total index size required before sampling of a given index is triggered")
    public static final Setting<Integer> index_sampling_update_percentage =
            setting("dbms.index_sampling.update_percentage", INTEGER, "5", min( 0 ) );

    // Lucene settings
    @Description( "The maximum number of open Lucene index searchers." )
    public static Setting<Integer> lucene_searcher_cache_size = setting("dbms.index_searcher_cache_size",INTEGER, Integer.toString( Integer.MAX_VALUE ), min( 1 ));

    // Lucene schema indexes
    @Internal
    public static final Setting<Boolean> multi_threaded_schema_index_population_enabled =
            setting( "unsupported.dbms.multi_threaded_schema_index_population_enabled", BOOLEAN, TRUE );

    // Store settings
    @Description("Make Neo4j keep the logical transaction logs for being able to backup the database. " +
            "Can be used for specifying the threshold to prune logical logs after. For example \"10 days\" will " +
            "prune logical logs that only contains transactions older than 10 days from the current time, " +
            "or \"100k txs\" will keep the 100k latest transactions and prune any older transactions.")
    public static final Setting<String> keep_logical_logs = setting("dbms.tx_log.rotation.retention_policy", STRING, "7 days", illegalValueMessage( "must be `true`/`false` or of format '<number><optional unit> <type>' for example `100M size` for " +
                        "limiting logical log space on disk to 100Mb," +
                        " or `200k txs` for limiting the number of transactions to keep to 200 000", matches(ANY)));

<<<<<<< HEAD
    @Description( "Specifies at which file size the logical log will auto-rotate. " +
                  "`0` means that no rotation will automatically occur based on file size. " )
    public static final Setting<Long> logical_log_rotation_threshold = setting( "dbms.tx_log.rotation.size", BYTES, "250M", min( 1024 * 1024L /*1Mb*/ ) );
=======
    @Description( "Specifies at which file size the logical log will auto-rotate. Minimum accepted value is 1M. " )
    public static final Setting<Long> logical_log_rotation_threshold = setting( "dbms.tx_log.rotation.size", BYTES, "250M", min( 1024*1024L /*1Mb*/ ) );
>>>>>>> f265862c

    @Description("Use a quick approach for rebuilding the ID generators. This give quicker recovery time, " +
            "but will limit the ability to reuse the space of deleted entities.")
    @Internal
    public static final Setting<Boolean> rebuild_idgenerators_fast = setting("unsupported.dbms.id_generator_fast_rebuild_enabled", BOOLEAN, TRUE );

    // Store memory settings
    @Description("Target size for pages of mapped memory. If set to 0, then a reasonable default is chosen, " +
                 "depending on the storage device used.")
    @Internal
    @Deprecated
    public static final Setting<Long> mapped_memory_page_size = setting( "unsupported.dbms.memory.pagecache.pagesize", BYTES, "0" );

    @SuppressWarnings( "unchecked" )
    @Description( "The amount of memory to use for mapping the store files, in bytes (or kilobytes with the 'k' " +
                  "suffix, megabytes with 'm' and gigabytes with 'g'). If Neo4j is running on a dedicated server, " +
                  "then it is generally recommended to leave about 2-4 gigabytes for the operating system, give the " +
                  "JVM enough heap to hold all your transaction state and query context, and then leave the rest for " +
                  "the page cache. If no page cache memory is configured, then a heuristic setting is computed based " +
                  "on available system resources." )
    public static final Setting<Long> pagecache_memory =
            setting( "dbms.memory.pagecache.size", BYTES, null, min( 8192 * 30L ) );

    @Description( "Specify which page swapper to use for doing paged IO. " +
                  "This is only used when integrating with proprietary storage technology." )
    public static final Setting<String> pagecache_swapper =
            setting( "dbms.memory.pagecache.swapper", STRING, (String) null );

    /**
     * Block size properties values depends from selected record format.
     * We can't figured out record format until it will be selected by corresponding edition.
     * As soon as we will figure it out properties will be re-evaluated and overwritten, except cases of user
     * defined value.
     */
    @Description("Specifies the block size for storing strings. This parameter is only honored when the store is " +
            "created, otherwise it is ignored. " +
            "Note that each character in a string occupies two bytes, meaning that e.g a block size of 120 will hold " +
            "a 60 character long string before overflowing into a second block. " +
            "Also note that each block carries a ~10B of overhead so record size on disk will be slightly larger " +
            "than the configured block size" )
    @Internal
    public static final Setting<Integer> string_block_size = setting("unsupported.dbms.block_size.strings", INTEGER,
            "0", min( 0 ) );

    @Description("Specifies the block size for storing arrays. This parameter is only honored when the store is " +
            "created, otherwise it is ignored. " +
            "Also note that each block carries a ~10B of overhead so record size on disk will be slightly larger " +
            "than the configured block size" )
    @Internal
    public static final Setting<Integer> array_block_size = setting("unsupported.dbms.block_size.array_properties", INTEGER,
            "0", min( 0 ) );

    @Description("Specifies the block size for storing labels exceeding in-lined space in node record. " +
            "This parameter is only honored when the store is created, otherwise it is ignored. " +
            "Also note that each block carries a ~10B of overhead so record size on disk will be slightly larger " +
            "than the configured block size" )
    @Internal
    public static final Setting<Integer> label_block_size = setting("unsupported.dbms.block_size.labels", INTEGER,
            "0", min( 0 ) );

    @Description("An identifier that uniquely identifies this graph database instance within this JVM. " +
            "Defaults to an auto-generated number depending on how many instance are started in this JVM.")
    @Internal
    public static final Setting<String> forced_kernel_id = setting("unsupported.dbms.kernel_id", STRING, NO_DEFAULT,
            illegalValueMessage("has to be a valid kernel identifier", matches("[a-zA-Z0-9]*")));

    @SuppressWarnings( "unused" )
    @Description("Amount of time in ms the GC monitor thread will wait before taking another measurement.")
    @Internal
    public static final Setting<Duration> gc_monitor_interval = MonitorGc.Configuration.gc_monitor_wait_time;

    @SuppressWarnings( "unused" )
    @Description("The amount of time in ms the monitor thread has to be blocked before logging a message it was " +
            "blocked.")
    @Internal
    public static final Setting<Duration> gc_monitor_block_threshold = MonitorGc.Configuration.gc_monitor_threshold;

    @Description( "Relationship count threshold for considering a node to be dense" )
    public static final Setting<Integer> dense_node_threshold = setting( "dbms.relationship_grouping_threshold", INTEGER, "50", min(1) );

    @Description( "Log executed queries that take longer than the configured threshold, dbms.logs.query.threshold. " +
            "Log entries are written to the file _query.log_ located in the Logs directory. " +
            "For location of the Logs directory, see <<file-locations>>. " +
            "This feature is available in the Neo4j Enterprise Edition." )
    public static final Setting<Boolean> log_queries = setting("dbms.logs.query.enabled", BOOLEAN, FALSE );

    @Description("Path of the logs directory")
    public static final Setting<File> logs_directory = pathSetting( "dbms.directories.logs", "logs" );

    @Internal
    public static final Setting<File> log_queries_filename = derivedSetting("dbms.logs.query.path",
            logs_directory,
            ( logs ) -> new File( logs, "query.log" ),
            PATH );

    @Description( "Log parameters for the executed queries being logged." )
    public static final Setting<Boolean> log_queries_parameter_logging_enabled = setting( "dbms.logs.query.parameter_logging_enabled", BOOLEAN, TRUE );

    @Description( "Log detailed time information for the executed queries being logged." )
    public static final Setting<Boolean> log_queries_detailed_time_logging_enabled = setting( "dbms.logs.query.time_logging_enabled", BOOLEAN, FALSE );

    @Description( "Log allocated bytes for the executed queries being logged." )
    public static final Setting<Boolean> log_queries_allocation_logging_enabled = setting( "dbms.logs.query.allocation_logging_enabled", BOOLEAN, FALSE );

    @Description( "Log page hits and page faults for the executed queries being logged." )
    public static final Setting<Boolean> log_queries_page_detail_logging_enabled = setting( "dbms.logs.query.page_logging_enabled", BOOLEAN, FALSE );

    @Description("If the execution of query takes more time than this threshold, the query is logged - " +
                 "provided query logging is enabled. Defaults to 0 seconds, that is all queries are logged.")
    public static final Setting<Duration> log_queries_threshold = setting("dbms.logs.query.threshold", DURATION, "0s");

    @Description( "The file size in bytes at which the query log will auto-rotate. If set to zero then no rotation " +
            "will occur. Accepts a binary suffix `k`, `m` or `g`." )
    public static final Setting<Long> log_queries_rotation_threshold = setting("dbms.logs.query.rotation.size",
            BYTES, "20m",  min( 0L ), max( Long.MAX_VALUE ) );

    @Description( "Maximum number of history files for the query log." )
    public static final Setting<Integer> log_queries_max_archives = setting( "dbms.logs.query.rotation.keep_number",
            INTEGER, "7", min( 1 ) );

    @Description( "Specifies number of operations that batch inserter will try to group into one batch before " +
                  "flushing data into underlying storage.")
    @Internal
    public static final Setting<Integer> batch_inserter_batch_size = setting( "unsupported.tools.batch_inserter.batch_size", INTEGER,
            "10000" );

    public enum LabelIndex
    {
        /**
         * Native label index. Generally the best option.
         */
        NATIVE,

        /**
         * Label index backed by Lucene.
         */
        LUCENE,

        /**
         * Selects which ever label index is present in a store, or the default (NATIVE) if no label index present.
         */
        AUTO;
    }

    @Description( "Backend to use for label --> nodes index" )
    @Internal
    public static final Setting<String> label_index = setting( "dbms.label_index",
            options( enumNames( LabelIndex.class ), true ), LabelIndex.NATIVE.name() );

    // Security settings

    @Description("Enable auth requirement to access Neo4j.")
    public static final Setting<Boolean> auth_enabled = setting( "dbms.security.auth_enabled", BOOLEAN, "false" );

    @Internal
    public static final Setting<File> auth_store =
            pathSetting( "unsupported.dbms.security.auth_store.location", NO_DEFAULT );

    @Internal
    public static final Setting<Integer> auth_max_failed_attempts =
            setting( "unsupported.dbms.security.auth_max_failed_attempts", INTEGER, "3", min( 0 ) );

    @Description( "A list of procedures and user defined functions (comma separated) that are allowed full access to " +
            "the database. The list may contain both fully-qualified procedure names, and partial names with the " +
            "wildcard '*'. Note that this enables these procedures to bypass security. Use with caution." )
    public static final Setting<String> procedure_unrestricted =
            setting( "dbms.security.procedures.unrestricted", Settings.STRING, "" );

    @Description( "Whether or not to release the exclusive schema lock is while building uniqueness constraints index" )
    @Internal
    public static final Setting<Boolean> release_schema_lock_while_building_constraint = setting(
            "unsupported.dbms.schema.release_lock_while_building_constraint", BOOLEAN, FALSE );

    @Description( "A list of procedures (comma separated) that are to be loaded. " +
            "The list may contain both fully-qualified procedure names, and partial names with the wildcard '*'. " +
            "If this setting is left empty no procedures will be loaded." )
    public static final Setting<String> procedure_whitelist =
            setting( "dbms.security.procedures.whitelist", Settings.STRING, "*" );
    // Bolt Settings

    @Description("Default network interface to listen for incoming connections. " +
            "To listen for connections on all interfaces, use \"0.0.0.0\". " +
            "To bind specific connectors to a specific network interfaces, " +
            "specify the +listen_address+ properties for the specific connector.")
    public static final Setting<String> default_listen_address =
            setting( "dbms.connectors.default_listen_address", STRING, "127.0.0.1" );

    @Description("Default hostname or IP address the server uses to advertise itself to its connectors. " +
            "To advertise a specific hostname or IP address for a specific connector, " +
            "specify the +advertised_address+ property for the specific connector.")
    public static final Setting<String> default_advertised_address =
            setting( "dbms.connectors.default_advertised_address", STRING, "localhost" );

    @Description( "Create an archive of an index before re-creating it if failing to load on startup." )
    @Internal
    public static final Setting<Boolean> archive_failed_index = setting(
            "unsupported.dbms.index.archive_failed", BOOLEAN, "false" );

    // Needed to validate config, accessed via reflection
    @SuppressWarnings( "unused" )
    public static final BoltConnectorValidator boltValidator = new BoltConnectorValidator();

    // Needed to validate config, accessed via reflection
    @SuppressWarnings( "unused" )
    public static final SslPolicyConfigValidator sslPolicyConfigValidator = new SslPolicyConfigValidator();

    @Description( "The maximum amount of time to wait for the database state represented by the bookmark." )
    public static final Setting<Duration> bookmark_ready_timeout = setting(
            "dbms.transaction.bookmark_ready_timeout", DURATION, "30s",
            min( Duration.ofSeconds( 1 ) ) );

    // Needed to validate config, accessed via reflection
    @SuppressWarnings( "unused" )
    public static final HttpConnectorValidator httpValidator = new HttpConnectorValidator();

    /**
     * DEPRECATED: Use {@link org.neo4j.kernel.configuration.BoltConnector} instead. This will be removed in 4.0.
     */
    @Deprecated
    public static BoltConnector boltConnector( String key )
    {
        return new BoltConnector( key );
    }

    /**
     * DEPRECATED: Use {@link org.neo4j.kernel.configuration.Connector} instead. This will be removed in 4.0.
     */
    @Group("dbms.connector")
    public static class Connector
    {
        @Description( "Enable this connector" )
        public final Setting<Boolean> enabled;

        @Description( "Connector type. You should always set this to the connector type you want" )
        public final Setting<ConnectorType> type;

        // Note: Be careful about adding things here that does not apply to all connectors,
        //       consider future options like non-tcp transports, making `address` a bad choice
        //       as a setting that applies to every connector, for instance.

        public final GroupSettingSupport group;

        // Note: We no longer use the typeDefault parameter because it made for confusing behaviour;
        // connectors with unspecified would override settings of other, unrelated connectors.
        // However, we cannot remove the parameter at this
        public Connector( String key, @SuppressWarnings("UnusedParameters") String typeDefault )
        {
            group = new GroupSettingSupport( Connector.class, key );
            enabled = group.scope( setting( "enabled", BOOLEAN, "false" ) );
            type = group.scope( setting( "type", options( ConnectorType.class ), NO_DEFAULT ) );
        }

        public enum ConnectorType
        {
            BOLT, HTTP
        }

        public String key()
        {
            return group.groupKey;
        }
    }

    /**
     * DEPRECATED: Use {@link org.neo4j.kernel.configuration.BoltConnector} instead. This will be removed in 4.0.
     */
    @Deprecated
    @Description( "Configuration options for Bolt connectors. " +
            "\"(bolt-connector-key)\" is a placeholder for a unique name for the connector, for instance " +
            "\"bolt-public\" or some other name that describes what the connector is for." )
    public static class BoltConnector extends Connector
    {
        @Description( "Encryption level to require this connector to use" )
        public final Setting<EncryptionLevel> encryption_level;

        @Description( "Address the connector should bind to. " +
                "This setting is deprecated and will be replaced by `+listen_address+`" )
        public final Setting<ListenSocketAddress> address;

        @Description( "Address the connector should bind to" )
        public final Setting<ListenSocketAddress> listen_address;

        @Description( "Advertised address for this connector" )
        public final Setting<AdvertisedSocketAddress> advertised_address;

        // Used by config doc generator
        public BoltConnector()
        {
            this("(bolt-connector-key)");
        }

        public BoltConnector(String key)
        {
            super(key, null );
            encryption_level = group.scope(
                    setting( "tls_level", options( EncryptionLevel.class ), EncryptionLevel.OPTIONAL.name() ));
            Setting<ListenSocketAddress> legacyAddressSetting = listenAddress( "address", 7687 );
            Setting<ListenSocketAddress> listenAddressSetting = legacyFallback( legacyAddressSetting,
                    listenAddress( "listen_address", 7687 ) );

            this.address = group.scope( legacyAddressSetting );
            this.listen_address = group.scope( listenAddressSetting );
            this.advertised_address = group.scope( advertisedAddress( "advertised_address", listenAddressSetting ) );
        }

        public enum EncryptionLevel
        {
            REQUIRED,
            OPTIONAL,
            DISABLED
        }
    }
}<|MERGE_RESOLUTION|>--- conflicted
+++ resolved
@@ -397,14 +397,8 @@
                         "limiting logical log space on disk to 100Mb," +
                         " or `200k txs` for limiting the number of transactions to keep to 200 000", matches(ANY)));
 
-<<<<<<< HEAD
-    @Description( "Specifies at which file size the logical log will auto-rotate. " +
-                  "`0` means that no rotation will automatically occur based on file size. " )
+    @Description( "Specifies at which file size the logical log will auto-rotate. Minimum accepted value is 1M. " )
     public static final Setting<Long> logical_log_rotation_threshold = setting( "dbms.tx_log.rotation.size", BYTES, "250M", min( 1024 * 1024L /*1Mb*/ ) );
-=======
-    @Description( "Specifies at which file size the logical log will auto-rotate. Minimum accepted value is 1M. " )
-    public static final Setting<Long> logical_log_rotation_threshold = setting( "dbms.tx_log.rotation.size", BYTES, "250M", min( 1024*1024L /*1Mb*/ ) );
->>>>>>> f265862c
 
     @Description("Use a quick approach for rebuilding the ID generators. This give quicker recovery time, " +
             "but will limit the ability to reuse the space of deleted entities.")
