/**
 * Copyright (c) 2002-2014 "Neo Technology,"
 * Network Engine for Objects in Lund AB [http://neotechnology.com]
 *
 * This file is part of Neo4j.
 *
 * Neo4j is free software: you can redistribute it and/or modify
 * it under the terms of the GNU General Public License as published by
 * the Free Software Foundation, either version 3 of the License, or
 * (at your option) any later version.
 *
 * This program is distributed in the hope that it will be useful,
 * but WITHOUT ANY WARRANTY; without even the implied warranty of
 * MERCHANTABILITY or FITNESS FOR A PARTICULAR PURPOSE.  See the
 * GNU General Public License for more details.
 *
 * You should have received a copy of the GNU General Public License
 * along with this program.  If not, see <http://www.gnu.org/licenses/>.
 */
package org.neo4j.kernel.impl.nioneo.store;

import static org.neo4j.helpers.collection.MapUtil.stringMap;

import java.io.File;
import java.io.IOException;
import java.nio.ByteBuffer;

import org.neo4j.graphdb.config.Setting;
import org.neo4j.graphdb.factory.GraphDatabaseSettings;
import org.neo4j.helpers.UTF8;
<<<<<<< HEAD
import org.neo4j.kernel.DefaultFileSystemAbstraction;
import org.neo4j.kernel.DefaultIdGeneratorFactory;
import org.neo4j.kernel.IdGeneratorFactory;
import org.neo4j.kernel.IdType;
import org.neo4j.kernel.configuration.Config;
import org.neo4j.kernel.impl.nioneo.store.windowpool.WindowPoolFactory;
=======
import org.neo4j.io.fs.FileSystemAbstraction;
import org.neo4j.io.fs.StoreChannel;
import org.neo4j.io.pagecache.PageCache;
import org.neo4j.kernel.IdGeneratorFactory;
import org.neo4j.kernel.IdType;
import org.neo4j.kernel.configuration.Config;
import org.neo4j.kernel.impl.transaction.RemoteTxHook;
>>>>>>> 8a6c706c
import org.neo4j.kernel.impl.util.StringLogger;
import org.neo4j.kernel.monitoring.Monitors;

/**
* Factory for Store implementations. Can also be used to create empty stores.
*/
public class StoreFactory
{
    public static abstract class Configuration
    {
        public static final Setting<Integer> string_block_size = GraphDatabaseSettings.string_block_size;
        public static final Setting<Integer> array_block_size = GraphDatabaseSettings.array_block_size;
        public static final Setting<Integer> label_block_size = GraphDatabaseSettings.label_block_size;
        public static final Setting<Integer> dense_node_threshold = GraphDatabaseSettings.dense_node_threshold;
    }

    private final Config config;
    private final IdGeneratorFactory idGeneratorFactory;
    private final FileSystemAbstraction fileSystemAbstraction;
    private final StringLogger stringLogger;

    public static final String LABELS_PART = ".labels";
    public static final String NAMES_PART = ".names";
    public static final String INDEX_PART = ".index";
    public static final String KEYS_PART = ".keys";
    public static final String ARRAYS_PART = ".arrays";
    public static final String STRINGS_PART = ".strings";

    public static final String NODE_STORE_NAME = ".nodestore.db";
    public static final String NODE_LABELS_STORE_NAME = NODE_STORE_NAME + LABELS_PART;
    public static final String PROPERTY_STORE_NAME = ".propertystore.db";
    public static final String PROPERTY_KEY_TOKEN_STORE_NAME = PROPERTY_STORE_NAME + INDEX_PART;
    public static final String PROPERTY_KEY_TOKEN_NAMES_STORE_NAME = PROPERTY_STORE_NAME + INDEX_PART + KEYS_PART;
    public static final String PROPERTY_STRINGS_STORE_NAME = PROPERTY_STORE_NAME + STRINGS_PART;
    public static final String PROPERTY_ARRAYS_STORE_NAME = PROPERTY_STORE_NAME + ARRAYS_PART;
    public static final String RELATIONSHIP_STORE_NAME = ".relationshipstore.db";
    public static final String RELATIONSHIP_TYPE_TOKEN_STORE_NAME = ".relationshiptypestore.db";
    public static final String RELATIONSHIP_TYPE_TOKEN_NAMES_STORE_NAME = RELATIONSHIP_TYPE_TOKEN_STORE_NAME + NAMES_PART;
    public static final String LABEL_TOKEN_STORE_NAME = ".labeltokenstore.db";
    public static final String LABEL_TOKEN_NAMES_STORE_NAME = LABEL_TOKEN_STORE_NAME + NAMES_PART;
    public static final String SCHEMA_STORE_NAME = ".schemastore.db";
    public static final String RELATIONSHIP_GROUP_STORE_NAME = ".relationshipgroupstore.db";
    private final StoreVersionMismatchHandler versionMismatchHandler;
<<<<<<< HEAD
    private final File neoStoreFileName;

    public StoreFactory( File storeDir, StringLogger logger )
    {
        this( configForStoreDir( new Config(), storeDir ),
                new DefaultIdGeneratorFactory(), new DefaultWindowPoolFactory(), new DefaultFileSystemAbstraction(),
                logger, StoreVersionMismatchHandler.THROW_EXCEPTION );
    }

    public StoreFactory( Config config, IdGeneratorFactory idGeneratorFactory, WindowPoolFactory windowPoolFactory,
            FileSystemAbstraction fileSystemAbstraction, StringLogger stringLogger )
    {
        this( config, idGeneratorFactory, windowPoolFactory, fileSystemAbstraction, stringLogger,
                StoreVersionMismatchHandler.THROW_EXCEPTION );
    }

    public StoreFactory( Config config, IdGeneratorFactory idGeneratorFactory, WindowPoolFactory windowPoolFactory,
                         FileSystemAbstraction fileSystemAbstraction, StringLogger stringLogger,
                         StoreVersionMismatchHandler versionMismatchHandler )
=======
    private final Monitors monitors;
    private final PageCache pageCache;

    public StoreFactory(
            Config config,
            IdGeneratorFactory idGeneratorFactory,
            PageCache pageCache,
            FileSystemAbstraction fileSystemAbstraction,
            StringLogger stringLogger,
            RemoteTxHook txHook,
            Monitors monitors )
>>>>>>> 8a6c706c
    {
        this.config = config;
        this.idGeneratorFactory = idGeneratorFactory;
        this.fileSystemAbstraction = fileSystemAbstraction;
        this.stringLogger = stringLogger;
<<<<<<< HEAD
        this.versionMismatchHandler = versionMismatchHandler;
        this.neoStoreFileName = config.get( GraphDatabaseSettings.neo_store );
        assert neoStoreFileName != null;
=======
        this.txHook = txHook;
        this.versionMismatchHandler = StoreVersionMismatchHandler.THROW_EXCEPTION;
        this.monitors = monitors;
        this.pageCache = pageCache;
>>>>>>> 8a6c706c
    }

    private File storeFileName( String toAppend )
    {
        return new File( neoStoreFileName.getPath() + toAppend );
    }

    public NeoStore newNeoStore( boolean allowCreate )
    {
        if ( !storeExists() && allowCreate )
        {
            return createNeoStore();
        }

<<<<<<< HEAD
        // The store exists already, start it
        return new NeoStore( neoStoreFileName, config, idGeneratorFactory, windowPoolFactory, fileSystemAbstraction,
                stringLogger,
                newRelationshipTypeTokenStore(),
                newLabelTokenStore(),
                newPropertyStore(),
                newRelationshipStore(),
                newNodeStore(),
                // We don't need any particular upgrade when we add the schema store
                newSchemaStore(),
                newRelationshipGroupStore(),
                versionMismatchHandler);
    }

    public boolean storeExists()
    {
        return fileSystemAbstraction.fileExists( neoStoreFileName );
=======
    public NeoStore newNeoStore( File fileName )
    {
        return new NeoStore(
                fileName,
                config,
                idGeneratorFactory,
                pageCache,
                fileSystemAbstraction,
                stringLogger,
                txHook,
                newRelationshipTypeTokenStore( new File( fileName.getPath() + RELATIONSHIP_TYPE_TOKEN_STORE_NAME ) ),
                newLabelTokenStore( new File( fileName.getPath() + LABEL_TOKEN_STORE_NAME ) ),
                newPropertyStore( new File( fileName.getPath() + PROPERTY_STORE_NAME) ),
                newRelationshipStore( new File( fileName.getPath() + RELATIONSHIP_STORE_NAME) ),
                newNodeStore( new File( fileName.getPath() + NODE_STORE_NAME) ),
                // We don't need any particular upgrade when we add the schema store
                newSchemaStore( new File( fileName.getPath() + SCHEMA_STORE_NAME) ),
                newRelationshipGroupStore( new File( fileName.getPath() + RELATIONSHIP_GROUP_STORE_NAME) ),
                versionMismatchHandler,
                monitors );
    }

    private RelationshipGroupStore newRelationshipGroupStore( File fileName )
    {
        return new RelationshipGroupStore( fileName, config, idGeneratorFactory, pageCache, fileSystemAbstraction,
                stringLogger, versionMismatchHandler, monitors );
>>>>>>> 8a6c706c
    }

    public RelationshipGroupStore newRelationshipGroupStore()
    {
<<<<<<< HEAD
        return new RelationshipGroupStore( storeFileName( RELATIONSHIP_GROUP_STORE_NAME ), config,
                idGeneratorFactory, windowPoolFactory, fileSystemAbstraction, stringLogger, versionMismatchHandler );
=======
        return new SchemaStore( file, config, IdType.SCHEMA, idGeneratorFactory, pageCache,
                fileSystemAbstraction, stringLogger, versionMismatchHandler, monitors );
>>>>>>> 8a6c706c
    }

    public SchemaStore newSchemaStore()
    {
        return new SchemaStore( storeFileName( SCHEMA_STORE_NAME ), config, IdType.SCHEMA,
                idGeneratorFactory, windowPoolFactory, fileSystemAbstraction, stringLogger, versionMismatchHandler );
    }

    private DynamicStringStore newDynamicStringStore( File fileName, IdType nameIdType )
    {
        return new DynamicStringStore( fileName, config, nameIdType, idGeneratorFactory, pageCache,
                fileSystemAbstraction, stringLogger, versionMismatchHandler, monitors );
    }

    private RelationshipTypeTokenStore newRelationshipTypeTokenStore()
    {
<<<<<<< HEAD
        DynamicStringStore nameStore = newDynamicStringStore( storeFileName( RELATIONSHIP_TYPE_TOKEN_NAMES_STORE_NAME ),
                IdType.RELATIONSHIP_TYPE_TOKEN_NAME );
        return new RelationshipTypeTokenStore( storeFileName( RELATIONSHIP_TYPE_TOKEN_STORE_NAME ), config,
                idGeneratorFactory, windowPoolFactory, fileSystemAbstraction, stringLogger, nameStore,
                versionMismatchHandler );
=======
        DynamicStringStore nameStore = newDynamicStringStore( new File( baseFileName.getPath() + NAMES_PART), IdType.RELATIONSHIP_TYPE_TOKEN_NAME );
        return new RelationshipTypeTokenStore( baseFileName, config, idGeneratorFactory, pageCache,
                fileSystemAbstraction, stringLogger, nameStore, versionMismatchHandler, monitors );
>>>>>>> 8a6c706c
    }

    public PropertyStore newPropertyStore()
    {
        PropertyKeyTokenStore propertyKeyTokenStore = newPropertyKeyTokenStore();
        DynamicStringStore stringPropertyStore = newDynamicStringStore(
<<<<<<< HEAD
                storeFileName( PROPERTY_STRINGS_STORE_NAME ), IdType.STRING_BLOCK );
        DynamicArrayStore arrayPropertyStore = newDynamicArrayStore(
                storeFileName( PROPERTY_ARRAYS_STORE_NAME ), IdType.ARRAY_BLOCK );
        return new PropertyStore( storeFileName( PROPERTY_STORE_NAME ), config, idGeneratorFactory,
                windowPoolFactory, fileSystemAbstraction, stringLogger, stringPropertyStore, propertyKeyTokenStore,
                arrayPropertyStore, versionMismatchHandler );
=======
                new File( baseFileName.getPath() + STRINGS_PART ), IdType.STRING_BLOCK );
        PropertyKeyTokenStore propertyKeyTokenStore = newPropertyKeyTokenStore(
                new File( baseFileName.getPath() + INDEX_PART ) );
        DynamicArrayStore arrayPropertyStore = newDynamicArrayStore( new File( baseFileName.getPath() + ARRAYS_PART ) );
        return new PropertyStore( baseFileName, config, idGeneratorFactory, pageCache, fileSystemAbstraction,
                stringLogger, stringPropertyStore, propertyKeyTokenStore, arrayPropertyStore, versionMismatchHandler,
                monitors);
>>>>>>> 8a6c706c
    }

    public PropertyKeyTokenStore newPropertyKeyTokenStore()
    {
        DynamicStringStore nameStore = newDynamicStringStore( storeFileName( PROPERTY_KEY_TOKEN_NAMES_STORE_NAME ),
                IdType.PROPERTY_KEY_TOKEN_NAME );
<<<<<<< HEAD
        return new PropertyKeyTokenStore( storeFileName( PROPERTY_KEY_TOKEN_STORE_NAME ), config,
                idGeneratorFactory, windowPoolFactory, fileSystemAbstraction, stringLogger, nameStore,
                versionMismatchHandler );
=======
        return new PropertyKeyTokenStore( baseFileName, config, idGeneratorFactory, pageCache,
                fileSystemAbstraction, stringLogger, nameStore, versionMismatchHandler, monitors );
>>>>>>> 8a6c706c
    }

    private LabelTokenStore newLabelTokenStore()
    {
        DynamicStringStore nameStore = newDynamicStringStore( storeFileName( LABEL_TOKEN_NAMES_STORE_NAME ),
                IdType.LABEL_TOKEN_NAME );
<<<<<<< HEAD
        return new LabelTokenStore( storeFileName( LABEL_TOKEN_STORE_NAME ), config, idGeneratorFactory,
                windowPoolFactory, fileSystemAbstraction, stringLogger, nameStore, versionMismatchHandler );
    }

    public RelationshipStore newRelationshipStore()
    {
        return new RelationshipStore( storeFileName( RELATIONSHIP_STORE_NAME ), config,
                idGeneratorFactory, windowPoolFactory, fileSystemAbstraction, stringLogger, versionMismatchHandler);
    }

    public DynamicArrayStore newDynamicArrayStore( File fileName, IdType idType )
    {
        return new DynamicArrayStore( fileName, config, idType, idGeneratorFactory, windowPoolFactory,
                fileSystemAbstraction, stringLogger, versionMismatchHandler);
=======
        return new LabelTokenStore( baseFileName, config, idGeneratorFactory, pageCache,
                fileSystemAbstraction, stringLogger, nameStore, versionMismatchHandler, monitors );
    }

    private RelationshipStore newRelationshipStore(File baseFileName)
    {
        return new RelationshipStore( baseFileName, config, idGeneratorFactory, pageCache,
                fileSystemAbstraction, stringLogger, versionMismatchHandler, monitors );
    }

    private DynamicArrayStore newDynamicArrayStore(File baseFileName)
    {
        return new DynamicArrayStore( baseFileName, config, IdType.ARRAY_BLOCK, idGeneratorFactory, pageCache,
                fileSystemAbstraction, stringLogger, versionMismatchHandler, monitors );
>>>>>>> 8a6c706c
    }

    public NodeStore newNodeStore()
    {
<<<<<<< HEAD
        DynamicArrayStore dynamicLabelStore = new DynamicArrayStore( storeFileName( NODE_LABELS_STORE_NAME ),
                config, IdType.NODE_LABELS, idGeneratorFactory, windowPoolFactory, fileSystemAbstraction, stringLogger,
                versionMismatchHandler);
        return new NodeStore( storeFileName( NODE_STORE_NAME ), config, idGeneratorFactory, windowPoolFactory,
                fileSystemAbstraction, stringLogger, dynamicLabelStore, versionMismatchHandler );
=======
        File labelsFileName = new File( baseFileName.getPath() + LABELS_PART );
        DynamicArrayStore dynamicLabelStore = new DynamicArrayStore( labelsFileName,
                config, IdType.NODE_LABELS, idGeneratorFactory, pageCache, fileSystemAbstraction, stringLogger,
                versionMismatchHandler, monitors );
        return new NodeStore( baseFileName, config, idGeneratorFactory, pageCache, fileSystemAbstraction,
                stringLogger, dynamicLabelStore, versionMismatchHandler, monitors );
>>>>>>> 8a6c706c
    }

    public NeoStore createNeoStore()
    {
<<<<<<< HEAD
        return createNeoStore( new StoreId() );
    }

    public NeoStore createNeoStore( StoreId storeId )
=======
        NeoStore neoStore = createNeoStore( fileName, new StoreId() );
        try
        {
            pageCache.flush();
        }
        catch ( IOException e )
        {
            throw new UnderlyingStorageException( e );
        }
        return neoStore;
    }

    private NeoStore createNeoStore( File fileName, StoreId storeId )
>>>>>>> 8a6c706c
    {
        boolean readOnly = config.get( GraphDatabaseSettings.read_only );
        if ( readOnly )
        {   // but we're set to read-only mode
            throw new UnderlyingStorageException(
                    "Was told to create a neo store, but I'm in read-only mode" );
        }

        // Go ahead and create the store
        stringLogger.info( "Creating new db @ " + neoStoreFileName );
        try
        {
            fileSystemAbstraction.mkdirs( neoStoreFileName.getParentFile() );
        }
        catch ( IOException e )
        {
            throw new UnderlyingStorageException( "Unable to create directory " +
                    neoStoreFileName.getParentFile() + " for creating a neo store in", e );
        }

        createEmptyStore( neoStoreFileName, buildTypeDescriptorAndVersion( NeoStore.TYPE_DESCRIPTOR ) );
        createNodeStore();
        createRelationshipStore();
        createPropertyStore();
        createRelationshipTypeStore();
        createLabelTokenStore();
        createSchemaStore();
        createRelationshipGroupStore( config.get( Configuration.dense_node_threshold ) );

        NeoStore neoStore = newNeoStore( false );
        /*
        *  created time | random long | backup version | tx id | store version | next prop
        */
        for ( int i = 0; i < 6; i++ )
        {
            neoStore.nextId();
        }
        neoStore.setCreationTime( storeId.getCreationTime() );
        neoStore.setRandomNumber( storeId.getRandomId() );
        neoStore.setCurrentLogVersion( 0 );
        neoStore.setStoreVersion( NeoStore.versionStringToLong( CommonAbstractStore.ALL_STORES_VERSION ) );
        neoStore.setGraphNextProp( -1 );
        return neoStore;
    }

    /**
     * Creates a new node store contained in <CODE>fileName</CODE> If filename
     * is <CODE>null</CODE> or the file already exists an
     * <CODE>IOException</CODE> is thrown.
     *
     * @param fileName
     *            File name of the new node store
     */
    public void createNodeStore()
    {
        createNodeLabelsStore();
        createEmptyStore( storeFileName( NODE_STORE_NAME ), buildTypeDescriptorAndVersion( NodeStore.TYPE_DESCRIPTOR ) );
    }

    private void createNodeLabelsStore()
    {
        int labelStoreBlockSize = config.get( Configuration.label_block_size );
        createEmptyDynamicStore( storeFileName( NODE_LABELS_STORE_NAME ), labelStoreBlockSize,
                DynamicArrayStore.VERSION, IdType.NODE_LABELS );
    }

    /**
     * Creates a new relationship store contained in <CODE>fileName</CODE> If
     * filename is <CODE>null</CODE> or the file already exists an <CODE>IOException</CODE>
     * is thrown.
     *
     * @param fileName
     *            File name of the new relationship store
     */
<<<<<<< HEAD
    public void createRelationshipStore()
=======
    private void createRelationshipStore( File fileName)
>>>>>>> 8a6c706c
    {
        createEmptyStore( storeFileName( RELATIONSHIP_STORE_NAME ),
                buildTypeDescriptorAndVersion( RelationshipStore.TYPE_DESCRIPTOR ) );
    }

    /**
     * Creates a new property store contained in <CODE>fileName</CODE> If
     * filename is <CODE>null</CODE> or the file already exists an
     * <CODE>IOException</CODE> is thrown.
     *
     * @param fileName
     *            File name of the new property store
     */
    public void createPropertyStore()
    {
        createEmptyStore( storeFileName( PROPERTY_STORE_NAME ),
                buildTypeDescriptorAndVersion( PropertyStore.TYPE_DESCRIPTOR ));
        int stringStoreBlockSize = config.get( Configuration.string_block_size );
        int arrayStoreBlockSize = config.get( Configuration.array_block_size );

        createPropertyKeyTokenStore();
        createDynamicStringStore( storeFileName( PROPERTY_STRINGS_STORE_NAME ), stringStoreBlockSize,
                IdType.STRING_BLOCK);
        createDynamicArrayStore( storeFileName( PROPERTY_ARRAYS_STORE_NAME ), arrayStoreBlockSize );
    }

    /**
     * Creates a new relationship type store contained in <CODE>fileName</CODE>
     * If filename is <CODE>null</CODE> or the file already exists an
     * <CODE>IOException</CODE> is thrown.
     *
     * @param fileName
     *            File name of the new relationship type store
     */
    private void createRelationshipTypeStore()
    {
        createEmptyStore( storeFileName( RELATIONSHIP_TYPE_TOKEN_STORE_NAME ),
                buildTypeDescriptorAndVersion( RelationshipTypeTokenStore.TYPE_DESCRIPTOR ));
        createDynamicStringStore( storeFileName( RELATIONSHIP_TYPE_TOKEN_NAMES_STORE_NAME ),
                TokenStore.NAME_STORE_BLOCK_SIZE, IdType.RELATIONSHIP_TYPE_TOKEN_NAME );
        RelationshipTypeTokenStore store = newRelationshipTypeTokenStore();
        store.close();
    }

    private void createLabelTokenStore()
    {
        createEmptyStore( storeFileName( LABEL_TOKEN_STORE_NAME ),
                buildTypeDescriptorAndVersion( LabelTokenStore.TYPE_DESCRIPTOR ));
        createDynamicStringStore( storeFileName( LABEL_TOKEN_NAMES_STORE_NAME ),
                TokenStore.NAME_STORE_BLOCK_SIZE, IdType.LABEL_TOKEN_NAME );
        LabelTokenStore store = newLabelTokenStore();
        store.close();
    }

    private void createDynamicStringStore( File fileName, int blockSize, IdType idType )
    {
        createEmptyDynamicStore( fileName, blockSize, DynamicStringStore.VERSION, idType );
    }

    public void createPropertyKeyTokenStore()
    {
        createEmptyStore( storeFileName( PROPERTY_KEY_TOKEN_STORE_NAME ),
                buildTypeDescriptorAndVersion( PropertyKeyTokenStore.TYPE_DESCRIPTOR ));
        createDynamicStringStore( storeFileName( PROPERTY_KEY_TOKEN_NAMES_STORE_NAME ),
                TokenStore.NAME_STORE_BLOCK_SIZE, IdType.PROPERTY_KEY_TOKEN_NAME );
    }

    public void createDynamicArrayStore( File fileName, int blockSize)
    {
        createEmptyDynamicStore( fileName, blockSize, DynamicArrayStore.VERSION, IdType.ARRAY_BLOCK );
    }

    public void createSchemaStore()
    {
        createEmptyDynamicStore( storeFileName( SCHEMA_STORE_NAME ), SchemaStore.BLOCK_SIZE,
                SchemaStore.VERSION, IdType.SCHEMA );
    }

    /**
     * Creates a new empty store. A factory method returning an implementation
     * should make use of this method to initialize an empty store. Block size
     * must be greater than zero. Not that the first block will be marked as
     * reserved (contains info about the block size). There will be an overhead
     * for each block of <CODE>AbstractDynamicStore.BLOCK_HEADER_SIZE</CODE>
     * bytes.
     * <p>
     * This method will create a empty store with descriptor returned by the
     * {@link CommonAbstractStore#getTypeDescriptor()}. The internal id generator used by
     * this store will also be created.
     *
     * @param fileName
     *            The file name of the store that will be created
     * @param  baseBlockSize
     *            The number of bytes for each block
     * @param typeAndVersionDescriptor
     *            The type and version descriptor that identifies this store
     */
    public void createEmptyDynamicStore( File fileName, int baseBlockSize,
                                            String typeAndVersionDescriptor, IdType idType)
    {
        int blockSize = baseBlockSize;
        // sanity checks
        if ( fileName == null )
        {
            throw new IllegalArgumentException( "Null filename" );
        }
        if ( fileSystemAbstraction.fileExists( fileName ) )
        {
            throw new IllegalStateException( "Can't create store[" + fileName
                    + "], file already exists" );
        }
        if ( blockSize < 1 )
        {
            throw new IllegalArgumentException( "Illegal block size["
                    + blockSize + "]" );
        }
        if ( blockSize > 0xFFFF )
        {
            throw new IllegalArgumentException( "Illegal block size[" + blockSize + "], limit is 65535" );
        }
        blockSize += AbstractDynamicStore.BLOCK_HEADER_SIZE;

        // write the header
        try
        {
            StoreChannel channel = fileSystemAbstraction.create(fileName);
            int endHeaderSize = blockSize
                    + UTF8.encode( typeAndVersionDescriptor ).length;
            ByteBuffer buffer = ByteBuffer.allocate( endHeaderSize );
            buffer.putInt( blockSize );
            buffer.position( endHeaderSize - typeAndVersionDescriptor.length() );
            buffer.put( UTF8.encode( typeAndVersionDescriptor ) ).flip();
            channel.write( buffer );
            channel.force( false );
            channel.close();
        }
        catch ( IOException e )
        {
            throw new UnderlyingStorageException( "Unable to create store "
                    + fileName, e );
        }
        idGeneratorFactory.create( fileSystemAbstraction, new File( fileName.getPath() + ".id"), 0 );
        // TODO highestIdInUse = 0 works now, but not when slave can create store files.
        IdGenerator idGenerator = idGeneratorFactory.open(fileSystemAbstraction, new File( fileName.getPath() + ".id"),
                idType.getGrabSize(), idType, 0 );
        idGenerator.nextId(); // reserve first for blockSize
        idGenerator.close();
    }

<<<<<<< HEAD
    public void createRelationshipGroupStore( int denseNodeThreshold )
=======
    private void createRelationshipGroupStore( File fileName, int denseNodeThreshold )
>>>>>>> 8a6c706c
    {
        ByteBuffer firstRecord = ByteBuffer.allocate( RelationshipGroupStore.RECORD_SIZE ).putInt( denseNodeThreshold );
        firstRecord.flip();
        firstRecord.limit( firstRecord.capacity() );
        createEmptyStore( storeFileName( RELATIONSHIP_GROUP_STORE_NAME ),
                buildTypeDescriptorAndVersion( RelationshipGroupStore.TYPE_DESCRIPTOR ),
                firstRecord, IdType.RELATIONSHIP_GROUP );
    }

    public void createEmptyStore( File fileName, String typeAndVersionDescriptor )
    {
        createEmptyStore( fileName, typeAndVersionDescriptor, null, null );
    }

    private void createEmptyStore( File fileName, String typeAndVersionDescriptor, ByteBuffer firstRecordData,
            IdType idType )
    {
        // sanity checks
        if ( fileName == null )
        {
            throw new IllegalArgumentException( "Null filename" );
        }
        if ( fileSystemAbstraction.fileExists( fileName ) )
        {
            throw new IllegalStateException( "Can't create store[" + fileName
                    + "], file already exists" );
        }

        // write the header
        try
        {
            StoreChannel channel = fileSystemAbstraction.create( fileName );
            int endHeaderSize = UTF8.encode( typeAndVersionDescriptor ).length;
            if ( firstRecordData != null )
            {
                endHeaderSize += firstRecordData.limit();
            }
            ByteBuffer buffer = ByteBuffer.allocate( endHeaderSize );
            if ( firstRecordData != null )
            {
                buffer.put( firstRecordData );
            }
            buffer.put( UTF8.encode( typeAndVersionDescriptor ) ).flip();
            channel.write( buffer );
            channel.force( false );
            channel.close();
        }
        catch ( IOException e )
        {
            throw new UnderlyingStorageException( "Unable to create store " + fileName, e );
        }
        idGeneratorFactory.create( fileSystemAbstraction, new File( fileName.getPath() + ".id"), 0 );
        if ( firstRecordData != null )
        {
            IdGenerator idGenerator = idGeneratorFactory.open( fileSystemAbstraction,
                    new File( fileName.getPath() + ".id" ), 1, idType, 0 );
            idGenerator.nextId(); // reserve first for blockSize
            idGenerator.close();
        }
    }

    public String buildTypeDescriptorAndVersion( String typeDescriptor )
    {
        return typeDescriptor + " " + CommonAbstractStore.ALL_STORES_VERSION;
    }

    /**
     * Fills in neo_store and store_dir based on store dir.
     * @return a new modified config, leaves this config unchanged.
     */
    public static Config configForStoreDir( Config config, File storeDir )
    {
        return config.with( stringMap(
                GraphDatabaseSettings.neo_store.name(), new File( storeDir, NeoStore.DEFAULT_NAME ).getAbsolutePath(),
                GraphDatabaseSettings.store_dir.name(), storeDir.getAbsolutePath() ) );
    }

    /**
     * Fills in read_only=true config.
     * @return a new modified config, leaves this config unchanged.
     */
    public static Config readOnly( Config config )
    {
        return config.with( stringMap( GraphDatabaseSettings.read_only.name(), Boolean.TRUE.toString() ) );
    }
}<|MERGE_RESOLUTION|>--- conflicted
+++ resolved
@@ -19,8 +19,6 @@
  */
 package org.neo4j.kernel.impl.nioneo.store;
 
-import static org.neo4j.helpers.collection.MapUtil.stringMap;
-
 import java.io.File;
 import java.io.IOException;
 import java.nio.ByteBuffer;
@@ -28,24 +26,18 @@
 import org.neo4j.graphdb.config.Setting;
 import org.neo4j.graphdb.factory.GraphDatabaseSettings;
 import org.neo4j.helpers.UTF8;
-<<<<<<< HEAD
+import org.neo4j.io.fs.FileSystemAbstraction;
+import org.neo4j.io.fs.StoreChannel;
+import org.neo4j.io.pagecache.PageCache;
 import org.neo4j.kernel.DefaultFileSystemAbstraction;
 import org.neo4j.kernel.DefaultIdGeneratorFactory;
 import org.neo4j.kernel.IdGeneratorFactory;
 import org.neo4j.kernel.IdType;
 import org.neo4j.kernel.configuration.Config;
-import org.neo4j.kernel.impl.nioneo.store.windowpool.WindowPoolFactory;
-=======
-import org.neo4j.io.fs.FileSystemAbstraction;
-import org.neo4j.io.fs.StoreChannel;
-import org.neo4j.io.pagecache.PageCache;
-import org.neo4j.kernel.IdGeneratorFactory;
-import org.neo4j.kernel.IdType;
-import org.neo4j.kernel.configuration.Config;
-import org.neo4j.kernel.impl.transaction.RemoteTxHook;
->>>>>>> 8a6c706c
 import org.neo4j.kernel.impl.util.StringLogger;
 import org.neo4j.kernel.monitoring.Monitors;
+
+import static org.neo4j.helpers.collection.MapUtil.stringMap;
 
 /**
 * Factory for Store implementations. Can also be used to create empty stores.
@@ -87,54 +79,37 @@
     public static final String SCHEMA_STORE_NAME = ".schemastore.db";
     public static final String RELATIONSHIP_GROUP_STORE_NAME = ".relationshipgroupstore.db";
     private final StoreVersionMismatchHandler versionMismatchHandler;
-<<<<<<< HEAD
     private final File neoStoreFileName;
-
-    public StoreFactory( File storeDir, StringLogger logger )
-    {
-        this( configForStoreDir( new Config(), storeDir ),
-                new DefaultIdGeneratorFactory(), new DefaultWindowPoolFactory(), new DefaultFileSystemAbstraction(),
-                logger, StoreVersionMismatchHandler.THROW_EXCEPTION );
-    }
-
-    public StoreFactory( Config config, IdGeneratorFactory idGeneratorFactory, WindowPoolFactory windowPoolFactory,
-            FileSystemAbstraction fileSystemAbstraction, StringLogger stringLogger )
-    {
-        this( config, idGeneratorFactory, windowPoolFactory, fileSystemAbstraction, stringLogger,
-                StoreVersionMismatchHandler.THROW_EXCEPTION );
-    }
-
-    public StoreFactory( Config config, IdGeneratorFactory idGeneratorFactory, WindowPoolFactory windowPoolFactory,
-                         FileSystemAbstraction fileSystemAbstraction, StringLogger stringLogger,
-                         StoreVersionMismatchHandler versionMismatchHandler )
-=======
     private final Monitors monitors;
     private final PageCache pageCache;
 
-    public StoreFactory(
-            Config config,
-            IdGeneratorFactory idGeneratorFactory,
-            PageCache pageCache,
-            FileSystemAbstraction fileSystemAbstraction,
-            StringLogger stringLogger,
-            RemoteTxHook txHook,
-            Monitors monitors )
->>>>>>> 8a6c706c
+    public StoreFactory( File storeDir, PageCache pageCache, StringLogger logger, Monitors monitors )
+    {
+        this( configForStoreDir( new Config(), storeDir ),
+                new DefaultIdGeneratorFactory(), pageCache, new DefaultFileSystemAbstraction(),
+                logger, monitors, StoreVersionMismatchHandler.THROW_EXCEPTION );
+    }
+
+    public StoreFactory( Config config, IdGeneratorFactory idGeneratorFactory, PageCache pageCache,
+            FileSystemAbstraction fileSystemAbstraction, StringLogger stringLogger, Monitors monitors )
+    {
+        this( config, idGeneratorFactory, pageCache, fileSystemAbstraction, stringLogger,
+                monitors, StoreVersionMismatchHandler.THROW_EXCEPTION );
+    }
+
+    public StoreFactory( Config config, IdGeneratorFactory idGeneratorFactory, PageCache pageCache,
+                         FileSystemAbstraction fileSystemAbstraction, StringLogger stringLogger,
+                         Monitors monitors, StoreVersionMismatchHandler versionMismatchHandler )
     {
         this.config = config;
         this.idGeneratorFactory = idGeneratorFactory;
         this.fileSystemAbstraction = fileSystemAbstraction;
         this.stringLogger = stringLogger;
-<<<<<<< HEAD
         this.versionMismatchHandler = versionMismatchHandler;
         this.neoStoreFileName = config.get( GraphDatabaseSettings.neo_store );
         assert neoStoreFileName != null;
-=======
-        this.txHook = txHook;
-        this.versionMismatchHandler = StoreVersionMismatchHandler.THROW_EXCEPTION;
         this.monitors = monitors;
         this.pageCache = pageCache;
->>>>>>> 8a6c706c
     }
 
     private File storeFileName( String toAppend )
@@ -149,9 +124,8 @@
             return createNeoStore();
         }
 
-<<<<<<< HEAD
         // The store exists already, start it
-        return new NeoStore( neoStoreFileName, config, idGeneratorFactory, windowPoolFactory, fileSystemAbstraction,
+        return new NeoStore( neoStoreFileName, config, idGeneratorFactory, pageCache, fileSystemAbstraction,
                 stringLogger,
                 newRelationshipTypeTokenStore(),
                 newLabelTokenStore(),
@@ -161,57 +135,24 @@
                 // We don't need any particular upgrade when we add the schema store
                 newSchemaStore(),
                 newRelationshipGroupStore(),
-                versionMismatchHandler);
+                versionMismatchHandler, monitors );
     }
 
     public boolean storeExists()
     {
         return fileSystemAbstraction.fileExists( neoStoreFileName );
-=======
-    public NeoStore newNeoStore( File fileName )
-    {
-        return new NeoStore(
-                fileName,
-                config,
-                idGeneratorFactory,
-                pageCache,
-                fileSystemAbstraction,
-                stringLogger,
-                txHook,
-                newRelationshipTypeTokenStore( new File( fileName.getPath() + RELATIONSHIP_TYPE_TOKEN_STORE_NAME ) ),
-                newLabelTokenStore( new File( fileName.getPath() + LABEL_TOKEN_STORE_NAME ) ),
-                newPropertyStore( new File( fileName.getPath() + PROPERTY_STORE_NAME) ),
-                newRelationshipStore( new File( fileName.getPath() + RELATIONSHIP_STORE_NAME) ),
-                newNodeStore( new File( fileName.getPath() + NODE_STORE_NAME) ),
-                // We don't need any particular upgrade when we add the schema store
-                newSchemaStore( new File( fileName.getPath() + SCHEMA_STORE_NAME) ),
-                newRelationshipGroupStore( new File( fileName.getPath() + RELATIONSHIP_GROUP_STORE_NAME) ),
-                versionMismatchHandler,
-                monitors );
-    }
-
-    private RelationshipGroupStore newRelationshipGroupStore( File fileName )
-    {
-        return new RelationshipGroupStore( fileName, config, idGeneratorFactory, pageCache, fileSystemAbstraction,
-                stringLogger, versionMismatchHandler, monitors );
->>>>>>> 8a6c706c
     }
 
     public RelationshipGroupStore newRelationshipGroupStore()
     {
-<<<<<<< HEAD
         return new RelationshipGroupStore( storeFileName( RELATIONSHIP_GROUP_STORE_NAME ), config,
-                idGeneratorFactory, windowPoolFactory, fileSystemAbstraction, stringLogger, versionMismatchHandler );
-=======
-        return new SchemaStore( file, config, IdType.SCHEMA, idGeneratorFactory, pageCache,
-                fileSystemAbstraction, stringLogger, versionMismatchHandler, monitors );
->>>>>>> 8a6c706c
+                idGeneratorFactory, pageCache, fileSystemAbstraction, stringLogger, versionMismatchHandler, monitors );
     }
 
     public SchemaStore newSchemaStore()
     {
         return new SchemaStore( storeFileName( SCHEMA_STORE_NAME ), config, IdType.SCHEMA,
-                idGeneratorFactory, windowPoolFactory, fileSystemAbstraction, stringLogger, versionMismatchHandler );
+                idGeneratorFactory, pageCache, fileSystemAbstraction, stringLogger, versionMismatchHandler, monitors );
     }
 
     private DynamicStringStore newDynamicStringStore( File fileName, IdType nameIdType )
@@ -222,132 +163,69 @@
 
     private RelationshipTypeTokenStore newRelationshipTypeTokenStore()
     {
-<<<<<<< HEAD
         DynamicStringStore nameStore = newDynamicStringStore( storeFileName( RELATIONSHIP_TYPE_TOKEN_NAMES_STORE_NAME ),
                 IdType.RELATIONSHIP_TYPE_TOKEN_NAME );
         return new RelationshipTypeTokenStore( storeFileName( RELATIONSHIP_TYPE_TOKEN_STORE_NAME ), config,
-                idGeneratorFactory, windowPoolFactory, fileSystemAbstraction, stringLogger, nameStore,
-                versionMismatchHandler );
-=======
-        DynamicStringStore nameStore = newDynamicStringStore( new File( baseFileName.getPath() + NAMES_PART), IdType.RELATIONSHIP_TYPE_TOKEN_NAME );
-        return new RelationshipTypeTokenStore( baseFileName, config, idGeneratorFactory, pageCache,
-                fileSystemAbstraction, stringLogger, nameStore, versionMismatchHandler, monitors );
->>>>>>> 8a6c706c
+                idGeneratorFactory, pageCache, fileSystemAbstraction, stringLogger, nameStore,
+                versionMismatchHandler, monitors );
     }
 
     public PropertyStore newPropertyStore()
     {
         PropertyKeyTokenStore propertyKeyTokenStore = newPropertyKeyTokenStore();
         DynamicStringStore stringPropertyStore = newDynamicStringStore(
-<<<<<<< HEAD
                 storeFileName( PROPERTY_STRINGS_STORE_NAME ), IdType.STRING_BLOCK );
         DynamicArrayStore arrayPropertyStore = newDynamicArrayStore(
                 storeFileName( PROPERTY_ARRAYS_STORE_NAME ), IdType.ARRAY_BLOCK );
         return new PropertyStore( storeFileName( PROPERTY_STORE_NAME ), config, idGeneratorFactory,
-                windowPoolFactory, fileSystemAbstraction, stringLogger, stringPropertyStore, propertyKeyTokenStore,
-                arrayPropertyStore, versionMismatchHandler );
-=======
-                new File( baseFileName.getPath() + STRINGS_PART ), IdType.STRING_BLOCK );
-        PropertyKeyTokenStore propertyKeyTokenStore = newPropertyKeyTokenStore(
-                new File( baseFileName.getPath() + INDEX_PART ) );
-        DynamicArrayStore arrayPropertyStore = newDynamicArrayStore( new File( baseFileName.getPath() + ARRAYS_PART ) );
-        return new PropertyStore( baseFileName, config, idGeneratorFactory, pageCache, fileSystemAbstraction,
-                stringLogger, stringPropertyStore, propertyKeyTokenStore, arrayPropertyStore, versionMismatchHandler,
-                monitors);
->>>>>>> 8a6c706c
+                pageCache, fileSystemAbstraction, stringLogger, stringPropertyStore, propertyKeyTokenStore,
+                arrayPropertyStore, versionMismatchHandler, monitors );
     }
 
     public PropertyKeyTokenStore newPropertyKeyTokenStore()
     {
         DynamicStringStore nameStore = newDynamicStringStore( storeFileName( PROPERTY_KEY_TOKEN_NAMES_STORE_NAME ),
                 IdType.PROPERTY_KEY_TOKEN_NAME );
-<<<<<<< HEAD
         return new PropertyKeyTokenStore( storeFileName( PROPERTY_KEY_TOKEN_STORE_NAME ), config,
-                idGeneratorFactory, windowPoolFactory, fileSystemAbstraction, stringLogger, nameStore,
-                versionMismatchHandler );
-=======
-        return new PropertyKeyTokenStore( baseFileName, config, idGeneratorFactory, pageCache,
-                fileSystemAbstraction, stringLogger, nameStore, versionMismatchHandler, monitors );
->>>>>>> 8a6c706c
+                idGeneratorFactory, pageCache, fileSystemAbstraction, stringLogger, nameStore,
+                versionMismatchHandler, monitors );
     }
 
     private LabelTokenStore newLabelTokenStore()
     {
         DynamicStringStore nameStore = newDynamicStringStore( storeFileName( LABEL_TOKEN_NAMES_STORE_NAME ),
                 IdType.LABEL_TOKEN_NAME );
-<<<<<<< HEAD
         return new LabelTokenStore( storeFileName( LABEL_TOKEN_STORE_NAME ), config, idGeneratorFactory,
-                windowPoolFactory, fileSystemAbstraction, stringLogger, nameStore, versionMismatchHandler );
+                pageCache, fileSystemAbstraction, stringLogger, nameStore, versionMismatchHandler, monitors );
     }
 
     public RelationshipStore newRelationshipStore()
     {
         return new RelationshipStore( storeFileName( RELATIONSHIP_STORE_NAME ), config,
-                idGeneratorFactory, windowPoolFactory, fileSystemAbstraction, stringLogger, versionMismatchHandler);
+                idGeneratorFactory, pageCache, fileSystemAbstraction, stringLogger, versionMismatchHandler, monitors );
     }
 
     public DynamicArrayStore newDynamicArrayStore( File fileName, IdType idType )
     {
-        return new DynamicArrayStore( fileName, config, idType, idGeneratorFactory, windowPoolFactory,
-                fileSystemAbstraction, stringLogger, versionMismatchHandler);
-=======
-        return new LabelTokenStore( baseFileName, config, idGeneratorFactory, pageCache,
-                fileSystemAbstraction, stringLogger, nameStore, versionMismatchHandler, monitors );
-    }
-
-    private RelationshipStore newRelationshipStore(File baseFileName)
-    {
-        return new RelationshipStore( baseFileName, config, idGeneratorFactory, pageCache,
+        return new DynamicArrayStore( fileName, config, idType, idGeneratorFactory, pageCache,
                 fileSystemAbstraction, stringLogger, versionMismatchHandler, monitors );
     }
 
-    private DynamicArrayStore newDynamicArrayStore(File baseFileName)
-    {
-        return new DynamicArrayStore( baseFileName, config, IdType.ARRAY_BLOCK, idGeneratorFactory, pageCache,
-                fileSystemAbstraction, stringLogger, versionMismatchHandler, monitors );
->>>>>>> 8a6c706c
-    }
-
     public NodeStore newNodeStore()
     {
-<<<<<<< HEAD
         DynamicArrayStore dynamicLabelStore = new DynamicArrayStore( storeFileName( NODE_LABELS_STORE_NAME ),
-                config, IdType.NODE_LABELS, idGeneratorFactory, windowPoolFactory, fileSystemAbstraction, stringLogger,
-                versionMismatchHandler);
-        return new NodeStore( storeFileName( NODE_STORE_NAME ), config, idGeneratorFactory, windowPoolFactory,
-                fileSystemAbstraction, stringLogger, dynamicLabelStore, versionMismatchHandler );
-=======
-        File labelsFileName = new File( baseFileName.getPath() + LABELS_PART );
-        DynamicArrayStore dynamicLabelStore = new DynamicArrayStore( labelsFileName,
                 config, IdType.NODE_LABELS, idGeneratorFactory, pageCache, fileSystemAbstraction, stringLogger,
                 versionMismatchHandler, monitors );
-        return new NodeStore( baseFileName, config, idGeneratorFactory, pageCache, fileSystemAbstraction,
-                stringLogger, dynamicLabelStore, versionMismatchHandler, monitors );
->>>>>>> 8a6c706c
+        return new NodeStore( storeFileName( NODE_STORE_NAME ), config, idGeneratorFactory, pageCache,
+                fileSystemAbstraction, stringLogger, dynamicLabelStore, versionMismatchHandler, monitors );
     }
 
     public NeoStore createNeoStore()
     {
-<<<<<<< HEAD
         return createNeoStore( new StoreId() );
     }
 
     public NeoStore createNeoStore( StoreId storeId )
-=======
-        NeoStore neoStore = createNeoStore( fileName, new StoreId() );
-        try
-        {
-            pageCache.flush();
-        }
-        catch ( IOException e )
-        {
-            throw new UnderlyingStorageException( e );
-        }
-        return neoStore;
-    }
-
-    private NeoStore createNeoStore( File fileName, StoreId storeId )
->>>>>>> 8a6c706c
     {
         boolean readOnly = config.get( GraphDatabaseSettings.read_only );
         if ( readOnly )
@@ -390,6 +268,16 @@
         neoStore.setCurrentLogVersion( 0 );
         neoStore.setStoreVersion( NeoStore.versionStringToLong( CommonAbstractStore.ALL_STORES_VERSION ) );
         neoStore.setGraphNextProp( -1 );
+
+        try
+        {
+            pageCache.flush();
+        }
+        catch ( IOException e )
+        {
+            throw new UnderlyingStorageException( e );
+        }
+
         return neoStore;
     }
 
@@ -422,11 +310,7 @@
      * @param fileName
      *            File name of the new relationship store
      */
-<<<<<<< HEAD
     public void createRelationshipStore()
-=======
-    private void createRelationshipStore( File fileName)
->>>>>>> 8a6c706c
     {
         createEmptyStore( storeFileName( RELATIONSHIP_STORE_NAME ),
                 buildTypeDescriptorAndVersion( RelationshipStore.TYPE_DESCRIPTOR ) );
@@ -576,11 +460,7 @@
         idGenerator.close();
     }
 
-<<<<<<< HEAD
     public void createRelationshipGroupStore( int denseNodeThreshold )
-=======
-    private void createRelationshipGroupStore( File fileName, int denseNodeThreshold )
->>>>>>> 8a6c706c
     {
         ByteBuffer firstRecord = ByteBuffer.allocate( RelationshipGroupStore.RECORD_SIZE ).putInt( denseNodeThreshold );
         firstRecord.flip();
