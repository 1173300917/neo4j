/*
 * Copyright (c) 2002-2017 "Neo Technology,"
 * Network Engine for Objects in Lund AB [http://neotechnology.com]
 *
 * This file is part of Neo4j.
 *
 * Neo4j is free software: you can redistribute it and/or modify
 * it under the terms of the GNU General Public License as published by
 * the Free Software Foundation, either version 3 of the License, or
 * (at your option) any later version.
 *
 * This program is distributed in the hope that it will be useful,
 * but WITHOUT ANY WARRANTY; without even the implied warranty of
 * MERCHANTABILITY or FITNESS FOR A PARTICULAR PURPOSE.  See the
 * GNU General Public License for more details.
 *
 * You should have received a copy of the GNU General Public License
 * along with this program.  If not, see <http://www.gnu.org/licenses/>.
 */
package org.neo4j.kernel.info;

import java.io.File;
import java.io.IOException;
import java.lang.management.CompilationMXBean;
import java.lang.management.GarbageCollectorMXBean;
import java.lang.management.ManagementFactory;
import java.lang.management.MemoryPoolMXBean;
import java.lang.management.MemoryUsage;
import java.lang.management.OperatingSystemMXBean;
import java.lang.management.RuntimeMXBean;
import java.net.InetAddress;
import java.net.NetworkInterface;
import java.net.SocketException;
import java.net.URL;
import java.net.URLClassLoader;
import java.nio.ByteOrder;
import java.nio.file.Files;
import java.util.ArrayList;
import java.util.Arrays;
import java.util.Calendar;
import java.util.Collection;
import java.util.Enumeration;
import java.util.HashMap;
import java.util.List;
import java.util.Map;
import java.util.TimeZone;
import java.util.stream.Stream;

import org.neo4j.kernel.impl.util.OsBeanUtil;
import org.neo4j.logging.Logger;

import static java.net.NetworkInterface.getNetworkInterfaces;

import static org.neo4j.helpers.Format.bytes;

enum SystemDiagnostics implements DiagnosticsProvider
{
    SYSTEM_MEMORY( "System memory information:" )
    {
        @Override
        void dump( Logger logger )
        {
            logBytes( logger, "Total Physical memory: ", OsBeanUtil.getTotalPhysicalMemory() );
            logBytes( logger, "Free Physical memory: ", OsBeanUtil.getFreePhysicalMemory() );
            logBytes( logger, "Committed virtual memory: ", OsBeanUtil.getCommittedVirtualMemory() );
            logBytes( logger, "Total swap space: ", OsBeanUtil.getTotalSwapSpace() );
            logBytes( logger, "Free swap space: ", OsBeanUtil.getFreeSwapSpace() );
        }
    },
    JAVA_MEMORY( "JVM memory information:" )
    {
        @Override
        void dump( Logger logger )
        {
            logger.log( "Free  memory: " + bytes( Runtime.getRuntime().freeMemory() ) );
            logger.log( "Total memory: " + bytes( Runtime.getRuntime().totalMemory() ) );
            logger.log( "Max   memory: " + bytes( Runtime.getRuntime().maxMemory() ) );
            for ( GarbageCollectorMXBean gc : ManagementFactory.getGarbageCollectorMXBeans() )
            {
                logger.log( "Garbage Collector: " + gc.getName() + ": " + Arrays.toString( gc.getMemoryPoolNames() ) );
            }
            for ( MemoryPoolMXBean pool : ManagementFactory.getMemoryPoolMXBeans() )
            {
                MemoryUsage usage = pool.getUsage();
                logger.log( String.format( "Memory Pool: %s (%s): committed=%s, used=%s, max=%s, threshold=%s",
                        pool.getName(), pool.getType(), usage == null ? "?" : bytes( usage.getCommitted() ),
                        usage == null ? "?" : bytes( usage.getUsed() ), usage == null ? "?" : bytes( usage.getMax() ),
                        pool.isUsageThresholdSupported() ? bytes( pool.getUsageThreshold() ) : "?" ) );
            }
        }
    },
    OPERATING_SYSTEM( "Operating system information:" )
    {
        @Override
        void dump( Logger logger )
        {
            OperatingSystemMXBean os = ManagementFactory.getOperatingSystemMXBean();
            RuntimeMXBean runtime = ManagementFactory.getRuntimeMXBean();
            logger.log( String.format( "Operating System: %s; version: %s; arch: %s; cpus: %s", os.getName(),
                    os.getVersion(), os.getArch(), os.getAvailableProcessors() ) );
            logLong( logger, "Max number of file descriptors: ", OsBeanUtil.getMaxFileDescriptors() );
            logLong( logger, "Number of open file descriptors: ", OsBeanUtil.getOpenFileDescriptors() );
            logger.log( "Process id: " + runtime.getName() );
            logger.log( "Byte order: " + ByteOrder.nativeOrder() );
            logger.log( "Local timezone: " + getLocalTimeZone() );
        }

        private String getLocalTimeZone()
        {
            TimeZone tz = Calendar.getInstance().getTimeZone();
            return tz.getID();
        }
    },
    JAVA_VIRTUAL_MACHINE( "JVM information:" )
    {
        @Override
        void dump( Logger logger )
        {
            RuntimeMXBean runtime = ManagementFactory.getRuntimeMXBean();
            logger.log( "VM Name: " + runtime.getVmName() );
            logger.log( "VM Vendor: " + runtime.getVmVendor() );
            logger.log( "VM Version: " + runtime.getVmVersion() );
            CompilationMXBean compiler = ManagementFactory.getCompilationMXBean();
            logger.log( "JIT compiler: " + ( ( compiler == null ) ? "unknown" : compiler.getName() ) );
            logger.log( "VM Arguments: " + runtime.getInputArguments() );
        }
    },
    CLASSPATH( "Java classpath:" )
    {
        @Override
        void dump( Logger logger )
        {
            RuntimeMXBean runtime = ManagementFactory.getRuntimeMXBean();
            Collection<String> classpath;
            if ( runtime.isBootClassPathSupported() )
            {
                classpath = buildClassPath( getClass().getClassLoader(),
                        new String[] { "bootstrap", "classpath" },
                        runtime.getBootClassPath(), runtime.getClassPath() );
            }
            else
            {
                classpath = buildClassPath( getClass().getClassLoader(),
                        new String[] { "classpath" }, runtime.getClassPath() );
            }
            for ( String path : classpath )
            {
                logger.log( path );
            }
        }

        private Collection<String> buildClassPath( ClassLoader loader, String[] pathKeys, String... classPaths )
        {
            Map<String, String> paths = new HashMap<String, String>();
            assert pathKeys.length == classPaths.length;
            for ( int i = 0; i < classPaths.length; i++ )
            {
                for ( String path : classPaths[i].split( File.pathSeparator ) )
                {
                    paths.put( canonicalize( path ), pathValue( paths, pathKeys[i], path ) );
                }
            }
            for ( int level = 0; loader != null; level++ )
            {
                if ( loader instanceof URLClassLoader )
                {
                    URLClassLoader urls = (URLClassLoader) loader;
<<<<<<< HEAD
                    for ( URL url : urls.getURLs() )
                    {
                        if ( "file".equalsIgnoreCase( url.getProtocol() ) )
                        {
                            paths.put( url.toString(), pathValue( paths, "loader." + level, url.getPath() ) );
                        }
                    }
=======
                    URL[] classLoaderUrls = urls.getURLs();
                    if ( classLoaderUrls != null )
                    {
                        for ( URL url : classLoaderUrls )
                        {
                            if ( "file".equalsIgnoreCase( url.getProtocol() ) )
                            {
                                paths.put( url.toString(), pathValue( paths, "loader." + level, url.getPath() ) );
                            }
                        }
                    }
                    else
                    {
                        paths.put( loader.toString(), "<ClassLoader unexpectedly has null URL array>" );
                    }
>>>>>>> 49f8c581
                }
                loader = loader.getParent();
            }
            List<String> result = new ArrayList<String>( paths.size() );
            for ( Map.Entry<String, String> path : paths.entrySet() )
            {
                result.add( " [" + path.getValue() + "] " + path.getKey() );
            }
            return result;
        }

        private String pathValue( Map<String, String> paths, String key, String path )
        {
            String value;
            if ( null != ( value = paths.remove( canonicalize( path ) ) ) )
            {
                value += " + " + key;
            }
            else
            {
                value = key;
            }
            return value;
        }
    },
    LIBRARY_PATH( "Library path:" )
    {
        @Override
        void dump( Logger logger )
        {
            RuntimeMXBean runtime = ManagementFactory.getRuntimeMXBean();
            for ( String path : runtime.getLibraryPath().split( File.pathSeparator ) )
            {
                logger.log( canonicalize( path ) );
            }
        }
    },
    SYSTEM_PROPERTIES( "System.properties:" )
    {
        @Override
        void dump( Logger logger )
        {
            for ( Object property : System.getProperties().keySet() )
            {
                if ( property instanceof String )
                {
                    String key = (String) property;
                    if ( key.startsWith( "java." ) || key.startsWith( "os." ) || key.endsWith( ".boot.class.path" ) ||
                            key.equals( "line.separator" ) )
                    {
                        continue;
                    }
                    logger.log( key + " = " + System.getProperty( key ) );
                }
            }
        }
    },
    LINUX_SCHEDULERS( "Linux scheduler information:" )
    {
        private final File SYS_BLOCK = new File( "/sys/block" );

        @Override
        boolean isApplicable()
        {
            return SYS_BLOCK.isDirectory();
        }

        @Override
        void dump( Logger logger )
        {
            for ( File subdir : SYS_BLOCK.listFiles( new java.io.FileFilter()
            {
                @Override
                public boolean accept( File path )
                {
                    return path.isDirectory();
                }
            } ) )
            {
                File scheduler = new File( subdir, "queue/scheduler" );
                if ( scheduler.isFile() )
                {
                    try ( Stream<String> lines = Files.lines( scheduler.toPath() ) )
                    {
                        lines.forEach( logger::log );
                    }
                    catch ( IOException e )
                    {
                        // ignore
                    }
                }
            }
        }
    },
    NETWORK( "Network information:" )
    {
        @Override
        void dump( Logger logger )
        {
            try
            {
                Enumeration<NetworkInterface> networkInterfaces = getNetworkInterfaces();

                while ( networkInterfaces.hasMoreElements() )
                {
                    NetworkInterface iface = networkInterfaces.nextElement();
                    logger.log( String.format( "Interface %s:", iface.getDisplayName() ) );

                    Enumeration<InetAddress> addresses = iface.getInetAddresses();
                    while ( addresses.hasMoreElements() )
                    {
                        InetAddress address = addresses.nextElement();
                        String hostAddress = address.getHostAddress();
                        logger.log( "    address: %s", hostAddress );
                    }
                }
            }
            catch ( SocketException e )
            {
                logger.log( "ERROR: failed to inspect network interfaces and addresses: " + e.getMessage() );
            }
        }
    },
    ;

    private final String message;

    SystemDiagnostics( String message )
    {
        this.message = message;
    }

    static void registerWith( DiagnosticsManager manager )
    {
        for ( SystemDiagnostics provider : values() )
        {
            if ( provider.isApplicable() )
            {
                manager.appendProvider( provider );
            }
        }
    }

    boolean isApplicable()
    {
        return true;
    }

    @Override
    public String getDiagnosticsIdentifier()
    {
        return name();
    }

    @Override
    public void acceptDiagnosticsVisitor( Object visitor )
    {
        // nothing visits this
    }

    @Override
    public void dump( DiagnosticsPhase phase, Logger logger )
    {
        if ( phase.isInitialization() || phase.isExplicitlyRequested() )
        {
            logger.log( message );
            dump( logger );
        }
    }

    abstract void dump( Logger logger );

    private static String canonicalize( String path )
    {
        try
        {
            return new File( path ).getCanonicalFile().getAbsolutePath();
        }
        catch ( IOException e )
        {
            return new File( path ).getAbsolutePath();
        }
    }

    private static void logBytes( Logger logger, String message, long value )
    {
        if ( value != OsBeanUtil.VALUE_UNAVAILABLE )
        {
            logger.log( message + bytes( value ) );
        }
    }

    private static void logLong( Logger logger, String message, long value )
    {
        if ( value != OsBeanUtil.VALUE_UNAVAILABLE )
        {
            logger.log( message + value );
        }
    }
}<|MERGE_RESOLUTION|>--- conflicted
+++ resolved
@@ -165,15 +165,6 @@
                 if ( loader instanceof URLClassLoader )
                 {
                     URLClassLoader urls = (URLClassLoader) loader;
-<<<<<<< HEAD
-                    for ( URL url : urls.getURLs() )
-                    {
-                        if ( "file".equalsIgnoreCase( url.getProtocol() ) )
-                        {
-                            paths.put( url.toString(), pathValue( paths, "loader." + level, url.getPath() ) );
-                        }
-                    }
-=======
                     URL[] classLoaderUrls = urls.getURLs();
                     if ( classLoaderUrls != null )
                     {
@@ -189,7 +180,6 @@
                     {
                         paths.put( loader.toString(), "<ClassLoader unexpectedly has null URL array>" );
                     }
->>>>>>> 49f8c581
                 }
                 loader = loader.getParent();
             }
