--- conflicted
+++ resolved
@@ -105,17 +105,11 @@
     private PrimitiveLongObjectMap<NodeStateImpl> nodeStatesMap;
     private PrimitiveLongObjectMap<RelationshipStateImpl> relationshipStatesMap;
 
-<<<<<<< HEAD
+    private static final ValueTuple MAX_STRING_TUPLE = ValueTuple.of( Values.MAX_STRING );
+
     private PrimitiveIntObjectMap<String> createdLabelTokens;
     private PrimitiveIntObjectMap<String> createdPropertyKeyTokens;
     private PrimitiveIntObjectMap<String> createdRelationshipTypeTokens;
-=======
-    private static final ValueTuple MAX_STRING_TUPLE = ValueTuple.of( Values.MAX_STRING );
-
-    private Map<Integer/*Token ID*/, String> createdLabelTokens;
-    private Map<Integer/*Token ID*/, String> createdPropertyKeyTokens;
-    private Map<Integer/*Token ID*/, String> createdRelationshipTypeTokens;
->>>>>>> fcdf1cdc
 
     private GraphState graphState;
 
@@ -1139,13 +1133,8 @@
             return PrimitiveLongReadableDiffSets.EMPTY;
         }
         ValueTuple floor = ValueTuple.of( Values.stringValue( prefix ) );
-<<<<<<< HEAD
         PrimitiveLongDiffSets diffs = new PrimitiveLongDiffSets();
-        for ( Map.Entry<ValueTuple,PrimitiveLongDiffSets> entry : sortedUpdates.tailMap( floor ).entrySet() )
-=======
-        DiffSets<Long> diffs = new DiffSets<>();
-        for ( Map.Entry<ValueTuple,DiffSets<Long>> entry : sortedUpdates.subMap( floor, MAX_STRING_TUPLE ).entrySet() )
->>>>>>> fcdf1cdc
+        for ( Map.Entry<ValueTuple,PrimitiveLongDiffSets> entry : sortedUpdates.subMap( floor, MAX_STRING_TUPLE ).entrySet() )
         {
             ValueTuple key = entry.getKey();
             if ( ((TextValue) key.getOnlyValue()).stringValue().startsWith( prefix ) )
