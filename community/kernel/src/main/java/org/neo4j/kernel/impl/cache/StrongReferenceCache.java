/**
 * Copyright (c) 2002-2014 "Neo Technology,"
 * Network Engine for Objects in Lund AB [http://neotechnology.com]
 *
 * This file is part of Neo4j.
 *
 * Neo4j is free software: you can redistribute it and/or modify
 * it under the terms of the GNU General Public License as published by
 * the Free Software Foundation, either version 3 of the License, or
 * (at your option) any later version.
 *
 * This program is distributed in the hope that it will be useful,
 * but WITHOUT ANY WARRANTY; without even the implied warranty of
 * MERCHANTABILITY or FITNESS FOR A PARTICULAR PURPOSE.  See the
 * GNU General Public License for more details.
 *
 * You should have received a copy of the GNU General Public License
 * along with this program.  If not, see <http://www.gnu.org/licenses/>.
 */
package org.neo4j.kernel.impl.cache;

import java.util.Collection;
import java.util.List;
import java.util.concurrent.ConcurrentHashMap;

public class StrongReferenceCache<E extends EntityWithSizeObject> implements Cache<E>
{
    private final ConcurrentHashMap<Long,E> cache = new ConcurrentHashMap<>();
    private final String name;
    private final HitCounter counter = new HitCounter();

    public StrongReferenceCache( String name )
    {
        this.name = name;
    }

    @Override
    public void clear()
    {
        cache.clear();
    }

    @Override
    public E get( long key )
    {
        return counter.count( cache.get( key ) );
    }

    @Override
    public String getName()
    {
        return name;
    }

    public int maxSize()
    {
        return Integer.MAX_VALUE;
    }

<<<<<<< HEAD
    @Override
    public E put( E value )
    {
        E previous = cache.putIfAbsent( value.getId(), value );
        return previous != null ? previous : value;
=======
    public E put( E value )
    {
        E old = cache.put( value.getId(), value );
        return old == null ? value : old;
>>>>>>> 282724cf
    }

    public void putAll( List<E> list )
    {
        for ( E entity : list )
        {
            cache.put( entity.getId(), entity );
        }
    }

    @Override
    public E remove( long key )
    {
        return cache.remove( key );
    }

    @Override
    public long hitCount()
    {
        return counter.getHitsCount();
    }

    @Override
    public long missCount()
    {
        return counter.getMissCount();
    }

    @Override
    public long size()
    {
        return cache.size();
    }

    @Override
    public void putAll( Collection<E> values )
    {
        for ( E entity : values )
        {
            cache.put( entity.getId(), entity );
        }
    }

    @Override
    public void updateSize( E entity, int newSize )
    {
        // do nothing
    }

    @Override
    public void printStatistics()
    {
        // do nothing
    }
}<|MERGE_RESOLUTION|>--- conflicted
+++ resolved
@@ -57,18 +57,11 @@
         return Integer.MAX_VALUE;
     }
 
-<<<<<<< HEAD
     @Override
-    public E put( E value )
-    {
-        E previous = cache.putIfAbsent( value.getId(), value );
-        return previous != null ? previous : value;
-=======
     public E put( E value )
     {
         E old = cache.put( value.getId(), value );
         return old == null ? value : old;
->>>>>>> 282724cf
     }
 
     public void putAll( List<E> list )
