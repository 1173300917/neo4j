--- conflicted
+++ resolved
@@ -198,8 +198,7 @@
     {
         void cancel( boolean mayInterruptIfRunning );
 
-<<<<<<< HEAD
-        void waitTermination() throws InterruptedException, ExecutionException;
+        void waitTermination() throws InterruptedException, ExecutionException, CancellationException;
 
         default void registerCancelListener( CancelListener listener )
         {
@@ -218,9 +217,6 @@
          * @param mayInterruptIfRunning argument from {@link JobHandle#cancel(boolean)} call.
          */
         void cancelled( boolean mayInterruptIfRunning );
-=======
-        void waitTermination() throws InterruptedException, ExecutionException, CancellationException;
->>>>>>> 499c3c64
     }
 
     /** Expose a group scheduler as an {@link Executor} */
