/**
 * Copyright (c) 2002-2014 "Neo Technology,"
 * Network Engine for Objects in Lund AB [http://neotechnology.com]
 *
 * This file is part of Neo4j.
 *
 * Neo4j is free software: you can redistribute it and/or modify
 * it under the terms of the GNU General Public License as published by
 * the Free Software Foundation, either version 3 of the License, or
 * (at your option) any later version.
 *
 * This program is distributed in the hope that it will be useful,
 * but WITHOUT ANY WARRANTY; without even the implied warranty of
 * MERCHANTABILITY or FITNESS FOR A PARTICULAR PURPOSE.  See the
 * GNU General Public License for more details.
 *
 * You should have received a copy of the GNU General Public License
 * along with this program.  If not, see <http://www.gnu.org/licenses/>.
 */
package org.neo4j.kernel.impl.nioneo.xa;

import java.io.File;
import java.io.IOException;
import java.util.Collections;
import java.util.HashMap;
import java.util.Iterator;
import java.util.List;
import java.util.Map;
import java.util.Properties;
import java.util.concurrent.atomic.AtomicInteger;

import org.neo4j.graphdb.DatabaseShutdownException;
import org.neo4j.graphdb.DependencyResolver;
import org.neo4j.graphdb.ResourceIterator;
import org.neo4j.graphdb.config.Setting;
import org.neo4j.graphdb.factory.GraphDatabaseSettings;
import org.neo4j.graphdb.index.IndexImplementation;
import org.neo4j.graphdb.index.IndexProviders;
import org.neo4j.helpers.Exceptions;
import org.neo4j.helpers.Factory;
import org.neo4j.helpers.Function;
import org.neo4j.helpers.Provider;
import org.neo4j.helpers.collection.Visitor;
import org.neo4j.kernel.InternalAbstractGraphDatabase;
import org.neo4j.kernel.TransactionEventHandlers;
import org.neo4j.kernel.api.KernelAPI;
import org.neo4j.kernel.api.KernelTransaction;
import org.neo4j.kernel.api.TokenNameLookup;
import org.neo4j.kernel.api.index.SchemaIndexProvider;
import org.neo4j.kernel.api.labelscan.LabelScanStore;
import org.neo4j.kernel.configuration.Config;
import org.neo4j.kernel.guard.Guard;
import org.neo4j.kernel.impl.api.ConstraintEnforcingEntityOperations;
import org.neo4j.kernel.impl.api.DataIntegrityValidatingStatementOperations;
import org.neo4j.kernel.impl.api.GuardingStatementOperations;
import org.neo4j.kernel.impl.api.Kernel;
import org.neo4j.kernel.impl.api.KernelTransactionImplementation;
import org.neo4j.kernel.impl.api.LegacyIndexApplier;
import org.neo4j.kernel.impl.api.LegacyIndexApplier.ProviderLookup;
import org.neo4j.kernel.impl.api.LegacyPropertyTrackers;
import org.neo4j.kernel.impl.api.LockingStatementOperations;
import org.neo4j.kernel.impl.api.SchemaStateConcern;
import org.neo4j.kernel.impl.api.SchemaWriteGuard;
import org.neo4j.kernel.impl.api.StateHandlingStatementOperations;
import org.neo4j.kernel.impl.api.StatementOperationParts;
import org.neo4j.kernel.impl.api.TransactionHeaderInformation;
import org.neo4j.kernel.impl.api.TransactionHooks;
import org.neo4j.kernel.impl.api.TransactionRepresentationCommitProcess;
import org.neo4j.kernel.impl.api.TransactionRepresentationStoreApplier;
import org.neo4j.kernel.impl.api.UpdateableSchemaState;
import org.neo4j.kernel.impl.api.index.IndexingService;
import org.neo4j.kernel.impl.api.scan.LabelScanStoreProvider;
import org.neo4j.kernel.impl.api.state.ConstraintIndexCreator;
import org.neo4j.kernel.impl.api.state.LegacyIndexTransactionState;
import org.neo4j.kernel.impl.api.statistics.StatisticsService;
import org.neo4j.kernel.impl.api.statistics.StatisticsServiceRepository;
import org.neo4j.kernel.impl.api.store.CacheLayer;
import org.neo4j.kernel.impl.api.store.DiskLayer;
import org.neo4j.kernel.impl.api.store.PersistenceCache;
import org.neo4j.kernel.impl.api.store.SchemaCache;
import org.neo4j.kernel.impl.api.store.StoreReadLayer;
import org.neo4j.kernel.impl.cache.AutoLoadingCache;
import org.neo4j.kernel.impl.cache.BridgingCacheAccess;
import org.neo4j.kernel.impl.core.CacheAccessBackDoor;
import org.neo4j.kernel.impl.core.Caches;
import org.neo4j.kernel.impl.core.DenseNodeImpl;
import org.neo4j.kernel.impl.core.LabelTokenHolder;
import org.neo4j.kernel.impl.core.NodeImpl;
import org.neo4j.kernel.impl.core.NodeManager;
import org.neo4j.kernel.impl.core.PropertyKeyTokenHolder;
import org.neo4j.kernel.impl.core.RelationshipImpl;
import org.neo4j.kernel.impl.core.RelationshipLoader;
import org.neo4j.kernel.impl.core.RelationshipTypeTokenHolder;
import org.neo4j.kernel.impl.core.StartupStatisticsProvider;
import org.neo4j.kernel.impl.index.IndexConfigStore;
import org.neo4j.kernel.impl.index.LegacyIndexStore;
import org.neo4j.kernel.impl.locking.LockService;
import org.neo4j.kernel.impl.locking.Locks;
import org.neo4j.kernel.impl.locking.ReentrantLockService;
import org.neo4j.io.fs.FileSystemAbstraction;
import org.neo4j.kernel.impl.nioneo.store.IndexRule;
import org.neo4j.kernel.impl.nioneo.store.InvalidRecordException;
import org.neo4j.kernel.impl.nioneo.store.NeoStore;
import org.neo4j.kernel.impl.nioneo.store.NodeRecord;
import org.neo4j.kernel.impl.nioneo.store.NodeStore;
import org.neo4j.kernel.impl.nioneo.store.RelationshipRecord;
import org.neo4j.kernel.impl.nioneo.store.RelationshipStore;
import org.neo4j.kernel.impl.nioneo.store.SchemaRule;
import org.neo4j.kernel.impl.nioneo.store.SchemaStorage;
import org.neo4j.kernel.impl.nioneo.store.StoreFactory;
import org.neo4j.kernel.impl.nioneo.store.StoreId;
<<<<<<< HEAD
import org.neo4j.kernel.impl.nioneo.store.TokenStore;
import org.neo4j.kernel.impl.nioneo.store.WindowPoolStats;
=======
import org.neo4j.kernel.impl.nioneo.xa.command.PhysicalLogNeoXaCommandWriter;
import org.neo4j.kernel.impl.persistence.IdGenerationFailedException;
import org.neo4j.kernel.impl.persistence.PersistenceManager;
>>>>>>> 8a6c706c
import org.neo4j.kernel.impl.storemigration.StoreUpgrader;
import org.neo4j.kernel.impl.transaction.KernelHealth;
import org.neo4j.kernel.impl.transaction.xaframework.CommittedTransactionRepresentation;
import org.neo4j.kernel.impl.transaction.xaframework.LogEntry;
import org.neo4j.kernel.impl.transaction.xaframework.LogFile;
import org.neo4j.kernel.impl.transaction.xaframework.LogFileInformation;
import org.neo4j.kernel.impl.transaction.xaframework.LogPruneStrategies;
import org.neo4j.kernel.impl.transaction.xaframework.LogPruneStrategy;
import org.neo4j.kernel.impl.transaction.xaframework.LogRotationControl;
import org.neo4j.kernel.impl.transaction.xaframework.LogicalTransactionStore;
import org.neo4j.kernel.impl.transaction.xaframework.PhysicalLogFile;
import org.neo4j.kernel.impl.transaction.xaframework.PhysicalLogFileInformation;
import org.neo4j.kernel.impl.transaction.xaframework.PhysicalLogFiles;
import org.neo4j.kernel.impl.transaction.xaframework.PhysicalLogicalTransactionStore;
import org.neo4j.kernel.impl.transaction.xaframework.ReadableLogChannel;
import org.neo4j.kernel.impl.transaction.xaframework.TransactionMetadataCache;
import org.neo4j.kernel.impl.transaction.xaframework.TransactionMonitor;
import org.neo4j.kernel.impl.transaction.xaframework.TxIdGenerator;
import org.neo4j.kernel.impl.transaction.xaframework.VersionAwareLogEntryReader;
import org.neo4j.kernel.impl.util.JobScheduler;
import org.neo4j.kernel.impl.util.StringLogger;
import org.neo4j.kernel.info.DiagnosticsExtractor;
import org.neo4j.kernel.info.DiagnosticsManager;
import org.neo4j.kernel.info.DiagnosticsPhase;
import org.neo4j.kernel.lifecycle.LifeSupport;
import org.neo4j.kernel.lifecycle.Lifecycle;
import org.neo4j.kernel.lifecycle.LifecycleAdapter;
import org.neo4j.kernel.logging.Logging;

import static org.neo4j.helpers.collection.IteratorUtil.loop;

public class NeoStoreXaDataSource implements NeoStoreProvider, Lifecycle, LogRotationControl, IndexProviders
{
    public static final String DEFAULT_DATA_SOURCE_NAME = "nioneodb";

    @SuppressWarnings( "deprecation" )
    public static abstract class Configuration
    {
        public static final Setting<String> keep_logical_logs = GraphDatabaseSettings.keep_logical_logs;
        public static final Setting<Boolean> read_only = GraphDatabaseSettings.read_only;
        public static final Setting<File> store_dir = InternalAbstractGraphDatabase.Configuration.store_dir;
        public static final Setting<File> neo_store = InternalAbstractGraphDatabase.Configuration.neo_store;
    }

    private final DependencyResolver.Dependencies dependencies = new DependencyResolver.Dependencies();
    private final StringLogger msgLog;
    private final Logging logging;
    private final DependencyResolver dependencyResolver;
    private final TokenNameLookup tokenNameLookup;
    private final PropertyKeyTokenHolder propertyKeyTokenHolder;
    private final LabelTokenHolder labelTokens;
    private final RelationshipTypeTokenHolder relationshipTypeTokens;
    private final Locks locks;
    private final SchemaWriteGuard schemaWriteGuard;
    private final TransactionEventHandlers transactionEventHandlers;
    private final StoreFactory storeFactory;
    private final JobScheduler scheduler;
    private final UpdateableSchemaState updateableSchemaState;
    private final Config config;
    private final LockService lockService;
    private LifeSupport life;
    private KernelAPI kernel;
    private NeoStore neoStore;
    private IndexingService indexingService;
    private SchemaIndexProvider indexProvider;
    private IntegrityValidator integrityValidator;
    private NeoStoreFileListing fileListing;
    private File storeDir;
    private boolean readOnly;
    private CacheAccessBackDoor cacheAccess;
    private PersistenceCache persistenceCache;
    private SchemaCache schemaCache;
    private LabelScanStore labelScanStore;
    private final IndexingService.Monitor indexingServiceMonitor;
    private final FileSystemAbstraction fs;
    private final StoreUpgrader storeMigrationProcess;
    private final TransactionMonitor transactionMonitor;
    private final KernelHealth kernelHealth;
    private final TxIdGenerator txIdGenerator;
    private final TransactionHeaderInformation transactionHeaderInformation;
    private final StartupStatisticsProvider startupStatistics;
    private CacheLayer storeLayer;
    private final Caches cacheProvider;
    private final NodeManager nodeManager;
    private LogFile logFile;
    private LogicalTransactionStore logicalTransactionStore;

    private final AtomicInteger recoveredCount = new AtomicInteger();
    private StatementOperationParts statementOperations;
    private TransactionRepresentationCommitProcess commitProcess;
    private final Guard guard;

    // Legacy index
    private IndexConfigStore indexConfigStore;
    private LegacyIndexStore legacyIndexStore;
    private final Map<String, IndexImplementation> indexProviders = new HashMap<>();
    private final ProviderLookup legacyIndexProviderLookup;
    private TransactionRepresentationStoreApplier storeApplier;

    private enum Diagnostics implements DiagnosticsExtractor<NeoStoreXaDataSource>
    {
        NEO_STORE_VERSIONS( "Store versions:" )
        {
            @Override
            void dump( NeoStoreXaDataSource source, StringLogger.LineLogger log )
            {
                source.neoStore.logVersions( log );
            }
        },
        NEO_STORE_ID_USAGE( "Id usage:" )
        {
            @Override
            void dump( NeoStoreXaDataSource source, StringLogger.LineLogger log )
            {
                source.neoStore.logIdUsage( log );
            }
        },
        PERSISTENCE_WINDOW_POOL_STATS( "Persistence Window Pool stats:" )
        {
            @Override
            void dump( NeoStoreXaDataSource source, StringLogger.LineLogger log )
            {
                // TODO
//                source.neoStore.logAllWindowPoolStats( log );
            }

            @Override
            boolean applicable( DiagnosticsPhase phase )
            {
                return phase.isExplicitlyRequested();
            }
        };
        private final String message;

        private Diagnostics( String message )
        {
            this.message = message;
        }

        @Override
        public void dumpDiagnostics( final NeoStoreXaDataSource source, DiagnosticsPhase phase, StringLogger log )
        {
            if ( applicable( phase ) )
            {
                log.logLongMessage( message, new Visitor<StringLogger.LineLogger, RuntimeException>()
                {
                    @Override
                    public boolean visit( StringLogger.LineLogger logger )
                    {
                        dump( source, logger );
                        return false;
                    }
                }, true );
            }
        }

        boolean applicable( DiagnosticsPhase phase )
        {
            return phase.isInitialization() || phase.isExplicitlyRequested();
        }

        abstract void dump( NeoStoreXaDataSource source, StringLogger.LineLogger log );
    }

    /**
     * Creates a <CODE>NeoStoreXaDataSource</CODE> using configuration from
     * <CODE>params</CODE>. First the map is checked for the parameter
     * <CODE>config</CODE>.
     * If that parameter exists a config file with that value is loaded (via
     * {@link Properties#load}). Any parameter that exist in the config file
     * and in the map passed into this constructor will take the value from the
     * map.
     * <p>
     * If <CODE>config</CODE> parameter is set but file doesn't exist an
     * <CODE>IOException</CODE> is thrown. If any problem is found with that
     * configuration file or Neo4j store can't be loaded an <CODE>IOException is
     * thrown</CODE>.
     *
     * Note that the tremendous number of dependencies for this class, clearly, is an architecture smell. It is part
     * of the ongoing work on introducing the Kernel API, where components that were previously spread throughout the
     * core API are now slowly accumulating in the Kernel implementation. Over time, these components should be
     * refactored into bigger components that wrap the very granular things we depend on here.
     */
    public NeoStoreXaDataSource( Config config, StoreFactory sf, StringLogger stringLogger, JobScheduler scheduler,
                                 Logging logging, UpdateableSchemaState updateableSchemaState,
                                 TokenNameLookup tokenNameLookup, DependencyResolver dependencyResolver,
                                 PropertyKeyTokenHolder propertyKeyTokens, LabelTokenHolder labelTokens,
                                 RelationshipTypeTokenHolder relationshipTypeTokens, Locks lockManager,
                                 SchemaWriteGuard schemaWriteGuard, TransactionEventHandlers transactionEventHandlers,
                                 IndexingService.Monitor indexingServiceMonitor, FileSystemAbstraction fs,
<<<<<<< HEAD
                                 Function <NeoStore, Function<List<LogEntry>, List<LogEntry>>> translatorFactory,
                                 StoreUpgrader storeMigrationProcess, TransactionMonitor transactionMonitor,
                                 KernelHealth kernelHealth, TxIdGenerator txIdGenerator,
                                 TransactionHeaderInformation transactionHeaderInformation,
                                 StartupStatisticsProvider startupStatistics,
                                 Caches cacheProvider, NodeManager nodeManager, Guard guard,
                                 IndexConfigStore indexConfigStore )
=======
                                 Function<NeoStore, Function<List<LogEntry>, List<LogEntry>>> translatorFactory,
                                 StoreUpgrader storeMigrationProcess )
>>>>>>> 8a6c706c
    {
        this.config = config;
        this.tokenNameLookup = tokenNameLookup;
        this.dependencyResolver = dependencyResolver;
        this.scheduler = scheduler;
        this.logging = logging;
        this.propertyKeyTokenHolder = propertyKeyTokens;
        this.labelTokens = labelTokens;
        this.relationshipTypeTokens = relationshipTypeTokens;
        this.locks = lockManager;
        this.schemaWriteGuard = schemaWriteGuard;
        this.transactionEventHandlers = transactionEventHandlers;
        this.indexingServiceMonitor = indexingServiceMonitor;
        this.fs = fs;
        this.storeMigrationProcess = storeMigrationProcess;
        this.transactionMonitor = transactionMonitor;
        this.kernelHealth = kernelHealth;
        this.txIdGenerator = txIdGenerator;
        this.transactionHeaderInformation = transactionHeaderInformation;
        this.startupStatistics = startupStatistics;
        this.cacheProvider = cacheProvider;
        this.nodeManager = nodeManager;
        this.guard = guard;
        this.indexConfigStore = indexConfigStore;

        readOnly = config.get( Configuration.read_only );
        msgLog = stringLogger;
        this.storeFactory = sf;
        this.updateableSchemaState = updateableSchemaState;
        this.lockService = new ReentrantLockService();
        this.legacyIndexProviderLookup = new LegacyIndexApplier.ProviderLookup()
        {
            @Override
            public IndexImplementation lookup( String name )
            {
                assert name != null : "Null provider name supplied";
                IndexImplementation provider = indexProviders.get( name );
                if ( provider == null )
                {
                    throw new IllegalArgumentException( "No index provider '" + name +
                            "' found. Maybe the intended provider (or one more of its dependencies) " +
                            "aren't on the classpath or it failed to load." );
                }
                return provider;
            }
        };
    }

    @Override
    public void init()
    { // We do our own internal life management:
      // start() does life.init() and life.start(),
      // stop() does life.stop() and life.shutdown().
    }

    @Override
    public void start() throws IOException
    {
        life = new LifeSupport();
        readOnly = config.get( Configuration.read_only );
        storeDir = config.get( Configuration.store_dir );
        File store = config.get( Configuration.neo_store );
        if ( !storeFactory.storeExists() )
        {
            storeFactory.createNeoStore().close();
        }
        indexProvider = dependencyResolver.resolveDependency( SchemaIndexProvider.class,
                SchemaIndexProvider.HIGHEST_PRIORITIZED_OR_NONE );
        storeMigrationProcess.addParticipant( indexProvider.storeMigrationParticipant() );
        // TODO: Build a real provider map
        final DefaultSchemaIndexProviderMap providerMap = new DefaultSchemaIndexProviderMap( indexProvider );
        storeMigrationProcess.migrateIfNeeded( store.getParentFile() );
        neoStore = dependencies.add( storeFactory.newNeoStore( false ) );

        schemaCache = new SchemaCache( Collections.<SchemaRule>emptyList() );

        AutoLoadingCache<NodeImpl> nodeCache = new AutoLoadingCache<>(
                cacheProvider.node(), nodeLoader( neoStore.getNodeStore() ) );
        AutoLoadingCache<RelationshipImpl> relationshipCache = new AutoLoadingCache<>(
                cacheProvider.relationship(),
                relationshipLoader( neoStore.getRelationshipStore() ) );
        RelationshipLoader relationshipLoader = new RelationshipLoader( relationshipCache, new RelationshipChainLoader(
                neoStore ) );
        persistenceCache = new PersistenceCache( nodeCache, relationshipCache, nodeManager,
                relationshipLoader, propertyKeyTokenHolder, relationshipTypeTokens, labelTokens );
        cacheAccess = new BridgingCacheAccess( schemaCache, updateableSchemaState, persistenceCache );
        try
        {
            indexingService = new IndexingService( scheduler, providerMap, new NeoStoreIndexStoreView(
                    lockService, neoStore ), tokenNameLookup, updateableSchemaState, indexRuleLoader(), logging,
                    indexingServiceMonitor ); // TODO 2.2-future What index rules should be
            integrityValidator = new IntegrityValidator( neoStore, indexingService );
            labelScanStore = dependencyResolver.resolveDependency( LabelScanStoreProvider.class,
                    LabelScanStoreProvider.HIGHEST_PRIORITIZED ).getLabelScanStore();
            fileListing = new NeoStoreFileListing( storeDir, labelScanStore, indexingService );
            Provider<NeoStore> neoStoreProvider = new Provider<NeoStore>()
            {
                @Override
                public NeoStore instance()
                {
                    return getNeoStore();
                }
            };
            storeLayer = new CacheLayer( new DiskLayer( propertyKeyTokenHolder, labelTokens, relationshipTypeTokens,
                    new SchemaStorage( neoStore.getSchemaStore() ), neoStoreProvider, indexingService ),
                    persistenceCache, indexingService, schemaCache );

            // CHANGE STARTS HERE
            final VersionAwareLogEntryReader logEntryReader =
                    new VersionAwareLogEntryReader( CommandReaderFactory.DEFAULT );
            // Recovery process ties log and commit process together
            final Visitor<CommittedTransactionRepresentation, IOException> visitor =
                    new Visitor<CommittedTransactionRepresentation, IOException>()
            {
                @Override
                public boolean visit( CommittedTransactionRepresentation transaction ) throws IOException
                {
                    storeApplier.apply( transaction.getTransactionRepresentation(),
                            transaction.getCommitEntry().getTxId(), true );
                    recoveredCount.incrementAndGet();
                    return true;
                }
            };
            Visitor<ReadableLogChannel, IOException> logFileRecoverer = new LogFileRecoverer( logEntryReader, visitor );

            LegacyPropertyTrackers legacyPropertyTrackers = new LegacyPropertyTrackers( propertyKeyTokenHolder,
                    nodeManager.getNodePropertyTrackers(), nodeManager.getRelationshipPropertyTrackers(), nodeManager );
            StatisticsService statisticsService =
                    new StatisticsServiceRepository( fs, config, storeLayer, scheduler ).loadStatistics();
            final NeoStoreTransactionContextSupplier neoStoreTransactionContextSupplier =
                    new NeoStoreTransactionContextSupplier( neoStore );

            final TransactionHooks hooks = new TransactionHooks();
            File directory = config.get( GraphDatabaseSettings.store_dir );
            TransactionMetadataCache transactionMetadataCache = new TransactionMetadataCache( 1000, 100_000 );
            PhysicalLogFiles logFiles = new PhysicalLogFiles( directory, PhysicalLogFile.DEFAULT_NAME, fs );
            LogFileInformation logFileInformation = new PhysicalLogFileInformation(
                    logFiles, transactionMetadataCache, fs, neoStore );
            LogPruneStrategy logPruneStrategy = LogPruneStrategies.fromConfigValue( fs, logFileInformation,
                    logFiles, neoStore, config.get( GraphDatabaseSettings.keep_logical_logs ) );
            logFile = dependencies.add( new PhysicalLogFile( fs, logFiles,
                    config.get( GraphDatabaseSettings.logical_log_rotation_threshold ), logPruneStrategy, neoStore,
                    neoStore, new PhysicalLogFile.LoggingMonitor( logging.getMessagesLog( getClass() ) ),
                    this, transactionMetadataCache, logFileRecoverer ) );
            logicalTransactionStore = dependencies.add( new PhysicalLogicalTransactionStore( logFile, txIdGenerator,
                    transactionMetadataCache, logEntryReader ) );

            storeApplier = new TransactionRepresentationStoreApplier( indexingService, labelScanStore, neoStore,
                    cacheAccess, lockService, legacyIndexProviderLookup, indexConfigStore );
            commitProcess = new TransactionRepresentationCommitProcess( logicalTransactionStore, kernelHealth,
                    neoStore, storeApplier, false );

            Factory<KernelTransaction> transactionFactory = new Factory<KernelTransaction>()
            {
                @Override
                public KernelTransaction newInstance()
                {
                    checkIfShutdown();
                    NeoStoreTransactionContext context = neoStoreTransactionContextSupplier.acquire();
                    Locks.Client locksClient = locks.newClient();
                    context.bind( locksClient );
                    TransactionRecordState neoStoreTransaction = new TransactionRecordState(
                            neoStore.getLastCommittingTransactionId(), neoStore, integrityValidator, context );
                    ConstraintIndexCreator constraintIndexCreator =
                            new ConstraintIndexCreator( kernel, indexingService );
                    LegacyIndexTransactionState legacyIndexTransactionState =
                            new LegacyIndexTransactionState( indexConfigStore, legacyIndexProviderLookup );
                    return new KernelTransactionImplementation( statementOperations, readOnly, schemaWriteGuard,
                            labelScanStore, indexingService, updateableSchemaState, neoStoreTransaction, providerMap,
                            neoStore, locksClient, hooks, constraintIndexCreator, transactionHeaderInformation,
                            commitProcess, transactionMonitor, neoStore, persistenceCache, storeLayer,
                            legacyIndexTransactionState );
                }
            };

            kernel = new Kernel( statisticsService, transactionFactory, hooks, kernelHealth, transactionMonitor );
            legacyIndexStore = new LegacyIndexStore( config, indexConfigStore, kernel, legacyIndexProviderLookup );

            this.statementOperations = buildStatementOperations( storeLayer, legacyPropertyTrackers,
                    indexingService, kernel, updateableSchemaState, guard, legacyIndexStore );

            life.add( logFile );
            life.add( logicalTransactionStore );
            life.add(new LifecycleAdapter()
            {
                @Override
                public void start() throws Throwable
                {
                    startupStatistics.setNumberOfRecoveredTransactions( recoveredCount.get() );
                    recoveredCount.set( 0 );

                    // Add schema rules
                    for ( SchemaRule schemaRule : loop( neoStore.getSchemaStore().loadAllSchemaRules() ) )
                    {
                        schemaCache.addSchemaRule( schemaRule );
                    }
                }
            });
            life.add( statisticsService );
            life.add( indexingService );
            life.add( labelScanStore );

            // ENDS HERE

            kernel.registerTransactionHook( transactionEventHandlers );
            neoStore.setRecoveredStatus( true );
            try
            {
                // Recovery happens in here. Recovery status is needed both in init and start,
                // init reads which log version to read from.
                // start reads the log and performs recovery.
                // Basically.
                life.start();
            }
            finally
            {
                neoStore.setRecoveredStatus( false );
            }

            neoStore.makeStoreOk();

            propertyKeyTokenHolder.addTokens( ((TokenStore<?>) neoStore.getPropertyKeyTokenStore())
                    .getTokens( Integer.MAX_VALUE ) );
            relationshipTypeTokens.addTokens( ((TokenStore<?>) neoStore.getRelationshipTypeTokenStore())
                    .getTokens( Integer.MAX_VALUE ) );
            labelTokens.addTokens( ((TokenStore<?>) neoStore.getLabelTokenStore()).getTokens( Integer.MAX_VALUE ) );
        }
        catch ( Throwable e )
        { // Something unexpected happened during startup
            try
            { // Close the neostore, so that locks are released properly
                neoStore.close();
            }
            catch ( Exception closeException )
            {
                msgLog.logMessage( "Couldn't close neostore after startup failure" );
            }
            throw Exceptions.launderedException( e );
        }
    }

    private Iterable<IndexRule> indexRuleLoader()
    {
        return new Iterable<IndexRule>()
        {
            @Override
            public Iterator<IndexRule> iterator()
            {
                return new SchemaStorage( neoStore.getSchemaStore() ).allIndexRules();
            }
        };
    }

    private AutoLoadingCache.Loader<RelationshipImpl> relationshipLoader( final RelationshipStore relationshipStore )
    {
        return new AutoLoadingCache.Loader<RelationshipImpl>()
        {
            @Override
            public RelationshipImpl loadById( long id )
            {
                try
                {
                    RelationshipRecord record = relationshipStore.getRecord( id );
                    return new RelationshipImpl( id, record.getFirstNode(), record.getSecondNode(), record.getType() );
                }
                catch ( InvalidRecordException e )
                {
                    return null;
                }
            }
        };
    }

    private AutoLoadingCache.Loader<NodeImpl> nodeLoader( final NodeStore nodeStore )
    {
        return new AutoLoadingCache.Loader<NodeImpl>()
        {
            @Override
            public NodeImpl loadById( long id )
            {
                try
                {
                    NodeRecord record = nodeStore.getRecord( id );
                    return record.isDense() ? new DenseNodeImpl( id ) : new NodeImpl( id );
                }
                catch ( InvalidRecordException e )
                {
                    return null;
                }
            }
        };
    }

    // TODO 2.2-future: In TransactionFactory (now gone) was (#onRecoveryComplete)
    //    forceEverything();
    //    neoStore.makeStoreOk();
    //    neoStore.setVersion( xaContainer.getLogicalLog().getHighestLogVersion() );
    public NeoStore getNeoStore()
    {
        return neoStore;
    }

    public IndexingService getIndexService()
    {
        return indexingService;
    }

    public SchemaIndexProvider getIndexProvider()
    {
        return indexProvider;
    }

    public LabelScanStore getLabelScanStore()
    {
        return labelScanStore;
    }

    public LockService getLockService()
    {
        return lockService;
    }

    @Override
    public void stop()
    {
        if ( !readOnly )
        {
            forceEverything();
        }
        life.shutdown();
        // TODO 2.2-future
        //        if ( logApplied )
        //        {
        //            neoStore.rebuildIdGenerators();
        //            logApplied = false;
        //        }
        neoStore.close();
        msgLog.info( "NeoStore closed" );
    }

    @Override
    public void forceEverything()
    {
        neoStore.flush();
        indexingService.flushAll();
        labelScanStore.force();
        for ( IndexImplementation index : indexProviders.values() )
        {
            index.force();
        }
    }

    @Override
    public void shutdown()
    { // We do our own internal life management:
      // start() does life.init() and life.start(),
      // stop() does life.stop() and life.shutdown().
    }

    public StoreId getStoreId()
    {
        return neoStore.getStoreId();
    }

<<<<<<< HEAD
=======
    @Override
    public NeoStoreXaConnection getXaConnection()
    {
        return new NeoStoreXaConnection( neoStore,
            xaContainer.getResourceManager(), getBranchId() );
    }

    private class TransactionFactory extends XaTransactionFactory
    {
        @Override
        public XaTransaction create( long lastCommittedTxWhenTransactionStarted, TransactionState state )
        {
            NeoStoreTransactionContext context = neoStoreTransactionContextSupplier.acquire();
            context.bind( state );
            return new NeoStoreTransaction( lastCommittedTxWhenTransactionStarted, getLogicalLog(),
                neoStore, cacheAccess, indexingService, labelScanStore, integrityValidator,
                (KernelTransactionImplementation)kernel.newTransaction(), locks, context );
        }

        @Override
        public void recoveryComplete()
        {
            msgLog.debug( "Recovery complete, "
                    + "all transactions have been resolved" );
            msgLog.debug( "Rebuilding id generators as needed. "
                    + "This can take a while for large stores..." );
            forceEverything();
            neoStore.makeStoreOk();
            neoStore.setVersion( xaContainer.getLogicalLog().getHighestLogVersion() );
            msgLog.debug( "Rebuild of id generators complete." );
        }

        @Override
        public long getCurrentVersion()
        {
            return neoStore.getVersion();
        }

        @Override
        public long getAndSetNewVersion()
        {
            long incrementedVersion = neoStore.incrementVersion();
            neoStore.flushNeoStoreOnly();
            return incrementedVersion;
        }

        @Override
        public void setVersion( long version )
        {
            neoStore.setVersion( version );
        }

        @Override
        public void flushAll()
        {
            forceEverything();
        }

        @Override
        public long getLastCommittedTx()
        {
            return neoStore.getLastCommittedTx();
        }
    }

    private class InterceptingTransactionFactory extends TransactionFactory
    {
        @Override
        public XaTransaction create( long lastCommittedTxWhenTransactionStarted, TransactionState state )
        {
            TransactionInterceptor first = providers.resolveChain( NeoStoreXaDataSource.this );
            NeoStoreTransactionContext context = neoStoreTransactionContextSupplier.acquire();
            context.bind( state );
            return new InterceptingWriteTransaction( lastCommittedTxWhenTransactionStarted, getLogicalLog(),
                    neoStore, cacheAccess, indexingService, labelScanStore, first, integrityValidator,
                    (KernelTransactionImplementation)kernel.newTransaction(), locks, context );
        }
    }

    public long nextId( Class<?> clazz )
    {
        Store store = idGenerators.get( clazz );

        if ( store == null )
        {
            throw new IdGenerationFailedException( "No IdGenerator for: "
                + clazz );
        }
        return store.nextId();
    }

    public long getHighestPossibleIdInUse( Class<?> clazz )
    {
        Store store = idGenerators.get( clazz );
        if ( store == null )
        {
            throw new IdGenerationFailedException( "No IdGenerator for: "
                + clazz );
        }
        return store.getHighestPossibleIdInUse();
    }

    public long getNumberOfIdsInUse( Class<?> clazz )
    {
        Store store = idGenerators.get( clazz );
        if ( store == null )
        {
            throw new IdGenerationFailedException( "No IdGenerator for: "
                + clazz );
        }
        return store.getNumberOfIdsInUse();
    }

>>>>>>> 8a6c706c
    public String getStoreDir()
    {
        return storeDir.getPath();
    }

    public long getCreationTime()
    {
        return neoStore.getCreationTime();
    }

    public long getRandomIdentifier()
    {
        return neoStore.getRandomNumber();
    }

    public long getCurrentLogVersion()
    {
        return neoStore.getCurrentLogVersion();
    }

    public boolean isReadOnly()
    {
        return readOnly;
    }

<<<<<<< HEAD
    public List<WindowPoolStats> getWindowPoolStats()
    {
        return neoStore.getAllWindowPoolStats();
=======
    @Override
    public long getLastCommittedTxId()
    {
        return neoStore.getLastCommittedTx();
    }

    @Override
    public XaContainer getXaContainer()
    {
        return xaContainer;
>>>>>>> 8a6c706c
    }

    public KernelAPI getKernel()
    {
        return kernel;
    }

    public boolean setRecovered( boolean recovered )
    {
        boolean currentValue = neoStore.isInRecoveryMode();
        neoStore.setRecoveredStatus( true );
        return currentValue;
    }

    public ResourceIterator<File> listStoreFiles() throws IOException
    {
        return fileListing.listStoreFiles();
    }

    public void registerDiagnosticsWith( DiagnosticsManager manager )
    {
        manager.registerAll( Diagnostics.class, this );
    }

    @Override
    public NeoStore evaluate()
    {
        return neoStore;
    }

    public StoreReadLayer getStoreLayer()
    {
        return storeLayer;
    }

    @Override
    public void awaitAllTransactionsClosed()
    {
        // TODO 2.2-future what if this will never happen?
        while ( !neoStore.closedTransactionIdIsOnParWithCommittingTransactionId() )
        {
            try
            {
                Thread.sleep( 1 );
            }
            catch ( InterruptedException e )
            {
                break;
            }
        }
    }

    public DependencyResolver getDependencyResolver()
    {
        return dependencies;
    }

    private StatementOperationParts buildStatementOperations(
            StoreReadLayer storeReadLayer, LegacyPropertyTrackers legacyPropertyTrackers,
            IndexingService indexingService, KernelAPI kernel, UpdateableSchemaState updateableSchemaState,
            Guard guard, LegacyIndexStore legacyIndexStore )
    {
        // Bottom layer: Read-access to committed data
        StoreReadLayer storeLayer = storeReadLayer;
        // + Transaction state handling
        StateHandlingStatementOperations stateHandlingContext = new StateHandlingStatementOperations( storeLayer,
                legacyPropertyTrackers, new ConstraintIndexCreator( kernel, indexingService ),
                legacyIndexStore );
        StatementOperationParts parts = new StatementOperationParts( stateHandlingContext, stateHandlingContext,
                stateHandlingContext, stateHandlingContext, stateHandlingContext, stateHandlingContext,
                new SchemaStateConcern( updateableSchemaState ), null, stateHandlingContext, stateHandlingContext );
        // + Constraints
        ConstraintEnforcingEntityOperations constraintEnforcingEntityOperations = new ConstraintEnforcingEntityOperations(
                parts.entityWriteOperations(), parts.entityReadOperations(), parts.schemaReadOperations() );
        // + Data integrity
        DataIntegrityValidatingStatementOperations dataIntegrityContext = new DataIntegrityValidatingStatementOperations(
                parts.keyWriteOperations(), parts.schemaReadOperations(), parts.schemaWriteOperations() );
        parts = parts.override( null, dataIntegrityContext, constraintEnforcingEntityOperations,
                constraintEnforcingEntityOperations, null, dataIntegrityContext, null, null, null, null );
        // + Locking
        LockingStatementOperations lockingContext = new LockingStatementOperations( parts.entityReadOperations(),
                parts.entityWriteOperations(), parts.schemaReadOperations(), parts.schemaWriteOperations(),
                parts.schemaStateOperations() );
        parts = parts.override( null, null, null, lockingContext, lockingContext, lockingContext, lockingContext,
                lockingContext, null, null );
        // + Guard
        if ( guard != null )
        {
            GuardingStatementOperations guardingOperations = new GuardingStatementOperations(
                    parts.entityWriteOperations(), parts.entityReadOperations(), guard );
            parts = parts.override( null, null, guardingOperations, guardingOperations, null, null, null, null, null, null );
        }

        return parts;
    }

    private void checkIfShutdown()
    {
        if ( !life.isRunning() )
        {
            throw new DatabaseShutdownException();
        }
    }

    @Override
    public void registerIndexProvider( String name, IndexImplementation index )
    {
        assert !indexProviders.containsKey( name );
        indexProviders.put( name, index );
    }

    @Override
    public boolean unregisterIndexProvider( String name )
    {
        IndexImplementation removed = indexProviders.remove( name );
        return removed != null;
    }

    /**
     * TODO The reason we expose these here is so that {@link InternalAbstractGraphDatabase#getDependencyResolver()}
     * can see it. IAGD should instead provide this class with a commit process.
     */
    public LogicalTransactionStore getTransactionStore()
    {
        return logicalTransactionStore;
    }

    public TransactionRepresentationStoreApplier getStoreApplier()
    {
        return storeApplier;
    }
}<|MERGE_RESOLUTION|>--- conflicted
+++ resolved
@@ -41,6 +41,7 @@
 import org.neo4j.helpers.Function;
 import org.neo4j.helpers.Provider;
 import org.neo4j.helpers.collection.Visitor;
+import org.neo4j.io.fs.FileSystemAbstraction;
 import org.neo4j.kernel.InternalAbstractGraphDatabase;
 import org.neo4j.kernel.TransactionEventHandlers;
 import org.neo4j.kernel.api.KernelAPI;
@@ -97,7 +98,6 @@
 import org.neo4j.kernel.impl.locking.LockService;
 import org.neo4j.kernel.impl.locking.Locks;
 import org.neo4j.kernel.impl.locking.ReentrantLockService;
-import org.neo4j.io.fs.FileSystemAbstraction;
 import org.neo4j.kernel.impl.nioneo.store.IndexRule;
 import org.neo4j.kernel.impl.nioneo.store.InvalidRecordException;
 import org.neo4j.kernel.impl.nioneo.store.NeoStore;
@@ -109,14 +109,8 @@
 import org.neo4j.kernel.impl.nioneo.store.SchemaStorage;
 import org.neo4j.kernel.impl.nioneo.store.StoreFactory;
 import org.neo4j.kernel.impl.nioneo.store.StoreId;
-<<<<<<< HEAD
 import org.neo4j.kernel.impl.nioneo.store.TokenStore;
-import org.neo4j.kernel.impl.nioneo.store.WindowPoolStats;
-=======
-import org.neo4j.kernel.impl.nioneo.xa.command.PhysicalLogNeoXaCommandWriter;
-import org.neo4j.kernel.impl.persistence.IdGenerationFailedException;
-import org.neo4j.kernel.impl.persistence.PersistenceManager;
->>>>>>> 8a6c706c
+import org.neo4j.kernel.impl.nioneo.store.TransactionIdStore;
 import org.neo4j.kernel.impl.storemigration.StoreUpgrader;
 import org.neo4j.kernel.impl.transaction.KernelHealth;
 import org.neo4j.kernel.impl.transaction.xaframework.CommittedTransactionRepresentation;
@@ -307,7 +301,6 @@
                                  RelationshipTypeTokenHolder relationshipTypeTokens, Locks lockManager,
                                  SchemaWriteGuard schemaWriteGuard, TransactionEventHandlers transactionEventHandlers,
                                  IndexingService.Monitor indexingServiceMonitor, FileSystemAbstraction fs,
-<<<<<<< HEAD
                                  Function <NeoStore, Function<List<LogEntry>, List<LogEntry>>> translatorFactory,
                                  StoreUpgrader storeMigrationProcess, TransactionMonitor transactionMonitor,
                                  KernelHealth kernelHealth, TxIdGenerator txIdGenerator,
@@ -315,10 +308,6 @@
                                  StartupStatisticsProvider startupStatistics,
                                  Caches cacheProvider, NodeManager nodeManager, Guard guard,
                                  IndexConfigStore indexConfigStore )
-=======
-                                 Function<NeoStore, Function<List<LogEntry>, List<LogEntry>>> translatorFactory,
-                                 StoreUpgrader storeMigrationProcess )
->>>>>>> 8a6c706c
     {
         this.config = config;
         this.tokenNameLookup = tokenNameLookup;
@@ -427,22 +416,12 @@
                     persistenceCache, indexingService, schemaCache );
 
             // CHANGE STARTS HERE
-            final VersionAwareLogEntryReader logEntryReader =
+            VersionAwareLogEntryReader logEntryReader =
                     new VersionAwareLogEntryReader( CommandReaderFactory.DEFAULT );
             // Recovery process ties log and commit process together
-            final Visitor<CommittedTransactionRepresentation, IOException> visitor =
-                    new Visitor<CommittedTransactionRepresentation, IOException>()
-            {
-                @Override
-                public boolean visit( CommittedTransactionRepresentation transaction ) throws IOException
-                {
-                    storeApplier.apply( transaction.getTransactionRepresentation(),
-                            transaction.getCommitEntry().getTxId(), true );
-                    recoveredCount.incrementAndGet();
-                    return true;
-                }
-            };
-            Visitor<ReadableLogChannel, IOException> logFileRecoverer = new LogFileRecoverer( logEntryReader, visitor );
+            RecoveryVisitor recoveryVisitor = new RecoveryVisitor();
+            Visitor<ReadableLogChannel, IOException> logFileRecoverer =
+                    new LogFileRecoverer( logEntryReader, recoveryVisitor );
 
             LegacyPropertyTrackers legacyPropertyTrackers = new LegacyPropertyTrackers( propertyKeyTokenHolder,
                     nodeManager.getNodePropertyTrackers(), nodeManager.getRelationshipPropertyTrackers(), nodeManager );
@@ -502,7 +481,7 @@
 
             life.add( logFile );
             life.add( logicalTransactionStore );
-            life.add(new LifecycleAdapter()
+            life.add( new LifecycleAdapter()
             {
                 @Override
                 public void start() throws Throwable
@@ -516,7 +495,7 @@
                         schemaCache.addSchemaRule( schemaRule );
                     }
                 }
-            });
+            } );
             life.add( statisticsService );
             life.add( indexingService );
             life.add( labelScanStore );
@@ -532,6 +511,7 @@
                 // start reads the log and performs recovery.
                 // Basically.
                 life.start();
+                recoveryVisitor.applyLastCommittedTransactionIdIfRecoveryTookPlace( neoStore );
             }
             finally
             {
@@ -557,6 +537,30 @@
                 msgLog.logMessage( "Couldn't close neostore after startup failure" );
             }
             throw Exceptions.launderedException( e );
+        }
+    }
+
+    private class RecoveryVisitor implements Visitor<CommittedTransactionRepresentation, IOException>
+    {
+        private long lastTransactionIdApplied = -1;
+
+        public void applyLastCommittedTransactionIdIfRecoveryTookPlace(
+                TransactionIdStore transactionIdStore )
+        {
+            if ( lastTransactionIdApplied != -1 )
+            {
+                transactionIdStore.setLastCommittingAndClosedTransactionId( lastTransactionIdApplied );
+            }
+        }
+
+        @Override
+        public boolean visit( CommittedTransactionRepresentation transaction ) throws IOException
+        {
+            long txId = transaction.getCommitEntry().getTxId();
+            storeApplier.apply( transaction.getTransactionRepresentation(), txId, true );
+            recoveredCount.incrementAndGet();
+            lastTransactionIdApplied = txId;
+            return true;
         }
     }
 
@@ -683,122 +687,6 @@
         return neoStore.getStoreId();
     }
 
-<<<<<<< HEAD
-=======
-    @Override
-    public NeoStoreXaConnection getXaConnection()
-    {
-        return new NeoStoreXaConnection( neoStore,
-            xaContainer.getResourceManager(), getBranchId() );
-    }
-
-    private class TransactionFactory extends XaTransactionFactory
-    {
-        @Override
-        public XaTransaction create( long lastCommittedTxWhenTransactionStarted, TransactionState state )
-        {
-            NeoStoreTransactionContext context = neoStoreTransactionContextSupplier.acquire();
-            context.bind( state );
-            return new NeoStoreTransaction( lastCommittedTxWhenTransactionStarted, getLogicalLog(),
-                neoStore, cacheAccess, indexingService, labelScanStore, integrityValidator,
-                (KernelTransactionImplementation)kernel.newTransaction(), locks, context );
-        }
-
-        @Override
-        public void recoveryComplete()
-        {
-            msgLog.debug( "Recovery complete, "
-                    + "all transactions have been resolved" );
-            msgLog.debug( "Rebuilding id generators as needed. "
-                    + "This can take a while for large stores..." );
-            forceEverything();
-            neoStore.makeStoreOk();
-            neoStore.setVersion( xaContainer.getLogicalLog().getHighestLogVersion() );
-            msgLog.debug( "Rebuild of id generators complete." );
-        }
-
-        @Override
-        public long getCurrentVersion()
-        {
-            return neoStore.getVersion();
-        }
-
-        @Override
-        public long getAndSetNewVersion()
-        {
-            long incrementedVersion = neoStore.incrementVersion();
-            neoStore.flushNeoStoreOnly();
-            return incrementedVersion;
-        }
-
-        @Override
-        public void setVersion( long version )
-        {
-            neoStore.setVersion( version );
-        }
-
-        @Override
-        public void flushAll()
-        {
-            forceEverything();
-        }
-
-        @Override
-        public long getLastCommittedTx()
-        {
-            return neoStore.getLastCommittedTx();
-        }
-    }
-
-    private class InterceptingTransactionFactory extends TransactionFactory
-    {
-        @Override
-        public XaTransaction create( long lastCommittedTxWhenTransactionStarted, TransactionState state )
-        {
-            TransactionInterceptor first = providers.resolveChain( NeoStoreXaDataSource.this );
-            NeoStoreTransactionContext context = neoStoreTransactionContextSupplier.acquire();
-            context.bind( state );
-            return new InterceptingWriteTransaction( lastCommittedTxWhenTransactionStarted, getLogicalLog(),
-                    neoStore, cacheAccess, indexingService, labelScanStore, first, integrityValidator,
-                    (KernelTransactionImplementation)kernel.newTransaction(), locks, context );
-        }
-    }
-
-    public long nextId( Class<?> clazz )
-    {
-        Store store = idGenerators.get( clazz );
-
-        if ( store == null )
-        {
-            throw new IdGenerationFailedException( "No IdGenerator for: "
-                + clazz );
-        }
-        return store.nextId();
-    }
-
-    public long getHighestPossibleIdInUse( Class<?> clazz )
-    {
-        Store store = idGenerators.get( clazz );
-        if ( store == null )
-        {
-            throw new IdGenerationFailedException( "No IdGenerator for: "
-                + clazz );
-        }
-        return store.getHighestPossibleIdInUse();
-    }
-
-    public long getNumberOfIdsInUse( Class<?> clazz )
-    {
-        Store store = idGenerators.get( clazz );
-        if ( store == null )
-        {
-            throw new IdGenerationFailedException( "No IdGenerator for: "
-                + clazz );
-        }
-        return store.getNumberOfIdsInUse();
-    }
-
->>>>>>> 8a6c706c
     public String getStoreDir()
     {
         return storeDir.getPath();
@@ -822,24 +710,6 @@
     public boolean isReadOnly()
     {
         return readOnly;
-    }
-
-<<<<<<< HEAD
-    public List<WindowPoolStats> getWindowPoolStats()
-    {
-        return neoStore.getAllWindowPoolStats();
-=======
-    @Override
-    public long getLastCommittedTxId()
-    {
-        return neoStore.getLastCommittedTx();
-    }
-
-    @Override
-    public XaContainer getXaContainer()
-    {
-        return xaContainer;
->>>>>>> 8a6c706c
     }
 
     public KernelAPI getKernel()
