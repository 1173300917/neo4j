/*
 * Copyright (c) 2002-2016 "Neo Technology,"
 * Network Engine for Objects in Lund AB [http://neotechnology.com]
 *
 * This file is part of Neo4j.
 *
 * Neo4j is free software: you can redistribute it and/or modify
 * it under the terms of the GNU General Public License as published by
 * the Free Software Foundation, either version 3 of the License, or
 * (at your option) any later version.
 *
 * This program is distributed in the hope that it will be useful,
 * but WITHOUT ANY WARRANTY; without even the implied warranty of
 * MERCHANTABILITY or FITNESS FOR A PARTICULAR PURPOSE.  See the
 * GNU General Public License for more details.
 *
 * You should have received a copy of the GNU General Public License
 * along with this program.  If not, see <http://www.gnu.org/licenses/>.
 */
package org.neo4j.kernel.impl.api;

import org.neo4j.collection.primitive.PrimitiveIntIterator;
import org.neo4j.collection.primitive.PrimitiveLongIterator;
import org.neo4j.cursor.Cursor;
import org.neo4j.kernel.api.exceptions.EntityNotFoundException;
import org.neo4j.kernel.api.exceptions.InvalidTransactionTypeKernelException;
import org.neo4j.kernel.api.exceptions.index.IndexNotFoundKernelException;
import org.neo4j.kernel.api.exceptions.legacyindex.AutoIndexingKernelException;
import org.neo4j.kernel.api.exceptions.schema.ConstraintValidationKernelException;
import org.neo4j.kernel.api.exceptions.schema.IndexBrokenKernelException;
import org.neo4j.kernel.api.index.IndexDescriptor;
import org.neo4j.kernel.api.properties.DefinedProperty;
import org.neo4j.kernel.api.properties.Property;
import org.neo4j.kernel.guard.Guard;
import org.neo4j.kernel.impl.api.operations.EntityReadOperations;
import org.neo4j.kernel.impl.api.operations.EntityWriteOperations;
import org.neo4j.storageengine.api.NodeItem;
import org.neo4j.storageengine.api.RelationshipItem;

public class GuardingStatementOperations implements
        EntityWriteOperations,
        EntityReadOperations
{
    private final EntityWriteOperations entityWriteDelegate;
    private final EntityReadOperations entityReadDelegate;
    private final Guard guard;

    public GuardingStatementOperations(
            EntityWriteOperations entityWriteDelegate,
            EntityReadOperations entityReadDelegate,
            Guard guard )
    {
        this.entityWriteDelegate = entityWriteDelegate;
        this.entityReadDelegate = entityReadDelegate;
        this.guard = guard;
    }

    @Override
    public long relationshipCreate( KernelStatement statement,
            int relationshipTypeId,
            long startNodeId,
            long endNodeId )
            throws EntityNotFoundException
    {
        guard.check();
        return entityWriteDelegate.relationshipCreate( statement, relationshipTypeId, startNodeId, endNodeId );
    }

    @Override
    public long nodeCreate( KernelStatement statement )
    {
        guard.check();
        return entityWriteDelegate.nodeCreate( statement );
    }

    @Override
    public void nodeDelete( KernelStatement state, long nodeId )
            throws EntityNotFoundException, AutoIndexingKernelException, InvalidTransactionTypeKernelException
    {
        guard.check();
        entityWriteDelegate.nodeDelete( state, nodeId );
    }

    @Override
<<<<<<< HEAD
    public void relationshipDelete( KernelStatement state, long relationshipId )
            throws EntityNotFoundException, AutoIndexingKernelException, InvalidTransactionTypeKernelException
=======
    public int nodeDetachDelete( KernelStatement state, long nodeId ) throws EntityNotFoundException
    {
        guard.check();
        return entityWriteDelegate.nodeDetachDelete( state, nodeId );
    }

    @Override
    public void relationshipDelete( KernelStatement state, long relationshipId ) throws EntityNotFoundException
>>>>>>> e2a2c014
    {
        guard.check();
        entityWriteDelegate.relationshipDelete( state, relationshipId );
    }

    @Override
    public boolean nodeAddLabel( KernelStatement state, long nodeId, int labelId )
            throws ConstraintValidationKernelException, EntityNotFoundException
    {
        guard.check();
        return entityWriteDelegate.nodeAddLabel( state, nodeId, labelId );
    }

    @Override
    public boolean nodeRemoveLabel( KernelStatement state, long nodeId, int labelId ) throws EntityNotFoundException
    {
        guard.check();
        return entityWriteDelegate.nodeRemoveLabel( state, nodeId, labelId );
    }

    @Override
    public Property nodeSetProperty( KernelStatement state, long nodeId, DefinedProperty property )
            throws ConstraintValidationKernelException, EntityNotFoundException, AutoIndexingKernelException,
            InvalidTransactionTypeKernelException
    {
        guard.check();
        return entityWriteDelegate.nodeSetProperty( state, nodeId, property );
    }

    @Override
    public Property relationshipSetProperty( KernelStatement state,
            long relationshipId,
            DefinedProperty property ) throws EntityNotFoundException, AutoIndexingKernelException, InvalidTransactionTypeKernelException
    {
        guard.check();
        return entityWriteDelegate.relationshipSetProperty( state, relationshipId, property );
    }

    @Override
    public Property graphSetProperty( KernelStatement state, DefinedProperty property )
    {
        guard.check();
        return entityWriteDelegate.graphSetProperty( state, property );
    }

    @Override
    public Property nodeRemoveProperty( KernelStatement state, long nodeId, int propertyKeyId )
            throws EntityNotFoundException, AutoIndexingKernelException, InvalidTransactionTypeKernelException
    {
        guard.check();
        return entityWriteDelegate.nodeRemoveProperty( state, nodeId, propertyKeyId );
    }

    @Override
    public Property relationshipRemoveProperty( KernelStatement state,
            long relationshipId,
            int propertyKeyId ) throws EntityNotFoundException, AutoIndexingKernelException, InvalidTransactionTypeKernelException
    {
        guard.check();
        return entityWriteDelegate.relationshipRemoveProperty( state, relationshipId, propertyKeyId );
    }

    @Override
    public Property graphRemoveProperty( KernelStatement state, int propertyKeyId )
    {
        guard.check();
        return entityWriteDelegate.graphRemoveProperty( state, propertyKeyId );
    }

    @Override
    public PrimitiveLongIterator nodesGetForLabel( KernelStatement state, int labelId )
    {
        guard.check();
        return entityReadDelegate.nodesGetForLabel( state, labelId );
    }

    @Override
    public PrimitiveLongIterator nodesGetFromIndexSeek( KernelStatement state, IndexDescriptor index, Object value )
            throws IndexNotFoundKernelException
    {
        guard.check();
        return entityReadDelegate.nodesGetFromIndexSeek( state, index, value );
    }

    @Override
    public PrimitiveLongIterator nodesGetFromIndexRangeSeekByNumber( KernelStatement state,
            IndexDescriptor index,
            Number lower, boolean includeLower,
            Number upper, boolean includeUpper )
            throws IndexNotFoundKernelException

    {
        guard.check();
        return entityReadDelegate.nodesGetFromIndexRangeSeekByNumber( state, index, lower, includeLower, upper,
                includeUpper );
    }

    @Override
    public PrimitiveLongIterator nodesGetFromIndexRangeSeekByString( KernelStatement state,
            IndexDescriptor index,
            String lower, boolean includeLower,
            String upper, boolean includeUpper )
            throws IndexNotFoundKernelException

    {
        guard.check();
        return entityReadDelegate.nodesGetFromIndexRangeSeekByString( state, index, lower, includeLower, upper,
                includeUpper );
    }

    @Override
    public PrimitiveLongIterator nodesGetFromIndexRangeSeekByPrefix( KernelStatement state, IndexDescriptor index,
            String prefix ) throws IndexNotFoundKernelException
    {
        guard.check();
        return entityReadDelegate.nodesGetFromIndexRangeSeekByPrefix( state, index, prefix );
    }

    @Override
    public PrimitiveLongIterator nodesGetFromIndexScan( KernelStatement state, IndexDescriptor index )
            throws IndexNotFoundKernelException
    {
        guard.check();
        return entityReadDelegate.nodesGetFromIndexScan( state, index );
    }

    @Override
    public PrimitiveLongIterator nodesGetFromIndexContainsScan( KernelStatement state, IndexDescriptor index,
            String term ) throws IndexNotFoundKernelException
    {
        guard.check();
        return entityReadDelegate.nodesGetFromIndexContainsScan( state, index, term );
    }

    @Override
    public PrimitiveLongIterator nodesGetFromIndexEndsWithScan( KernelStatement state, IndexDescriptor index,
            String suffix ) throws IndexNotFoundKernelException
    {
        guard.check();
        return entityReadDelegate.nodesGetFromIndexEndsWithScan( state, index, suffix );
    }

    @Override
    public long nodeGetFromUniqueIndexSeek( KernelStatement state, IndexDescriptor index, Object value )
            throws IndexNotFoundKernelException, IndexBrokenKernelException
    {
        guard.check();
        return entityReadDelegate.nodeGetFromUniqueIndexSeek( state, index, value );
    }

    @Override
    public long nodesCountIndexed( KernelStatement statement, IndexDescriptor index, long nodeId, Object value )
            throws IndexNotFoundKernelException, IndexBrokenKernelException
    {
        guard.check();
        return entityReadDelegate.nodesCountIndexed( statement, index, nodeId, value );
    }

    @Override
    public boolean graphHasProperty( KernelStatement state, int propertyKeyId )
    {
        guard.check();
        return entityReadDelegate.graphHasProperty( state, propertyKeyId );
    }

    @Override
    public Object graphGetProperty( KernelStatement state, int propertyKeyId )
    {
        guard.check();
        return entityReadDelegate.graphGetProperty( state, propertyKeyId );
    }

    @Override
    public PrimitiveIntIterator graphGetPropertyKeys( KernelStatement state )
    {
        guard.check();
        return entityReadDelegate.graphGetPropertyKeys( state );
    }

    @Override
    public PrimitiveLongIterator nodesGetAll( KernelStatement state )
    {
        guard.check();
        return entityReadDelegate.nodesGetAll( state );
    }

    @Override
    public PrimitiveLongIterator relationshipsGetAll( KernelStatement state )
    {
        guard.check();
        return entityReadDelegate.relationshipsGetAll( state );
    }

    @Override
    public <EXCEPTION extends Exception> void relationshipVisit( KernelStatement statement, long relId,
            RelationshipVisitor<EXCEPTION> visitor )
            throws EntityNotFoundException, EXCEPTION
    {
        guard.check();
        entityReadDelegate.relationshipVisit( statement, relId, visitor );
    }

    @Override
    public Cursor<NodeItem> nodeCursorById( KernelStatement statement, long nodeId ) throws EntityNotFoundException
    {
        guard.check();
        return entityReadDelegate.nodeCursorById( statement, nodeId );
    }

    @Override
    public Cursor<NodeItem> nodeCursor( KernelStatement statement, long nodeId )
    {
        guard.check();
        return entityReadDelegate.nodeCursor( statement, nodeId );
    }

    @Override
    public Cursor<RelationshipItem> relationshipCursorById( KernelStatement statement, long relId )
            throws EntityNotFoundException
    {
        guard.check();
        return entityReadDelegate.relationshipCursorById( statement, relId );
    }

    @Override
    public Cursor<RelationshipItem> relationshipCursor( KernelStatement statement, long relId )
    {
        guard.check();
        return entityReadDelegate.relationshipCursor( statement, relId );
    }

    @Override
    public Cursor<NodeItem> nodeCursorGetAll( KernelStatement statement )
    {
        guard.check();
        return entityReadDelegate.nodeCursorGetAll( statement );
    }

    @Override
    public Cursor<RelationshipItem> relationshipCursorGetAll( KernelStatement statement )
    {
        guard.check();
        return entityReadDelegate.relationshipCursorGetAll( statement );
    }

    @Override
    public Cursor<NodeItem> nodeCursorGetForLabel( KernelStatement statement, int labelId )
    {
        guard.check();
        return entityReadDelegate.nodeCursorGetForLabel( statement, labelId );
    }

    @Override
    public Cursor<NodeItem> nodeCursorGetFromIndexSeek( KernelStatement statement, IndexDescriptor index, Object value )
            throws IndexNotFoundKernelException
    {
        guard.check();
        return entityReadDelegate.nodeCursorGetFromIndexSeek( statement, index, value );
    }

    @Override
    public Cursor<NodeItem> nodeCursorGetFromIndexScan( KernelStatement statement, IndexDescriptor index )
            throws IndexNotFoundKernelException
    {
        guard.check();
        return entityReadDelegate.nodeCursorGetFromIndexScan( statement, index );
    }

    @Override
    public Cursor<NodeItem> nodeCursorGetFromIndexRangeSeekByNumber( KernelStatement statement,
            IndexDescriptor index,
            Number lower, boolean includeLower,
            Number upper, boolean includeUpper )
            throws IndexNotFoundKernelException
    {
        guard.check();
        return entityReadDelegate.nodeCursorGetFromIndexRangeSeekByNumber( statement, index, lower, includeLower, upper,
                includeUpper );
    }

    @Override
    public Cursor<NodeItem> nodeCursorGetFromIndexRangeSeekByString( KernelStatement statement,
            IndexDescriptor index,
            String lower, boolean includeLower,
            String upper, boolean includeUpper )
            throws IndexNotFoundKernelException
    {
        guard.check();
        return entityReadDelegate.nodeCursorGetFromIndexRangeSeekByString( statement, index, lower, includeLower, upper,
                includeUpper );
    }

    @Override
    public Cursor<NodeItem> nodeCursorGetFromIndexSeekByPrefix( KernelStatement statement,
            IndexDescriptor index,
            String prefix ) throws IndexNotFoundKernelException
    {
        guard.check();
        return entityReadDelegate.nodeCursorGetFromIndexSeekByPrefix( statement, index, prefix );
    }

    @Override
    public Cursor<NodeItem> nodeCursorGetFromIndexRangeSeekByPrefix( KernelStatement statement,
            IndexDescriptor index,
            String prefix ) throws IndexNotFoundKernelException
    {
        guard.check();
        return entityReadDelegate.nodeCursorGetFromIndexRangeSeekByPrefix( statement, index, prefix );
    }

    @Override
    public Cursor<NodeItem> nodeCursorGetFromUniqueIndexSeek( KernelStatement statement,
            IndexDescriptor index,
            Object value ) throws IndexNotFoundKernelException, IndexBrokenKernelException
    {
        guard.check();
        return entityReadDelegate.nodeCursorGetFromUniqueIndexSeek( statement, index, value );
    }

    @Override
    public long nodesGetCount( KernelStatement statement )
    {
        guard.check();
        return entityReadDelegate.nodesGetCount( statement );
    }

    @Override
    public long relationshipsGetCount( KernelStatement statement )
    {
        guard.check();
        return entityReadDelegate.relationshipsGetCount( statement );
    }

    @Override
    public boolean nodeExists( KernelStatement statement, long id )
    {
        guard.check();
        return entityReadDelegate.nodeExists( statement, id );
    }
}<|MERGE_RESOLUTION|>--- conflicted
+++ resolved
@@ -24,6 +24,7 @@
 import org.neo4j.cursor.Cursor;
 import org.neo4j.kernel.api.exceptions.EntityNotFoundException;
 import org.neo4j.kernel.api.exceptions.InvalidTransactionTypeKernelException;
+import org.neo4j.kernel.api.exceptions.KernelException;
 import org.neo4j.kernel.api.exceptions.index.IndexNotFoundKernelException;
 import org.neo4j.kernel.api.exceptions.legacyindex.AutoIndexingKernelException;
 import org.neo4j.kernel.api.exceptions.schema.ConstraintValidationKernelException;
@@ -82,22 +83,19 @@
     }
 
     @Override
-<<<<<<< HEAD
     public void relationshipDelete( KernelStatement state, long relationshipId )
             throws EntityNotFoundException, AutoIndexingKernelException, InvalidTransactionTypeKernelException
-=======
-    public int nodeDetachDelete( KernelStatement state, long nodeId ) throws EntityNotFoundException
+    {
+        guard.check();
+        entityWriteDelegate.relationshipDelete( state, relationshipId );
+    }
+
+    @Override
+    public int nodeDetachDelete( KernelStatement state, long nodeId ) throws EntityNotFoundException,
+            AutoIndexingKernelException, InvalidTransactionTypeKernelException, KernelException
     {
         guard.check();
         return entityWriteDelegate.nodeDetachDelete( state, nodeId );
-    }
-
-    @Override
-    public void relationshipDelete( KernelStatement state, long relationshipId ) throws EntityNotFoundException
->>>>>>> e2a2c014
-    {
-        guard.check();
-        entityWriteDelegate.relationshipDelete( state, relationshipId );
     }
 
     @Override
