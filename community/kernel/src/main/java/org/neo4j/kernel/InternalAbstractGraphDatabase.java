--- conflicted
+++ resolved
@@ -551,7 +551,6 @@
         };
     }
 
-<<<<<<< HEAD
     protected TransactionHeaderInformation createTransactionHeaderInformation()
     {
         return new TransactionHeaderInformation( -1, -1, new byte[0] );
@@ -562,13 +561,6 @@
         return new Monitors();
     }
 
-    protected AvailabilityGuard createAvailabilityGuard()
-    {
-        return new AvailabilityGuard( Clock.SYSTEM_CLOCK, 1 );
-    }
-
-=======
->>>>>>> a00c9879
     @Override
     public void assertSchemaWritesAllowed() throws InvalidTransactionTypeKernelException
     {
