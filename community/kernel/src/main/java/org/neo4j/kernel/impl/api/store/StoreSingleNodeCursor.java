--- conflicted
+++ resolved
@@ -41,15 +41,10 @@
             NeoStores neoStores,
             StoreStatement storeStatement,
             Consumer<StoreSingleNodeCursor> instanceCache,
-<<<<<<< HEAD
-            RecordCursors cursors )
-    {
-        super( nodeRecord, neoStores, storeStatement, cursors );
-=======
+            RecordCursors cursors,
             LockService lockService )
     {
-        super( nodeRecord, neoStores, storeStatement, lockService );
->>>>>>> c9162121
+        super( nodeRecord, neoStores, storeStatement, cursors, lockService );
         this.instanceCache = instanceCache;
     }
 
