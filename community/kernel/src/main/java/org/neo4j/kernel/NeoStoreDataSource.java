--- conflicted
+++ resolved
@@ -56,6 +56,7 @@
 import org.neo4j.kernel.impl.api.Kernel;
 import org.neo4j.kernel.impl.api.KernelSchemaStateStore;
 import org.neo4j.kernel.impl.api.KernelTransactions;
+import org.neo4j.kernel.impl.api.KernelTransactionsSnapshot;
 import org.neo4j.kernel.impl.api.LegacyIndexProviderLookup;
 import org.neo4j.kernel.impl.api.LockingStatementOperations;
 import org.neo4j.kernel.impl.api.SchemaStateConcern;
@@ -85,7 +86,6 @@
 import org.neo4j.kernel.impl.store.MetaDataStore;
 import org.neo4j.kernel.impl.store.StoreId;
 import org.neo4j.kernel.impl.store.UnderlyingStorageException;
-<<<<<<< HEAD
 import org.neo4j.kernel.impl.store.format.RecordFormatPropertyConfigurator;
 import org.neo4j.kernel.impl.store.format.RecordFormatSelector;
 import org.neo4j.kernel.impl.store.format.RecordFormats;
@@ -93,14 +93,6 @@
 import org.neo4j.kernel.impl.storemigration.DatabaseMigrator;
 import org.neo4j.kernel.impl.storemigration.monitoring.VisibleMigrationProgressMonitor;
 import org.neo4j.kernel.impl.storemigration.participant.StoreMigrator;
-=======
-import org.neo4j.kernel.impl.store.id.BufferingIdGeneratorFactory;
-import org.neo4j.kernel.impl.store.record.SchemaRule;
-import org.neo4j.kernel.impl.storemigration.StoreUpgrader;
-import org.neo4j.kernel.impl.storemigration.StoreVersionCheck;
-import org.neo4j.kernel.impl.storemigration.UpgradableDatabase;
-import org.neo4j.kernel.impl.storemigration.legacystore.LegacyStoreVersionCheck;
->>>>>>> ff10b409
 import org.neo4j.kernel.impl.transaction.TransactionHeaderInformationFactory;
 import org.neo4j.kernel.impl.transaction.TransactionMonitor;
 import org.neo4j.kernel.impl.transaction.log.BatchingTransactionAppender;
@@ -145,7 +137,6 @@
 import org.neo4j.kernel.impl.util.Dependencies;
 import org.neo4j.kernel.impl.util.IdOrderingQueue;
 import org.neo4j.kernel.impl.util.JobScheduler;
-import org.neo4j.kernel.impl.util.JobScheduler.JobHandle;
 import org.neo4j.kernel.impl.util.SynchronizedArrayIdOrderingQueue;
 import org.neo4j.kernel.info.DiagnosticsExtractor;
 import org.neo4j.kernel.info.DiagnosticsManager;
@@ -166,22 +157,9 @@
 import org.neo4j.logging.Log;
 import org.neo4j.logging.LogProvider;
 import org.neo4j.logging.Logger;
-<<<<<<< HEAD
 import org.neo4j.storageengine.api.StorageEngine;
 import org.neo4j.storageengine.api.StoreReadLayer;
 
-=======
-import org.neo4j.unsafe.batchinsert.LabelScanWriter;
-import org.neo4j.unsafe.impl.internal.dragons.FeatureToggles;
-
-import static java.util.concurrent.TimeUnit.SECONDS;
-
-import static org.neo4j.helpers.collection.Iterables.toList;
-import static org.neo4j.kernel.configuration.Settings.BOOLEAN;
-import static org.neo4j.kernel.configuration.Settings.TRUE;
-import static org.neo4j.kernel.configuration.Settings.setting;
-import static org.neo4j.kernel.impl.locking.LockService.NO_LOCK_SERVICE;
->>>>>>> ff10b409
 import static org.neo4j.kernel.impl.transaction.log.pruning.LogPruneStrategyFactory.fromConfigValue;
 
 public class NeoStoreDataSource implements Lifecycle, IndexProviders
@@ -310,12 +288,8 @@
     private final Map<String,IndexImplementation> indexProviders = new HashMap<>();
     private final LegacyIndexProviderLookup legacyIndexProviderLookup;
     private final ConstraintSemantics constraintSemantics;
-<<<<<<< HEAD
     private final Procedures procedures;
     private final IOLimiter ioLimiter;
-=======
-    private final IdGeneratorFactory idGeneratorFactory;
->>>>>>> ff10b409
 
     private Dependencies dependencies;
     private LifeSupport life;
@@ -361,16 +335,13 @@
             ConstraintSemantics constraintSemantics,
             Monitors monitors,
             Tracers tracers,
-<<<<<<< HEAD
             Procedures procedures,
             IOLimiter ioLimiter,
             RecordFormats formats )
-=======
-            IdGeneratorFactory idGeneratorFactory )
->>>>>>> ff10b409
     {
         this.storeDir = storeDir;
         this.config = config;
+        this.idGeneratorFactory = idGeneratorFactory;
         this.tokenNameLookup = tokenNameLookup;
         this.dependencyResolver = dependencyResolver;
         this.scheduler = scheduler;
@@ -394,19 +365,14 @@
         this.constraintSemantics = constraintSemantics;
         this.monitors = monitors;
         this.tracers = tracers;
-<<<<<<< HEAD
         this.procedures = procedures;
         this.ioLimiter = ioLimiter;
 
         this.formats = RecordFormatSelector.select( config, formats, logService );
         new RecordFormatPropertyConfigurator( this.formats, this.config ).configure();
-=======
-        this.idGeneratorFactory = idGeneratorFactory;
->>>>>>> ff10b409
 
         readOnly = config.get( Configuration.read_only );
         msgLog = logProvider.getLog( getClass() );
-        this.idGeneratorFactory = idGeneratorFactory;
         this.lockService = new ReentrantLockService();
         this.legacyIndexProviderLookup = new LegacyIndexProviderLookup()
         {
@@ -473,26 +439,8 @@
         {
             UpdateableSchemaState updateableSchemaState = new KernelSchemaStateStore( logProvider );
 
-<<<<<<< HEAD
             // TODO Introduce a StorageEngine abstraction at the StoreLayerModule boundary
             SynchronizedArrayIdOrderingQueue legacyIndexTransactionOrdering = new SynchronizedArrayIdOrderingQueue( 20 );
-=======
-            BufferingIdGeneratorFactory bufferingIdGeneratorFactory = null;
-            boolean safeIdBuffering = FeatureToggles.flag( getClass(), "safeIdBuffering", true );
-            if ( safeIdBuffering )
-            {
-                // This buffering id generator factory will have properly buffering id generators injected into
-                // the stores. The buffering depends on knowledge about active transactions,
-                // so we'll initialize it below when all those components have been instantiated.
-                bufferingIdGeneratorFactory = new BufferingIdGeneratorFactory( idGeneratorFactory );
-                storeFactory.setIdGeneratorFactory( bufferingIdGeneratorFactory );
-            }
-
-            final NeoStoreModule neoStoreModule =
-                    buildNeoStore( storeFactory, labelTokens, relationshipTypeTokens, propertyKeyTokenHolder );
-            // TODO The only reason this is here is because of the provider-stuff for DiskLayer. Remove when possible:
-            this.neoStoreModule = neoStoreModule;
->>>>>>> ff10b409
 
             storageEngine = buildStorageEngine(
                     propertyKeyTokenHolder, labelTokens, relationshipTypeTokens, legacyIndexProviderLookup,
@@ -516,30 +464,12 @@
                     transactionLogModule.logFiles(), startupStatistics,
                     storageEngine, logEntryReader );
 
-<<<<<<< HEAD
-            KernelModule kernelModule = buildKernel(
+            final KernelModule kernelModule = buildKernel(
                     transactionLogModule.transactionAppender(),
                     dependencies.resolveDependency( IndexingService.class ),
                     storageEngine.storeReadLayer(),
                     updateableSchemaState, dependencies.resolveDependency( LabelScanStore.class ),
                     storageEngine, indexConfigStore, transactionIdStore );
-=======
-            final KernelModule kernelModule = buildKernel( indexingModule.integrityValidator(),
-                    transactionLogModule.transactionAppender(), neoStoreModule.neoStores(),
-                    transactionLogModule.storeApplier(), indexingModule.indexingService(),
-                    indexingModule.indexUpdatesValidator(),
-                    storeLayerModule.storeLayer(),
-                    cacheModule.updateableSchemaState(), indexingModule.labelScanStore(),
-                    indexingModule.schemaIndexProviderMap(), cacheModule.procedureCache() );
->>>>>>> ff10b409
-
-            if ( safeIdBuffering )
-            {
-                // Now that we've instantiated the component which can keep track of transaction boundaries
-                // we let the id generator know about it.
-                bufferingIdGeneratorFactory.initialize( kernelModule.kernelTransactions() );
-                life.add( freeIdMaintenance( bufferingIdGeneratorFactory ) );
-            }
 
             // Do these assignments last so that we can ensure no cyclical dependencies exist
             this.storageEngine = storageEngine;
@@ -604,41 +534,7 @@
         databaseHealth.healed();
     }
 
-<<<<<<< HEAD
     private void upgradeStore( RecordFormats format )
-=======
-    private Lifecycle freeIdMaintenance( final BufferingIdGeneratorFactory bufferingIdGeneratorFactory )
-    {
-        return new LifecycleAdapter()
-        {
-            private JobHandle jobHandle;
-
-            @Override
-            public void start() throws Throwable
-            {
-                jobHandle = scheduler.scheduleRecurring( JobScheduler.Groups.storageMaintenance, new Runnable()
-                {
-                    @Override
-                    public void run()
-                    {
-                        bufferingIdGeneratorFactory.maintenance();
-                    }
-                }, 1, SECONDS );
-            }
-
-            @Override
-            public void stop() throws Throwable
-            {
-                jobHandle.cancel( false );
-            }
-        };
-    }
-
-    // Startup sequence
-    // By doing this sequence of method calls we can ensure that no dependency cycles exist, and get a clearer view
-    // of the dependency tree, starting at the bottom
-    private void upgradeStore( File storeDir, StoreUpgrader storeMigrationProcess, SchemaIndexProvider indexProvider )
->>>>>>> ff10b409
     {
         LabelScanStoreProvider labelScanStoreProvider =
                 dependencyResolver.resolveDependency( LabelScanStoreProvider.class,
@@ -658,158 +554,7 @@
                 format ).migrate( storeDir );
     }
 
-<<<<<<< HEAD
     private StorageEngine buildStorageEngine(
-=======
-    private NeoStoreModule buildNeoStore( final StoreFactory storeFactory, final LabelTokenHolder
-            labelTokens, final RelationshipTypeTokenHolder relationshipTypeTokens,
-            final PropertyKeyTokenHolder propertyKeyTokenHolder )
-    {
-        life.add( new LifecycleAdapter()
-        {
-            @Override
-            public void start() throws IOException
-            {
-                neoStoreModule.neoStores().makeStoreOk();
-
-                propertyKeyTokenHolder.setInitialTokens(
-                        neoStoreModule.neoStores().getPropertyKeyTokenStore().getTokens( Integer.MAX_VALUE ) );
-                relationshipTypeTokens.setInitialTokens(
-                        neoStoreModule.neoStores().getRelationshipTypeTokenStore().getTokens( Integer.MAX_VALUE ) );
-                labelTokens.setInitialTokens(
-                        neoStoreModule.neoStores().getLabelTokenStore().getTokens( Integer.MAX_VALUE ) );
-
-                neoStoreModule.neoStores().rebuildCountStoreIfNeeded(); // TODO: move this to counts store lifecycle
-            }
-        } );
-
-        final NeoStores neoStores = storeFactory.openAllNeoStores( true );
-        return new NeoStoreModule()
-        {
-            @Override
-            public NeoStores neoStores()
-            {
-                return neoStores;
-            }
-
-            @Override
-            public MetaDataStore metaDataStore()
-            {
-                return neoStores.getMetaDataStore();
-            }
-        };
-    }
-
-    private CacheModule buildCaches( LabelTokenHolder labelTokens, RelationshipTypeTokenHolder relationshipTypeTokens,
-            PropertyKeyTokenHolder propertyKeyTokenHolder )
-    {
-        final UpdateableSchemaState updateableSchemaState = new KernelSchemaStateStore( logProvider );
-
-        final SchemaCache schemaCache = new SchemaCache( constraintSemantics, Collections.<SchemaRule>emptyList() );
-
-        final CacheAccessBackDoor cacheAccess = new BridgingCacheAccess( schemaCache, updateableSchemaState,
-                propertyKeyTokenHolder, relationshipTypeTokens, labelTokens );
-
-        final ProcedureCache procedureCache = new ProcedureCache();
-
-        life.add( new LifecycleAdapter()
-        {
-            @Override
-            public void start() throws Throwable
-            {
-                loadSchemaCache();
-            }
-        } );
-
-        return new CacheModule()
-        {
-            @Override
-            public SchemaCache schemaCache()
-            {
-                return schemaCache;
-            }
-
-            @Override
-            public ProcedureCache procedureCache()
-            {
-                return procedureCache;
-            }
-
-            @Override
-            public UpdateableSchemaState updateableSchemaState()
-            {
-                return updateableSchemaState;
-            }
-
-            @Override
-            public CacheAccessBackDoor cacheAccess()
-            {
-                return cacheAccess;
-            }
-        };
-    }
-
-    private IndexingModule buildIndexing( Config config, JobScheduler scheduler, SchemaIndexProvider indexProvider,
-            LockService lockService, TokenNameLookup tokenNameLookup,
-            LogProvider logProvider, IndexingService.Monitor indexingServiceMonitor,
-            NeoStores neoStores, UpdateableSchemaState updateableSchemaState )
-    {
-        final DefaultSchemaIndexProviderMap providerMap = new DefaultSchemaIndexProviderMap( indexProvider );
-
-        final IndexingService indexingService = IndexingService.create(
-                new IndexSamplingConfig( config ), scheduler, providerMap,
-                new NeoStoreIndexStoreView( lockService, neoStores ), tokenNameLookup, updateableSchemaState,
-                toList( new SchemaStorage( neoStores.getSchemaStore() ).allIndexRules() ), logProvider,
-                indexingServiceMonitor );
-        final IntegrityValidator integrityValidator = new IntegrityValidator( neoStores, indexingService );
-
-        final IndexUpdatesValidator indexUpdatesValidator = dependencies.satisfyDependency(
-                new OnlineIndexUpdatesValidator( neoStores, kernelHealth, new PropertyLoader( neoStores ),
-                        indexingService, IndexUpdateMode.ONLINE ) );
-
-        // TODO Move to constructor
-        final LabelScanStore labelScanStore = dependencyResolver.resolveDependency( LabelScanStoreProvider.class,
-                LabelScanStoreProvider.HIGHEST_PRIORITIZED ).getLabelScanStore();
-
-        life.add( indexingService );
-        life.add( labelScanStore );
-
-        return new IndexingModule()
-        {
-            @Override
-            public IndexingService indexingService()
-            {
-                return indexingService;
-            }
-
-            @Override
-            public IndexUpdatesValidator indexUpdatesValidator()
-            {
-                return indexUpdatesValidator;
-            }
-
-            @Override
-            public LabelScanStore labelScanStore()
-            {
-                return labelScanStore;
-            }
-
-            @Override
-            public IntegrityValidator integrityValidator()
-            {
-                return integrityValidator;
-            }
-
-            @Override
-            public SchemaIndexProviderMap schemaIndexProviderMap()
-            {
-                return providerMap;
-            }
-        };
-    }
-
-    private StoreLayerModule buildStoreLayer( NeoStores neoStores,
->>>>>>> ff10b409
             PropertyKeyTokenHolder propertyKeyTokenHolder, LabelTokenHolder labelTokens,
             RelationshipTypeTokenHolder relationshipTypeTokens,
             LegacyIndexProviderLookup legacyIndexProviderLookup, IndexConfigStore indexConfigStore,
@@ -818,11 +563,16 @@
     {
         LabelScanStoreProvider labelScanStore = dependencyResolver.resolveDependency( LabelScanStoreProvider.class,
                 HighestSelectionStrategy.getInstance() );
+        // TODO we should break this dependency on the kernelModule (which has not yet been created at this point in
+        // TODO the code) and instead let information about generations of transactions flow through the StorageEngine
+        // TODO API
+        Supplier<KernelTransactionsSnapshot> transactionSnapshotSupplier =
+                () -> kernelModule.kernelTransactions().get();
         RecordStorageEngine storageEngine = new RecordStorageEngine( storeDir, config, idGeneratorFactory, pageCache,
                 fs, logProvider, propertyKeyTokenHolder, labelTokens, relationshipTypeTokens, schemaStateChangeCallback,
                 constraintSemantics, scheduler, tokenNameLookup, lockService, schemaIndexProvider,
                 indexingServiceMonitor, databaseHealth, labelScanStore, legacyIndexProviderLookup, indexConfigStore,
-                legacyIndexTransactionOrdering, format );
+                legacyIndexTransactionOrdering, transactionSnapshotSupplier, format );
 
         // We pretend that the storage engine abstract hides all details within it. Whereas that's mostly
         // true it's not entirely true for the time being. As long as we need this call below, which
