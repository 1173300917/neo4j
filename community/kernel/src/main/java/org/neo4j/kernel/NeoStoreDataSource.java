--- conflicted
+++ resolved
@@ -746,35 +746,7 @@
         final NeoStoreFileListing fileListing = new NeoStoreFileListing( storeDir, labelScanStore, indexingService,
                 legacyIndexProviderLookup, storageEngine );
 
-<<<<<<< HEAD
         return new NeoStoreKernelModule( transactionCommitProcess, kernel, kernelTransactions, fileListing );
-=======
-        return new KernelModule()
-        {
-            @Override
-            public TransactionCommitProcess transactionCommitProcess()
-            {
-                return transactionCommitProcess;
-            }
-
-            @Override
-            public KernelAPI kernelAPI()
-            {
-                return kernel;
-            }
-
-            @Override
-            public KernelTransactions kernelTransactions()
-            {
-                return kernelTransactions;
-            }
-
-            @Override
-            public NeoStoreFileListing fileListing()
-            {
-                return fileListing;
-            }
-        };
     }
 
     private void buildTransactionMonitor( KernelTransactions kernelTransactions, Clock clock, Config config )
@@ -785,29 +757,6 @@
                 new KernelTransactionMonitorScheduler( kernelTransactionTimeoutMonitor, scheduler,
                         config.get( GraphDatabaseSettings.transaction_monitor_check_interval ) );
         life.add( transactionMonitorScheduler );
-    }
-
-    // We do this last to ensure no one is cheating with dependency access
-    private void satisfyDependencies( Object... modules )
-    {
-        for ( Object module : modules )
-        {
-            for ( Method method : module.getClass().getMethods() )
-            {
-                if ( !method.getDeclaringClass().equals( Object.class ) && method.getReturnType() != void.class )
-                {
-                    try
-                    {
-                        dependencies.satisfyDependency( method.invoke( module ) );
-                    }
-                    catch ( IllegalAccessException | InvocationTargetException e )
-                    {
-                        throw new RuntimeException( e );
-                    }
-                }
-            }
-        }
->>>>>>> 7206285c
     }
 
     @Override
