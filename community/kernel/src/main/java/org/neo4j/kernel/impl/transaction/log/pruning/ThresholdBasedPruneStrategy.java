--- conflicted
+++ resolved
@@ -53,11 +53,7 @@
         }
 
         threshold.init();
-<<<<<<< HEAD
-        long upper = upToLogVersion -1;
-=======
-        long upper = currentLogVersion - 1;
->>>>>>> d42831f6
+        long upper = upToLogVersion - 1;
         boolean exceeded = false;
         while ( upper >= 0 )
         {
@@ -101,7 +97,7 @@
          * This if statement does nothing more complicated than checking if the next-to-last log would be prunned
          * and simply skipping it if so.
          */
-        if ( upper == currentLogVersion - 1)
+        if ( upper == upToLogVersion - 1)
         {
             upper--;
         }
