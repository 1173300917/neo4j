--- conflicted
+++ resolved
@@ -21,12 +21,9 @@
 
 import org.junit.Test;
 
-<<<<<<< HEAD
-import org.neo4j.kernel.impl.store.record.NodeRecord;
-=======
 import java.io.IOException;
 
->>>>>>> f81a2ce4
+import org.neo4j.kernel.impl.store.record.NodeRecord;
 import org.neo4j.kernel.impl.transaction.command.Command;
 import org.neo4j.kernel.impl.transaction.log.entry.LogEntryCommand;
 import org.neo4j.kernel.impl.transaction.log.entry.LogEntryCommit;
@@ -53,14 +50,9 @@
     private final LogPosition startPosition = new LogPosition( 1, 128 );
 
     private final LogEntryStart start = new LogEntryStart( 0, 0, 0, 0, null, startPosition );
-<<<<<<< HEAD
     private final LogEntryCommand command = new LogEntryCommand(
             new Command.NodeCommand( new NodeRecord( 42 ), new NodeRecord( 42 ) ) );
-    private final LogEntryCommit commit = new OnePhaseCommit( txId, 0 );
-=======
-    private final LogEntryCommand command = new LogEntryCommand( new Command.NodeCommand() );
     private final LogEntryCommit commit = new OnePhaseCommit( txId, System.currentTimeMillis() );
->>>>>>> f81a2ce4
 
     @Test
     public void shouldFindTransactionLogPosition() throws IOException
