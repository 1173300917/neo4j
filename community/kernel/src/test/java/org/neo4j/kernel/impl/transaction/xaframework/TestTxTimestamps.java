--- conflicted
+++ resolved
@@ -25,11 +25,6 @@
 import java.io.File;
 import java.io.IOException;
 import java.nio.ByteBuffer;
-<<<<<<< HEAD
-import java.nio.channels.FileChannel;
-=======
-import java.nio.channels.ReadableByteChannel;
->>>>>>> 83c1ca0d
 
 import org.junit.After;
 import org.junit.Before;
@@ -39,12 +34,8 @@
 import org.neo4j.graphdb.factory.GraphDatabaseSettings;
 import org.neo4j.helpers.Settings;
 import org.neo4j.kernel.GraphDatabaseAPI;
-<<<<<<< HEAD
 import org.neo4j.kernel.impl.nioneo.xa.LogDeserializer;
-=======
 import org.neo4j.kernel.impl.nioneo.store.StoreChannel;
-import org.neo4j.kernel.impl.nioneo.xa.Command;
->>>>>>> 83c1ca0d
 import org.neo4j.kernel.impl.nioneo.xa.NeoStoreXaDataSource;
 import org.neo4j.kernel.impl.nioneo.xa.XaCommandReaderFactory;
 import org.neo4j.kernel.impl.transaction.XaDataSourceManager;
@@ -114,11 +105,7 @@
         }
     }
 
-<<<<<<< HEAD
     private class AConsumer implements Consumer<LogEntry, IOException>
-=======
-    private void skipFirstTransaction( ByteBuffer buffer, StoreChannel channel, XaCommandFactory commandFactory ) throws IOException
->>>>>>> 83c1ca0d
     {
         private int foundTxCount;
         private boolean skippedFirstTx = false;
