--- conflicted
+++ resolved
@@ -32,7 +32,6 @@
 import java.util.List;
 import java.util.Map;
 import java.util.Set;
-import java.util.concurrent.Callable;
 import java.util.concurrent.Future;
 import java.util.function.IntPredicate;
 
@@ -103,10 +102,6 @@
 
 public class IndexPopulationJobTest
 {
-<<<<<<< HEAD
-=======
-
->>>>>>> c3bd7901
     @Rule
     public final CleanupRule cleanup = new CleanupRule();
 
@@ -300,13 +295,8 @@
         FlippableIndexProxy index = mock( FlippableIndexProxy.class );
         IndexStoreView storeView = mock( IndexStoreView.class );
         ControlledStoreScan storeScan = new ControlledStoreScan();
-<<<<<<< HEAD
-        when( storeView.visitNodes( any( IntPredicate.class ), any( IntPredicate.class ),
-                Matchers.any(),
-=======
         when( storeView.visitNodes( any(int[].class), any( IntPredicate.class ),
                 Matchers.<Visitor<NodePropertyUpdates,RuntimeException>>any(),
->>>>>>> c3bd7901
                 Matchers.<Visitor<NodeLabelUpdate,RuntimeException>>any()) )
                 .thenReturn(storeScan );
 
