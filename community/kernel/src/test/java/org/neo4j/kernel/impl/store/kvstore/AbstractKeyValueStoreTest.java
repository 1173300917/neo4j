--- conflicted
+++ resolved
@@ -358,19 +358,8 @@
 
         assertEquals( 2, rotation.rotate() );
 
-<<<<<<< HEAD
-        Future<Long> rotationFuture = threading.executeAndAwait( store.rotation, 5l,
+        Future<Long> rotationFuture = threading.executeAndAwait( store.rotation, 5L,
                 thread -> Thread.State.TIMED_WAITING == thread.getState(), 100, SECONDS );
-=======
-        Future<Long> rotationFuture = threading.executeAndAwait( store.rotation, 5L, new Predicate<Thread>()
-        {
-            @Override
-            public boolean test( Thread thread )
-            {
-                return Thread.State.TIMED_WAITING == thread.getState();
-            }
-        }, 100, SECONDS );
->>>>>>> e57fe327
 
         Thread.sleep( TimeUnit.SECONDS.toMillis( 1 ) );
 
@@ -389,15 +378,8 @@
 
         // when
         updateStore( store, 1 );
-<<<<<<< HEAD
-        Future<Long> rotation = threading.executeAndAwait( store.rotation, 3l, thread -> {
+        Future<Long> rotation = threading.executeAndAwait( store.rotation, 3L, thread -> {
             switch ( thread.getState() )
-=======
-        Future<Long> rotation = threading.executeAndAwait( store.rotation, 3L, new Predicate<Thread>()
-        {
-            @Override
-            public boolean test( Thread thread )
->>>>>>> e57fe327
             {
             case BLOCKED:
             case WAITING:
@@ -497,7 +479,7 @@
     }
 
 
-    static DataProvider data( final Entry... data )
+    private static DataProvider data( final Entry... data )
     {
         return new DataProvider()
         {
