--- conflicted
+++ resolved
@@ -74,12 +74,8 @@
     private Log log = mock( Log.class );
     private final ProcedureJarLoader jarloader =
             new ProcedureJarLoader( new ReflectiveProcedureCompiler( new TypeMappers(), new ComponentRegistry(),
-<<<<<<< HEAD
                     registryWithUnsafeAPI(), log, procedureConfig() ), NullLog.getInstance());
-=======
-                    NullLog.getInstance(), ProcedureAllowedConfig.DEFAULT ), NullLog.getInstance() );
     private final ResourceTracker resourceTracker = new StubResourceManager();
->>>>>>> 1ac6b026
 
     @Test
     public void shouldLoadProcedureFromJar() throws Throwable
@@ -251,7 +247,7 @@
         assertThat( signatures, contains(
                 procedureSignature( "org","neo4j", "kernel", "impl", "proc", "unsafeFullAccessProcedure" ).out( "someNumber", NTInteger ).build() ));
 
-        assertThat( asList( procedures.get( 0 ).apply( new BasicContext(), new Object[0] ) ),
+        assertThat( asList( procedures.get( 0 ).apply( new BasicContext(), new Object[0], resourceTracker ) ),
                 contains( IsEqual.equalTo( new Object[]{7331L} )) );
 
         List<UserFunctionSignature> functionsSignatures =
