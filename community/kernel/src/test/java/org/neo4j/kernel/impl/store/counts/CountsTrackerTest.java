/*
 * Copyright (c) 2002-2015 "Neo Technology,"
 * Network Engine for Objects in Lund AB [http://neotechnology.com]
 *
 * This file is part of Neo4j.
 *
 * Neo4j is free software: you can redistribute it and/or modify
 * it under the terms of the GNU General Public License as published by
 * the Free Software Foundation, either version 3 of the License, or
 * (at your option) any later version.
 *
 * This program is distributed in the hope that it will be useful,
 * but WITHOUT ANY WARRANTY; without even the implied warranty of
 * MERCHANTABILITY or FITNESS FOR A PARTICULAR PURPOSE.  See the
 * GNU General Public License for more details.
 *
 * You should have received a copy of the GNU General Public License
 * along with this program.  If not, see <http://www.gnu.org/licenses/>.
 */
package org.neo4j.kernel.impl.store.counts;

import org.junit.Rule;
import org.junit.Test;

import java.io.File;
import java.io.IOException;
import java.util.concurrent.Future;

import org.neo4j.function.Function;
import org.neo4j.function.IOFunction;
<<<<<<< HEAD
import org.neo4j.function.Predicate;
=======
import org.neo4j.helpers.Predicate;
>>>>>>> b16f6914
import org.neo4j.kernel.configuration.Config;
import org.neo4j.kernel.impl.api.CountsAccessor;
import org.neo4j.kernel.impl.api.CountsVisitor;
import org.neo4j.kernel.impl.store.CountsOracle;
import org.neo4j.kernel.impl.store.counts.keys.CountsKey;
import org.neo4j.kernel.impl.store.kvstore.DataInitializer;
import org.neo4j.kernel.impl.store.kvstore.ReadableBuffer;
import org.neo4j.kernel.impl.store.kvstore.Resources;
import org.neo4j.kernel.lifecycle.Lifespan;
import org.neo4j.register.Registers;
import org.neo4j.test.Barrier;
import org.neo4j.test.ThreadingRule;

import static java.util.concurrent.TimeUnit.SECONDS;
import static org.junit.Assert.assertEquals;
import static org.junit.Assert.assertNotEquals;
import static org.junit.Assert.assertSame;
import static org.junit.Assert.assertTrue;
import static org.mockito.Mockito.mock;
import static org.mockito.Mockito.verify;
import static org.mockito.Mockito.verifyNoMoreInteractions;
import static org.neo4j.kernel.impl.store.kvstore.Resources.InitialLifecycle.STARTED;
import static org.neo4j.kernel.impl.store.kvstore.Resources.TestPath.FILE_IN_EXISTING_DIRECTORY;

public class CountsTrackerTest
{
    public final @Rule Resources the = new Resources( FILE_IN_EXISTING_DIRECTORY );
    public final @Rule ThreadingRule threading = new ThreadingRule();

    @Test
    public void shouldBeAbleToStartAndStopTheStore() throws Exception
    {
        // given
        the.managed( newTracker() );

        // when
        the.lifeStarts();
        the.lifeShutsDown();
    }

    @Test
    @Resources.Life(STARTED)
    public void shouldBeAbleToWriteDataToCountsTracker() throws Exception
    {
        // given
        CountsTracker tracker = the.managed( newTracker() );
        CountsOracle oracle = new CountsOracle();
        {
            CountsOracle.Node a = oracle.node( 1 );
            CountsOracle.Node b = oracle.node( 1 );
            oracle.relationship( a, 1, b );
            oracle.indexSampling( 1, 1, 2, 2 );
            oracle.indexUpdatesAndSize( 1, 1, 10, 2 );
        }

        // when
        oracle.update( tracker, 2 );

        // then
        oracle.verify( tracker );

        // when
        tracker.rotate( 2 );

        // then
        oracle.verify( tracker );

        // when
        try ( CountsAccessor.IndexStatsUpdater updater = tracker.updateIndexCounts() )
        {
            updater.incrementIndexUpdates( 1, 1, 2 );
        }

        // then
        oracle.indexUpdatesAndSize( 1, 1, 12, 2 );
        oracle.verify( tracker );

        // when
        tracker.rotate( 2 );

        // then
        oracle.verify( tracker );
    }

    @Test
    public void shouldStoreCounts() throws Exception
    {
        // given
        CountsOracle oracle = someData();

        // when
        try ( Lifespan life = new Lifespan() )
        {
            CountsTracker tracker = life.add( newTracker() );
            oracle.update( tracker, 2 );
            tracker.rotate( 2 );
        }

        // then
        try ( Lifespan life = new Lifespan() )
        {
            oracle.verify( life.add( newTracker() ) );
        }
    }

    @Test
    public void shouldUpdateCountsOnExistingStore() throws Exception
    {
        // given
        CountsOracle oracle = someData();
        int firstTx = 2, secondTx = 3;
        try ( Lifespan life = new Lifespan() )
        {
            CountsTracker tracker = life.add( newTracker() );
            oracle.update( tracker, firstTx );
            tracker.rotate( firstTx );

            oracle.verify( tracker );

            // when
            CountsOracle delta = new CountsOracle();
            {
                CountsOracle.Node n1 = delta.node( 1 );
                CountsOracle.Node n2 = delta.node( 1, 4 );  // Label 4 has not been used before...
                delta.relationship( n1, 1, n2 );
                delta.relationship( n2, 2, n1 ); // relationshipType 2 has not been used before...
            }
            delta.update( tracker, secondTx );
            delta.update( oracle );

            // then
            oracle.verify( tracker );

            // when
            tracker.rotate( secondTx );
        }

        // then
        try ( Lifespan life = new Lifespan() )
        {
            oracle.verify( life.add( newTracker() ) );
        }
    }

    @Test
    public void shouldBeAbleToReadUpToDateValueWhileAnotherThreadIsPerformingRotation() throws Exception
    {
        // given
        CountsOracle oracle = someData();
        final int firstTransaction = 2, secondTransaction = 3;
        try ( Lifespan life = new Lifespan() )
        {
            CountsTracker tracker = life.add( newTracker() );
            oracle.update( tracker, firstTransaction );
            tracker.rotate( firstTransaction );
        }

        // when
        final CountsOracle delta = new CountsOracle();
        {
            CountsOracle.Node n1 = delta.node( 1 );
            CountsOracle.Node n2 = delta.node( 1, 4 );  // Label 4 has not been used before...
            delta.relationship( n1, 1, n2 );
            delta.relationship( n2, 2, n1 ); // relationshipType 2 has not been used before...
        }
        delta.update( oracle );

        try ( Lifespan life = new Lifespan() )
        {
            final Barrier.Control barrier = new Barrier.Control();
            CountsTracker tracker = life.add( new CountsTracker(
<<<<<<< HEAD
                    the.logProvider(), the.fileSystem(), the.pageCache(), new Config(), the.testPath() )
=======
                    the.logger(), the.fileSystem(), the.pageCache(), new Config(), the.testPath() )
>>>>>>> b16f6914
            {
                @Override
                protected boolean include( CountsKey countsKey, ReadableBuffer value )
                {
                    barrier.reached();
                    return super.include( countsKey, value );
                }
            } );
            Future<Void> task = threading.execute( new Function<CountsTracker, Void>()
            {
                @Override
                public Void apply( CountsTracker tracker )
                {
                    try
                    {
                        delta.update( tracker, secondTransaction );
                        tracker.rotate( secondTransaction );
                    }
                    catch ( IOException e )
                    {
                        throw new AssertionError( e );
                    }
                    return null;
                }
            }, tracker );

            // then
            barrier.await();
            oracle.verify( tracker );
            barrier.release();
            task.get();
            oracle.verify( tracker );
        }
    }

    @Test
    public void shouldOrderStoreByTxIdInHeaderThenMinorVersion() throws Exception
    {
        // given
        FileVersion version = new FileVersion( 16, 5 );

        // then
        assertTrue( CountsTracker.compare( version, new FileVersion( 5, 5 ) ) > 0 );
        assertTrue( CountsTracker.compare( version, new FileVersion( 16, 5 ) ) == 0 );
        assertTrue( CountsTracker.compare( version, new FileVersion( 30, 1 ) ) < 0 );
        assertTrue( CountsTracker.compare( version, new FileVersion( 16, 1 ) ) > 0 );
        assertTrue( CountsTracker.compare( version, new FileVersion( 16, 7 ) ) < 0 );
    }

    @Test
    @Resources.Life(STARTED)
    public void shouldNotRotateIfNoDataChanges() throws Exception
    {
        // given
        CountsTracker tracker = the.managed( newTracker() );
        File before = tracker.currentFile();

        // when
        tracker.rotate( tracker.txId() );

        // then
        assertSame( "not rotated", before, tracker.currentFile() );
    }

    @Test
    @Resources.Life(STARTED)
    public void shouldRotateOnDataChangesEvenIfTransactionIsUnchanged() throws Exception
    {
        // given
        CountsTracker tracker = the.managed( newTracker() );
        File before = tracker.currentFile();
        try ( CountsAccessor.IndexStatsUpdater updater = tracker.updateIndexCounts() )
        {
            updater.incrementIndexUpdates( 7, 8, 100 );
        }

        // when
        tracker.rotate( tracker.txId() );

        // then
        assertNotEquals( "rotated", before, tracker.currentFile() );
    }

    @Test
    @Resources.Life(STARTED)
    public void shouldSupportTransactionsAppliedOutOfOrderOnRotation() throws Exception
    {
        // given
        final CountsTracker tracker = the.managed( newTracker() );
        try ( CountsAccessor.Updater tx = tracker.apply( 2 ).get() )
        {
            tx.incrementNodeCount( 1, 1 );
        }
        try ( CountsAccessor.Updater tx = tracker.apply( 4 ).get() )
        {
            tx.incrementNodeCount( 1, 1 );
        }

        // when
        Future<Long> rotated = threading.executeAndAwait( new Rotation( 2 ), tracker, new Predicate<Thread>()
        {
            @Override
            public boolean test( Thread thread )
            {
                switch ( thread.getState() )
                {
                case BLOCKED:
                case WAITING:
                case TIMED_WAITING:
                case TERMINATED:
                    return true;
                default:
                    return false;
                }
            }
        }, 10, SECONDS );
        try ( CountsAccessor.Updater tx = tracker.apply( 5 ).get() )
        {
            tx.incrementNodeCount( 1, 1 );
        }
        try ( CountsAccessor.Updater tx = tracker.apply( 3 ).get() )
        {
            tx.incrementNodeCount( 1, 1 );
        }

        // then
        assertEquals( "rotated transaction", 4, rotated.get().longValue() );
        assertEquals( "stored transaction", 4, tracker.txId() );

        // the value in memory
        assertEquals( "count", 4, tracker.nodeCount( 1, Registers.newDoubleLongRegister() ).readSecond() );

        // the value in the store
        CountsVisitor visitor = mock( CountsVisitor.class );
        tracker.visitFile( tracker.currentFile(), visitor );
        verify( visitor ).visitNodeCount( 1, 3 );
        verifyNoMoreInteractions( visitor );

        assertEquals( "final rotation", 5, tracker.rotate( 5 ) );
    }

    private CountsTracker newTracker()
    {
<<<<<<< HEAD
        return new CountsTracker( the.logProvider(), the.fileSystem(), the.pageCache(), new Config(), the.testPath() )
                .setInitializer( new DataInitializer<CountsAccessor.Updater>()
=======
        return new CountsTracker( the.logger(), the.fileSystem(), the.pageCache(), new Config(), the.testPath() )
                       .setInitializer(
                new DataInitializer<CountsAccessor.Updater>()
>>>>>>> b16f6914
                {
                    @Override
                    public void initialize( CountsAccessor.Updater updater )
                    {
                    }

                    @Override
                    public long initialVersion()
                    {
                        return FileVersion.INITIAL_TX_ID;
                    }
                } );
    }

    private CountsOracle someData()
    {
        CountsOracle oracle = new CountsOracle();
        CountsOracle.Node n0 = oracle.node( 0, 1 );
        CountsOracle.Node n1 = oracle.node( 0, 3 );
        CountsOracle.Node n2 = oracle.node( 2, 3 );
        CountsOracle.Node n3 = oracle.node( 2 );
        oracle.relationship( n0, 1, n2 );
        oracle.relationship( n1, 1, n3 );
        oracle.relationship( n1, 1, n2 );
        oracle.relationship( n0, 1, n3 );
        oracle.indexUpdatesAndSize( 1, 2, 0l, 50l );
        oracle.indexSampling( 1, 2, 25l, 50l );
        return oracle;
    }

    private static class Rotation implements IOFunction<CountsTracker, Long>
    {
        private final long txId;

        Rotation( long txId )
        {
            this.txId = txId;
        }

        @Override
        public Long apply( CountsTracker tracker ) throws IOException
        {
            return tracker.rotate( txId );
        }
    }
}<|MERGE_RESOLUTION|>--- conflicted
+++ resolved
@@ -28,11 +28,7 @@
 
 import org.neo4j.function.Function;
 import org.neo4j.function.IOFunction;
-<<<<<<< HEAD
 import org.neo4j.function.Predicate;
-=======
-import org.neo4j.helpers.Predicate;
->>>>>>> b16f6914
 import org.neo4j.kernel.configuration.Config;
 import org.neo4j.kernel.impl.api.CountsAccessor;
 import org.neo4j.kernel.impl.api.CountsVisitor;
@@ -204,11 +200,7 @@
         {
             final Barrier.Control barrier = new Barrier.Control();
             CountsTracker tracker = life.add( new CountsTracker(
-<<<<<<< HEAD
                     the.logProvider(), the.fileSystem(), the.pageCache(), new Config(), the.testPath() )
-=======
-                    the.logger(), the.fileSystem(), the.pageCache(), new Config(), the.testPath() )
->>>>>>> b16f6914
             {
                 @Override
                 protected boolean include( CountsKey countsKey, ReadableBuffer value )
@@ -352,14 +344,8 @@
 
     private CountsTracker newTracker()
     {
-<<<<<<< HEAD
         return new CountsTracker( the.logProvider(), the.fileSystem(), the.pageCache(), new Config(), the.testPath() )
                 .setInitializer( new DataInitializer<CountsAccessor.Updater>()
-=======
-        return new CountsTracker( the.logger(), the.fileSystem(), the.pageCache(), new Config(), the.testPath() )
-                       .setInitializer(
-                new DataInitializer<CountsAccessor.Updater>()
->>>>>>> b16f6914
                 {
                     @Override
                     public void initialize( CountsAccessor.Updater updater )
