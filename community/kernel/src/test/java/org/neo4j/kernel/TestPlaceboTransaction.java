--- conflicted
+++ resolved
@@ -45,29 +45,13 @@
     public void before() throws Exception
     {
         ThreadToStatementContextBridge bridge = mock (ThreadToStatementContextBridge.class );
-<<<<<<< HEAD
         when( bridge.get() ).thenReturn( mock( Statement.class ) );
-        mockTopLevelTx = mock ( TopLevelTransaction.class);
-        final TransactionOutcome outcome = new TransactionOutcome();
-        when( mockTopLevelTx.getTransactionOutcome()).thenReturn(outcome);
-        doAnswer(new Answer<Void>()
-        {
-            @Override
-            public Void answer(InvocationOnMock invocation) {
-                outcome.failed();
-                return null;
-            }})
-                .when(mockTopLevelTx).failure();
-
-=======
-        when( bridge.instance() ).thenReturn( mock( Statement.class ) );
         KernelTransaction kernelTransaction = mock( KernelTransaction.class );
         Statement statement = mock( Statement.class );
         ReadOperations readOperations = mock( ReadOperations.class );
         when( statement.readOperations() ).thenReturn( readOperations );
-        when( bridge.instance() ).thenReturn( statement );
+        when( bridge.get() ).thenReturn( statement );
         mockTopLevelTx = spy( new TopLevelTransaction( kernelTransaction, bridge ) );
->>>>>>> 248b0dd7
 
         placeboTx = new PlaceboTransaction( mockTopLevelTx );
         resource = mock( Node.class );
