--- conflicted
+++ resolved
@@ -135,13 +135,8 @@
     public void shouldReturnExpectedValueForNotFound() throws Exception
     {
         // GIVEN
-<<<<<<< HEAD
-        IdMapper idMapper = IdMappers.strings( NumberArrayFactory.AUTO );
+        IdMapper idMapper = mapper( new StringEncoder(), Radix.STRING, NO_MONITOR );
         idMapper.prepare( null, mock( Collector.class ), NONE );
-=======
-        IdMapper idMapper = mapper( new StringEncoder(), Radix.STRING, NO_MONITOR );
-        idMapper.prepare( null, NONE );
->>>>>>> a6774296
 
         // WHEN
         long id = idMapper.get( "123", GLOBAL );
@@ -504,9 +499,11 @@
         {
             mapper.put( id, actualId++, group.get() );
         }
-        mapper.prepare( ids, NONE );
-
-        // THEN
+        Collector collector = mock( Collector.class );
+        mapper.prepare( ids, collector, NONE );
+
+        // THEN
+        verifyNoMoreInteractions( collector );
         actualId = 0;
         for ( Object id : ids )
         {
