--- conflicted
+++ resolved
@@ -6,17 +6,8 @@
 Apache Software License, Version 2.0
   Apache Commons Lang
   Apache Commons Text
-<<<<<<< HEAD
-=======
   Caffeine cache
-  ConcurrentLinkedHashMap
-  Lucene codecs
-  Lucene Common Analyzers
-  Lucene Core
-  Lucene QueryParsers
->>>>>>> fc6eb0d4
   Netty/All-in-One
-  opencsv
   parboiled-core
   parboiled-scala
 ------------------------------------------------------------------------------
@@ -269,8 +260,6 @@
 
 
 ------------------------------------------------------------------------------
-<<<<<<< HEAD
-=======
 BSD License
   asm
   asm-analysis
@@ -307,7 +296,6 @@
 
 
 ------------------------------------------------------------------------------
->>>>>>> fc6eb0d4
 Bouncy Castle License
   Bouncy Castle PKIX, CMS, EAC, TSP, PKCS, OCSP, CMP, and CRMF APIs
   Bouncy Castle Provider
