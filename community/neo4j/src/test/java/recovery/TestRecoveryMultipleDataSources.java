/**
 * Copyright (c) 2002-2014 "Neo Technology,"
 * Network Engine for Objects in Lund AB [http://neotechnology.com]
 *
 * This file is part of Neo4j.
 *
 * Neo4j is free software: you can redistribute it and/or modify
 * it under the terms of the GNU General Public License as published by
 * the Free Software Foundation, either version 3 of the License, or
 * (at your option) any later version.
 *
 * This program is distributed in the hope that it will be useful,
 * but WITHOUT ANY WARRANTY; without even the implied warranty of
 * MERCHANTABILITY or FITNESS FOR A PARTICULAR PURPOSE.  See the
 * GNU General Public License for more details.
 *
 * You should have received a copy of the GNU General Public License
 * along with this program.  If not, see <http://www.gnu.org/licenses/>.
 */
package recovery;

import java.io.File;
import java.io.IOException;

import org.junit.Test;

import org.neo4j.graphdb.DependencyResolver;
import org.neo4j.graphdb.GraphDatabaseService;
import org.neo4j.graphdb.Transaction;
import org.neo4j.graphdb.factory.GraphDatabaseFactory;
import org.neo4j.kernel.GraphDatabaseAPI;
import org.neo4j.kernel.impl.MyRelTypes;
import org.neo4j.kernel.impl.nioneo.xa.NeoStoreXaDataSource;
import org.neo4j.kernel.impl.transaction.xaframework.PhysicalLogFile;
import org.neo4j.tooling.GlobalGraphOperations;

import static java.lang.Runtime.getRuntime;
import static java.lang.System.exit;
import static java.lang.System.getProperty;

import static org.junit.Assert.assertEquals;

import static org.neo4j.io.fs.FileUtils.deleteRecursively;
import static org.neo4j.test.TargetDirectory.forTest;

public class TestRecoveryMultipleDataSources
{
    private static final String dir = forTest( TestRecoveryMultipleDataSources.class ).makeGraphDbDir().getAbsolutePath();

    /**
     * Tests an issue where loading all relationship types and property indexes after
     * the neostore data source had been started internally. The db would be in a
     * state where it would need recovery for the neostore data source, as well as some
     * other data source. This would fail since eventually TxManager#getTransaction()
     * would be called, which would fail since it hadn't as of yet recovered fully.
     * Whereas that failure would happen in a listener and merely be logged, one effect
     * of it would be that there would seem to be no relationship types in the database.
     */
    @Test
    public void recoverNeoAndIndexHavingAllRelationshipTypesAfterRecovery() throws Exception
    {
        // Given (create transactions and kill process, leaving it needing for recovery)
        deleteRecursively( new File( dir ) );
<<<<<<< HEAD
        assertEquals( 0, getRuntime().exec( new String[] { "java", "-cp", getProperty( "java.class.path" ),
                getClass().getName() } ).waitFor() );

=======
        assertEquals( 0, getRuntime().exec( new String[] {
                "java", "-Djava.awt.headless=true",  "-cp", getProperty( "java.class.path" ), getClass().getName()
        } ).waitFor() );
        
>>>>>>> b55e6aec
        // When
        GraphDatabaseService db = new GraphDatabaseFactory().newEmbeddedDatabase( dir );

        // Then
        try(Transaction ignored = db.beginTx())
        {
            assertEquals( MyRelTypes.TEST.name(), GlobalGraphOperations.at( db ).getAllRelationshipTypes().iterator().next().name() );
        }
        finally
        {
            db.shutdown();
        }
    }

    public static void main( String[] args ) throws IOException
    {
        GraphDatabaseAPI db = (GraphDatabaseAPI) new GraphDatabaseFactory().newEmbeddedDatabase( dir );
        Transaction tx = db.beginTx();
        db.createNode().createRelationshipTo( db.createNode(), MyRelTypes.TEST );
        tx.success();
        tx.close();

        NeoStoreXaDataSource dataSource = db.getDependencyResolver().resolveDependency( NeoStoreXaDataSource.class );
        DependencyResolver dependencyResolver = dataSource.getDependencyResolver();
        PhysicalLogFile physicalLogFile = dependencyResolver.resolveDependency( PhysicalLogFile.class );
        physicalLogFile.forceRotate();

        tx = db.beginTx();
        db.index().forNodes( "index" ).add( db.createNode(), dir, db.createNode() );
        tx.success();
        tx.close();
        exit( 0 );
    }
}<|MERGE_RESOLUTION|>--- conflicted
+++ resolved
@@ -61,16 +61,9 @@
     {
         // Given (create transactions and kill process, leaving it needing for recovery)
         deleteRecursively( new File( dir ) );
-<<<<<<< HEAD
-        assertEquals( 0, getRuntime().exec( new String[] { "java", "-cp", getProperty( "java.class.path" ),
+        assertEquals( 0, getRuntime().exec( new String[] { "java", "-Djava.awt.headless=true", "-cp", getProperty( "java.class.path" ),
                 getClass().getName() } ).waitFor() );
 
-=======
-        assertEquals( 0, getRuntime().exec( new String[] {
-                "java", "-Djava.awt.headless=true",  "-cp", getProperty( "java.class.path" ), getClass().getName()
-        } ).waitFor() );
-        
->>>>>>> b55e6aec
         // When
         GraphDatabaseService db = new GraphDatabaseFactory().newEmbeddedDatabase( dir );
 
