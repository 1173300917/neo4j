--- conflicted
+++ resolved
@@ -152,11 +152,7 @@
 
   def plan(query: String): (Double, Double) = {
     val compiler = createCurrentCompiler
-<<<<<<< HEAD
-    val (prepareTime, preparedQuery) = measure(compiler.prepareQuery(query, devNullLogger))
-=======
-    val (prepareTime, preparedQuery) = measure(compiler.prepareQuery(query, query))
->>>>>>> aca250a6
+    val (prepareTime, preparedQuery) = measure(compiler.prepareQuery(query, query, devNullLogger))
     val (planTime, _) = graph.inTx {
       measure(compiler.executionPlanBuilder.build(planContext, preparedQuery))
     }
