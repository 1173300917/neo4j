/*
 * Copyright (c) 2002-2015 "Neo Technology,"
 * Network Engine for Objects in Lund AB [http://neotechnology.com]
 *
 * This file is part of Neo4j.
 *
 * Neo4j is free software: you can redistribute it and/or modify
 * it under the terms of the GNU General Public License as published by
 * the Free Software Foundation, either version 3 of the License, or
 * (at your option) any later version.
 *
 * This program is distributed in the hope that it will be useful,
 * but WITHOUT ANY WARRANTY; without even the implied warranty of
 * MERCHANTABILITY or FITNESS FOR A PARTICULAR PURPOSE.  See the
 * GNU General Public License for more details.
 *
 * You should have received a copy of the GNU General Public License
 * along with this program.  If not, see <http://www.gnu.org/licenses/>.
 */
package org.neo4j.cypher;

import org.junit.Rule;
import org.junit.Test;

import java.util.HashMap;
import java.util.Map;
import java.util.concurrent.ThreadLocalRandom;
import java.util.concurrent.atomic.AtomicInteger;

<<<<<<< HEAD
import org.neo4j.cypher.internal.compiler.v2_3.CypherCacheHitMonitor;
import org.neo4j.cypher.internal.compiler.v2_3.ast.Query;
import org.neo4j.graphdb.ExecutionPlanDescription;
=======
import org.neo4j.cypher.internal.compiler.v2_2.CypherCacheHitMonitor;
import org.neo4j.cypher.internal.compiler.v2_2.ast.Statement;
import org.neo4j.graphdb.DynamicLabel;
>>>>>>> 97313a7c
import org.neo4j.graphdb.Result;
import org.neo4j.graphdb.Transaction;
import org.neo4j.kernel.monitoring.Monitors;
import org.neo4j.test.DatabaseRule;
import org.neo4j.test.ImpermanentDatabaseRule;

import static java.util.Collections.singletonMap;
<<<<<<< HEAD
import static org.junit.Assert.assertEquals;
import static org.neo4j.helpers.collection.IteratorUtil.single;
=======
import static java.util.concurrent.TimeUnit.SECONDS;
import static org.junit.Assert.assertEquals;
>>>>>>> 97313a7c

public class QueryInvalidationIT
{
    private static final int USERS = 10;
    private static final int CONNECTIONS = 100;

    @Rule
    public final DatabaseRule db = new ImpermanentDatabaseRule();

    @Test
    public void shouldRePlanAfterDataChangesFromAnEmptyDatabase() throws Exception
    {
        // GIVEN
        TestMonitor monitor = new TestMonitor();
        db.resolveDependency( Monitors.class ).addMonitorListener( monitor );
        // - setup schema -
        createIndex();
        // - execute the query without the existence data -
        executeDistantFriendsCountQuery( USERS );

        long replanTime = System.currentTimeMillis() + 1_800;

        // - create data -
        createData( 0, USERS, CONNECTIONS );

        // - after the query TTL has expired -
        while ( System.currentTimeMillis() < replanTime )
        {
            Thread.sleep( 100 );
        }

        // WHEN
        monitor.reset();
        // - execute the query again -
        executeDistantFriendsCountQuery( USERS );

        // THEN
        assertEquals( "Query should have been replanned.", 1, monitor.discards.get() );
    }

    @Test
    public void shouldRePlanAfterDataChangesFromAPopulatedDatabase() throws Exception
    {
        // GIVEN
        TestMonitor monitor = new TestMonitor();
        db.resolveDependency( Monitors.class ).addMonitorListener( monitor );
        // - setup schema -
        createIndex();
        //create some data
        createData( 0, USERS, CONNECTIONS );
        executeDistantFriendsCountQuery( USERS );

        long replanTime = System.currentTimeMillis() + 1_800;

        //create more date
        createData( USERS, USERS, CONNECTIONS );

        // - after the query TTL has expired -
        while ( System.currentTimeMillis() < replanTime )
        {
            Thread.sleep( 100 );
        }

        // WHEN
        monitor.reset();
        // - execute the query again -
        executeDistantFriendsCountQuery( USERS );

        // THEN
        assertEquals( "Query should have been replanned.", 1, monitor.discards.get() );
    }

    private void createIndex()
    {
        try ( Transaction tx = db.beginTx() )
        {
            db.schema().indexFor( DynamicLabel.label( "User" ) ).on( "userId" ).create();
            tx.success();
        }
        try ( Transaction tx = db.beginTx() )
        {
            db.schema().awaitIndexesOnline( 10, SECONDS );
            tx.success();
        }
    }

    private void createData( long startingUserId, int numUsers, int numConnections )
    {
        for ( long userId = startingUserId; userId < numUsers + startingUserId; userId++ )
        {
            db.execute( "CREATE (newUser:User {userId: {userId}})", singletonMap( "userId", (Object) userId ) );
        }
        Map<String,Object> params = new HashMap<>();
        for ( int i = 0; i < numConnections; i++ )
        {
            long user1 = startingUserId + randomInt( numUsers );
            long user2;
            do
            {
                user2 = startingUserId + randomInt( numUsers );
            }
            while ( user1 == user2 );
            params.put( "user1", user1 );
            params.put( "user2", user2 );
            db.execute( "MATCH (user1:User { userId: {user1} }), (user2:User { userId: {user2} }) " +
                        "CREATE UNIQUE user1 -[:FRIEND]- user2", params );
        }
    }

    private void executeDistantFriendsCountQuery( int userId )
    {
        Map<String,Object> params = singletonMap( "userId", (Object) (long) randomInt( userId ) );

        try ( Result result = db.execute(
                "MATCH (user:User { userId: {userId} } ) -[:FRIEND]- () -[:FRIEND]- (distantFriend) " +
                "RETURN COUNT(distinct distantFriend)", params ) )
        {
            while ( result.hasNext() )
            {
                result.next();
            }
        }
    }

    private static int randomInt( int max )
    {
        return ThreadLocalRandom.current().nextInt( max );
    }

    private static class TestMonitor implements CypherCacheHitMonitor<Query>
    {
        private final AtomicInteger hits = new AtomicInteger();
        private final AtomicInteger misses = new AtomicInteger();
        private final AtomicInteger discards = new AtomicInteger();
<<<<<<< HEAD

        @Override
        public synchronized void cacheHit( Query key )
        {
            hits.incrementAndGet();
        }

        @Override
        public synchronized void cacheMiss( Query key )
        {
            misses.incrementAndGet();
        }

        @Override
        public synchronized void cacheDiscard( Query key )
        {
            discards.incrementAndGet();
        }

        @Override
        public String toString() {
            return "TestMonitor{" +
                    "hits=" + hits +
                    ", misses=" + misses +
                    ", discards=" + discards +
                    '}';
=======

        @Override
        public void cacheHit( Statement key )
        {
            hits.incrementAndGet();
        }

        @Override
        public void cacheMiss( Statement key )
        {
            misses.incrementAndGet();
        }

        @Override
        public void cacheDiscard( Statement key )
        {
            discards.incrementAndGet();
        }

        @Override
        public String toString()
        {
            return "TestMonitor{hits=" + hits + ", misses=" + misses + ", discards=" + discards + "}";
>>>>>>> 97313a7c
        }

        public void reset()
        {
<<<<<<< HEAD
            hits.set(0);
            misses.set(0);
            discards.set(0);
=======
            hits.set( 0 );
            misses.set( 0 );
            discards.set( 0 );
>>>>>>> 97313a7c
        }
    }
}<|MERGE_RESOLUTION|>--- conflicted
+++ resolved
@@ -27,15 +27,9 @@
 import java.util.concurrent.ThreadLocalRandom;
 import java.util.concurrent.atomic.AtomicInteger;
 
-<<<<<<< HEAD
 import org.neo4j.cypher.internal.compiler.v2_3.CypherCacheHitMonitor;
 import org.neo4j.cypher.internal.compiler.v2_3.ast.Query;
-import org.neo4j.graphdb.ExecutionPlanDescription;
-=======
-import org.neo4j.cypher.internal.compiler.v2_2.CypherCacheHitMonitor;
-import org.neo4j.cypher.internal.compiler.v2_2.ast.Statement;
 import org.neo4j.graphdb.DynamicLabel;
->>>>>>> 97313a7c
 import org.neo4j.graphdb.Result;
 import org.neo4j.graphdb.Transaction;
 import org.neo4j.kernel.monitoring.Monitors;
@@ -43,13 +37,8 @@
 import org.neo4j.test.ImpermanentDatabaseRule;
 
 import static java.util.Collections.singletonMap;
-<<<<<<< HEAD
-import static org.junit.Assert.assertEquals;
-import static org.neo4j.helpers.collection.IteratorUtil.single;
-=======
 import static java.util.concurrent.TimeUnit.SECONDS;
 import static org.junit.Assert.assertEquals;
->>>>>>> 97313a7c
 
 public class QueryInvalidationIT
 {
@@ -184,71 +173,36 @@
         private final AtomicInteger hits = new AtomicInteger();
         private final AtomicInteger misses = new AtomicInteger();
         private final AtomicInteger discards = new AtomicInteger();
-<<<<<<< HEAD
-
-        @Override
-        public synchronized void cacheHit( Query key )
+
+        @Override
+        public void cacheHit( Query key )
         {
             hits.incrementAndGet();
         }
 
         @Override
-        public synchronized void cacheMiss( Query key )
+        public void cacheMiss( Query key )
         {
             misses.incrementAndGet();
         }
 
         @Override
-        public synchronized void cacheDiscard( Query key )
+        public void cacheDiscard( Query key )
         {
             discards.incrementAndGet();
         }
 
         @Override
-        public String toString() {
-            return "TestMonitor{" +
-                    "hits=" + hits +
-                    ", misses=" + misses +
-                    ", discards=" + discards +
-                    '}';
-=======
-
-        @Override
-        public void cacheHit( Statement key )
-        {
-            hits.incrementAndGet();
-        }
-
-        @Override
-        public void cacheMiss( Statement key )
-        {
-            misses.incrementAndGet();
-        }
-
-        @Override
-        public void cacheDiscard( Statement key )
-        {
-            discards.incrementAndGet();
-        }
-
-        @Override
         public String toString()
         {
             return "TestMonitor{hits=" + hits + ", misses=" + misses + ", discards=" + discards + "}";
->>>>>>> 97313a7c
         }
 
         public void reset()
         {
-<<<<<<< HEAD
-            hits.set(0);
-            misses.set(0);
-            discards.set(0);
-=======
             hits.set( 0 );
             misses.set( 0 );
             discards.set( 0 );
->>>>>>> 97313a7c
         }
     }
 }