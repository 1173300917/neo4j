--- conflicted
+++ resolved
@@ -133,7 +133,7 @@
     val phaseTracer = compilationTracer.compileQuery(queryText)
     try {
 
-      val externalTransactionalContext = new TransactionalContextWrapper(session.get(TransactionalContext.METADATA_KEY))
+      val externalTransactionalContext = new TransactionalContextWrapperv3_1(session.get(TransactionalContext.METADATA_KEY))
       val preParsedQuery = try {
         preParseQuery(queryText)
       } catch {
@@ -143,10 +143,6 @@
       }
       val executionMode = preParsedQuery.executionMode
       val cacheKey = preParsedQuery.statementWithVersionAndPlanner
-<<<<<<< HEAD
-      val externalTransactionalContext = new TransactionalContextWrapperv3_1(session.get(TransactionalContext.METADATA_KEY))
-=======
->>>>>>> 909f05a8
 
       var n = 0
       while (n < ExecutionEngine.PLAN_BUILDING_TRIES) {
