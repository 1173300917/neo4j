--- conflicted
+++ resolved
@@ -95,21 +95,14 @@
   def this(labelName: String) = this(labelName, null)
 }
 
-<<<<<<< HEAD
-class IndexHintException(identifier: String, label: String, property: String, message: String, cause: Throwable)
-  extends CypherException(s"$message\nLabel: `$label`\nProperty name: `$property`", cause) {
-  val status = Status.Schema.NoSuchIndex
-  def this(identifier: String, label: String, property: String, message: String) = this(identifier, label, property, message, null)
-=======
-class HintException( message: String)
-  extends CypherException(message) {
+class HintException(message: String, cause: Throwable)
+  extends CypherException(message, cause) {
   val status = Status.Schema.NoSuchIndex
 }
 
-class IndexHintException(identifier: String, label: String, property: String, message: String)
-  extends CypherException(s"$message\nLabel: `$label`\nProperty name: `$property`") {
+class IndexHintException(identifier: String, label: String, property: String, message: String, cause: Throwable)
+  extends CypherException(s"$message\nLabel: `$label`\nProperty name: `$property`", cause) {
   val status = Status.Statement.ExecutionFailure
->>>>>>> 40a103f2
 }
 
 class LabelScanHintException(identifier: String, label: String, message: String, cause: Throwable)
