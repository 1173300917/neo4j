--- conflicted
+++ resolved
@@ -27,6 +27,7 @@
 import org.neo4j.cypher.internal.spi.gdsimpl.TransactionBoundQueryContext
 import org.neo4j.cypher.internal.ExecutionContext
 import org.neo4j.cypher.PlanDescription
+import java.util.concurrent.atomic.AtomicInteger
 
 /**
  * Pipe is a central part of Cypher. Most pipes are decorators - they
@@ -39,11 +40,7 @@
 
   def symbols: SymbolTable
 
-<<<<<<< HEAD
-  def executionPlanDescription(): String
-=======
   def executionPlanDescription: PlanDescription
->>>>>>> aba82832
 }
 
 class NullPipe extends Pipe {
@@ -51,11 +48,7 @@
 
   def symbols: SymbolTable = new SymbolTable()
 
-<<<<<<< HEAD
-  def executionPlanDescription(): String = ""
-=======
   def executionPlanDescription = PlanDescription("Null")
->>>>>>> aba82832
 }
 
 
@@ -93,4 +86,14 @@
     db.asInstanceOf[GraphDatabaseAPI]
   else
     throw new IllegalStateException("Graph database does not implement GraphDatabaseAPI")
+}
+
+class Counter {
+  private val counter: AtomicInteger = new AtomicInteger()
+
+  def count: Int = counter.get()
+
+  def increase() {
+    counter.incrementAndGet()
+  }
 }