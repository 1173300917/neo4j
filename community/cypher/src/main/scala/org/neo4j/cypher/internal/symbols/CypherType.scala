/**
 * Copyright (c) 2002-2013 "Neo Technology,"
 * Network Engine for Objects in Lund AB [http://neotechnology.com]
 *
 * This file is part of Neo4j.
 *
 * Neo4j is free software: you can redistribute it and/or modify
 * it under the terms of the GNU General Public License as published by
 * the Free Software Foundation, either version 3 of the License, or
 * (at your option) any later version.
 *
 * This program is distributed in the hope that it will be useful,
 * but WITHOUT ANY WARRANTY; without even the implied warranty of
 * MERCHANTABILITY or FITNESS FOR A PARTICULAR PURPOSE.  See the
 * GNU General Public License for more details.
 *
 * You should have received a copy of the GNU General Public License
 * along with this program.  If not, see <http://www.gnu.org/licenses/>.
 */
package org.neo4j.cypher.internal.symbols

import org.neo4j.cypher.CypherTypeException
<<<<<<< HEAD
import org.neo4j.cypher.internal.commands.values.LabelValue
=======
import org.neo4j.cypher.internal.helpers.{IsCollection, IsMap}

>>>>>>> 2376e5d6

trait CypherType {
  def isAssignableFrom(other: CypherType): Boolean = this.getClass.isAssignableFrom(other.getClass)

  def iteratedType: CypherType = throw new CypherTypeException("This is not a collection type")

  def mergeWith(other: CypherType): CypherType =
    if (this.isAssignableFrom(other)) this
    else if (other.isAssignableFrom(this)) other
    else parentType mergeWith other.parentType

  def parentType: CypherType

  val isCollection: Boolean = false

  def rewrite(f: CypherType => CypherType) = f(this)
}

object CypherType {
<<<<<<< HEAD
  def fromJava(obj: Any): CypherType = obj match {
    case _: String => StringType()
    case _: Char => StringType()
    case _: Number => NumberType()
    case _: Boolean => BooleanType()
    case inner: Iterable[_] => new CollectionType(  inner.map(fromJava).fold(AnyType())(_.mergeWith(_)) )
    case _: LabelValue => LabelType()
    case _ => AnyType()
  }
=======
  def fromJava(obj: Any): CypherType =
    obj match {
      case _: String          => StringType()
      case _: Number          => NumberType()
      case _: Boolean         => BooleanType()
      case IsMap(_)           => MapType()
      case IsCollection(coll) => new CollectionType(coll.map(fromJava).reduce(_ mergeWith _))
      case _                  => AnyType()
    }
>>>>>>> 2376e5d6
}

/*
TypeSafe is everything that needs to check it's types
 */
trait TypeSafe {
  def throwIfSymbolsMissing(symbols: SymbolTable)

  def symbolDependenciesMet(symbols: SymbolTable): Boolean =
    symbolTableDependencies.forall(name => check(symbols, name))

  def symbolTableDependencies: Set[String]

  private def check(symbols: SymbolTable, name: String): Boolean = symbols.identifiers.contains(name)
}

/*
Typed is the trait all classes that have a return type, or have dependencies on an expressions' type.
 */
trait Typed {
  /*
  Checks if internal type dependencies are met, checks if the expected type is valid,
  and returns the actual type of the expression. Will throw an exception if the check fails
   */
  def evaluateType(expectedType: CypherType, symbols: SymbolTable): CypherType

  /*
  Checks if internal type dependencies are met and returns the actual type of the expression
  */
  def getType(symbols: SymbolTable): CypherType = evaluateType(AnyType(), symbols)
}<|MERGE_RESOLUTION|>--- conflicted
+++ resolved
@@ -20,12 +20,8 @@
 package org.neo4j.cypher.internal.symbols
 
 import org.neo4j.cypher.CypherTypeException
-<<<<<<< HEAD
 import org.neo4j.cypher.internal.commands.values.LabelValue
-=======
 import org.neo4j.cypher.internal.helpers.{IsCollection, IsMap}
-
->>>>>>> 2376e5d6
 
 trait CypherType {
   def isAssignableFrom(other: CypherType): Boolean = this.getClass.isAssignableFrom(other.getClass)
@@ -45,27 +41,17 @@
 }
 
 object CypherType {
-<<<<<<< HEAD
   def fromJava(obj: Any): CypherType = obj match {
-    case _: String => StringType()
-    case _: Char => StringType()
-    case _: Number => NumberType()
-    case _: Boolean => BooleanType()
-    case inner: Iterable[_] => new CollectionType(  inner.map(fromJava).fold(AnyType())(_.mergeWith(_)) )
-    case _: LabelValue => LabelType()
-    case _ => AnyType()
+    case _: String                          => StringType()
+    case _: Char                            => StringType()
+    case _: Number                          => NumberType()
+    case _: Boolean                         => BooleanType()
+    case IsMap(_)                           => MapType()
+    case IsCollection(coll) if coll.isEmpty => AnyCollectionType()
+    case IsCollection(coll)                 => new CollectionType(coll.map(fromJava).reduce(_ mergeWith _))
+    case _: LabelValue                      => LabelType()
+    case _                                  => AnyType()
   }
-=======
-  def fromJava(obj: Any): CypherType =
-    obj match {
-      case _: String          => StringType()
-      case _: Number          => NumberType()
-      case _: Boolean         => BooleanType()
-      case IsMap(_)           => MapType()
-      case IsCollection(coll) => new CollectionType(coll.map(fromJava).reduce(_ mergeWith _))
-      case _                  => AnyType()
-    }
->>>>>>> 2376e5d6
 }
 
 /*
