/**
 * Copyright (c) 2002-2013 "Neo Technology,"
 * Network Engine for Objects in Lund AB [http://neotechnology.com]
 *
 * This file is part of Neo4j.
 *
 * Neo4j is free software: you can redistribute it and/or modify
 * it under the terms of the GNU General Public License as published by
 * the Free Software Foundation, either version 3 of the License, or
 * (at your option) any later version.
 *
 * This program is distributed in the hope that it will be useful,
 * but WITHOUT ANY WARRANTY; without even the implied warranty of
 * MERCHANTABILITY or FITNESS FOR A PARTICULAR PURPOSE.  See the
 * GNU General Public License for more details.
 *
 * You should have received a copy of the GNU General Public License
 * along with this program.  If not, see <http://www.gnu.org/licenses/>.
 */
package org.neo4j.cypher.internal.pipes

import org.scalatest.Assertions
import org.junit.Test
import org.neo4j.cypher.internal.mutation.{RelationshipEndpoint, CreateRelationship, CreateNode, DeleteEntityAction}
import org.neo4j.cypher.{CypherTypeException, ExecutionEngineHelper}
import collection.mutable.{Map => MutableMap}
import org.neo4j.graphdb.{Node, NotFoundException}
import org.neo4j.cypher.internal.symbols.{SymbolTable, CypherType, NodeType}
import org.neo4j.cypher.internal.commands.expressions.{Collection, Expression, Literal}
import org.neo4j.cypher.internal.spi.gdsimpl.TransactionBoundQueryContext
import org.neo4j.cypher.internal.ExecutionContext
import org.neo4j.cypher.internal.spi.QueryContext

class MutationTest extends ExecutionEngineHelper with Assertions {

<<<<<<< HEAD
  def createQueryState = {
    queryContext = new TransactionBoundQueryContext(graph)
    new QueryState(graph, queryContext, Map.empty)
  }

  var queryContext: QueryContext = null


  @Test
  def create_node() {
    val start = new NullPipe
    val createNode = new ExecuteUpdateCommandsPipe(start, graph, Seq(CreateNode("n", Map("name" -> Literal("Andres")), Collection.empty)))
=======
  def createQueryState = new QueryState(graph, new GDSBackedQueryContext(graph), Map.empty, NullDecorator)

  @Test
  def create_node() {
    val start = NullPipe
    val txBegin = new TransactionStartPipe(start, graph)
    val createNode = new ExecuteUpdateCommandsPipe(txBegin, graph, Seq(CreateNode("n", Map("name" -> Literal("Andres")))))
>>>>>>> e4dbb922

    val queryState = createQueryState
    createNode.createResults(queryState).toList

    val n = graph.getNodeById(1)
    assert(n.getProperty("name") === "Andres")
    assert(queryState.getStatistics.nodesCreated === 1)
    assert(queryState.getStatistics.propertiesSet === 1)
  }

  @Test
  def join_existing_transaction_and_rollback() {
    val tx = graph.beginTx()
<<<<<<< HEAD
    val start = new NullPipe
    val createNode = new ExecuteUpdateCommandsPipe(start, graph, Seq(CreateNode("n", Map("name" -> Literal("Andres")), Collection.empty)))
=======
    val start = NullPipe
    val txBegin = new TransactionStartPipe(start, graph)
    val createNode = new ExecuteUpdateCommandsPipe(txBegin, graph, Seq(CreateNode("n", Map("name" -> Literal("Andres")))))
>>>>>>> e4dbb922

    createNode.createResults(createQueryState).toList

    tx.failure()
    tx.finish()

    intercept[NotFoundException](graph.getNodeById(1))
  }

  @Test
  def join_existing_transaction_and_commit() {
    val tx = graph.beginTx()
<<<<<<< HEAD
    val start = new NullPipe
    val createNode = new ExecuteUpdateCommandsPipe(start, graph, Seq(CreateNode("n", Map("name" -> Literal("Andres")), Collection.empty)))
=======
    val start = NullPipe
    val txBegin = new TransactionStartPipe(start, graph)
    val createNode = new ExecuteUpdateCommandsPipe(txBegin, graph, Seq(CreateNode("n", Map("name" -> Literal("Andres")))))
>>>>>>> e4dbb922

    createNode.createResults(createQueryState).toList

    tx.success()
    tx.finish()

    val n = graph.getNodeById(1)
    assert(n.getProperty("name") === "Andres")
  }

  private def getNode(key: String, n: Node) = InjectValue(n, NodeType())

  @Test
  def create_rel() {
    val a = createNode()
    val b = createNode()

    val createRel = CreateRelationship("r",
      RelationshipEndpoint(getNode("a", a), Map(), Collection.empty, true),
      RelationshipEndpoint(getNode("b", b), Map(), Collection.empty, true), "REL", Map("I" -> Literal("was here")))

<<<<<<< HEAD
    val startPipe = new NullPipe
    val createNodePipe = new ExecuteUpdateCommandsPipe(startPipe, graph, Seq(createRel))
=======
    val startPipe = NullPipe
    val txBeginPipe = new TransactionStartPipe(startPipe, graph)
    val createNodePipe = new ExecuteUpdateCommandsPipe(txBeginPipe, graph, Seq(createRel))
>>>>>>> e4dbb922

    val state = createQueryState
    val results: List[MutableMap[String, Any]] = createNodePipe.createResults(state).map(ctx => ctx.m).toList

    val r = graph.getRelationshipById(0)
    assert(r.getProperty("I") === "was here")
    assert(results === List(Map("r" -> r)))
    assert(state.getStatistics.relationshipsCreated === 1)
    assert(state.getStatistics.propertiesSet === 1)
  }

  @Test
  def throw_exception_if_wrong_stuff_to_delete() {
    val createRel = DeleteEntityAction(Literal("some text"))

    intercept[CypherTypeException](createRel.exec(ExecutionContext.empty, createQueryState))
  }

  @Test
  def delete_node() {
    val a: Node = createNode()
    val node_id: Long = a.getId
    val deleteCommand = DeleteEntityAction(getNode("a", a))

<<<<<<< HEAD
    val startPipe = new NullPipe
    val createNodePipe = new ExecuteUpdateCommandsPipe(startPipe, graph, Seq(deleteCommand))
=======
    val startPipe = NullPipe
    val txBeginPipe = new TransactionStartPipe(startPipe, graph)
    val createNodePipe = new ExecuteUpdateCommandsPipe(txBeginPipe, graph, Seq(deleteCommand))
>>>>>>> e4dbb922

    val state = createQueryState
    createNodePipe.createResults(state).toList

    queryContext.close(success = true)

    intercept[NotFoundException](graph.getNodeById(node_id))
  }
}

<<<<<<< HEAD
case class InjectValue(value: Any, typ: CypherType) extends Expression {
  def apply(v1: ExecutionContext) = value
=======
case class InjectValue(value:Any, typ:CypherType) extends Expression {
  def apply(v1: ExecutionContext)(implicit state: QueryState) = value
>>>>>>> e4dbb922

  def children = Seq()

  def rewrite(f: (Expression) => Expression) = this

  def calculateType(symbols: SymbolTable): CypherType = typ

  def symbolTableDependencies = Set()
}<|MERGE_RESOLUTION|>--- conflicted
+++ resolved
@@ -33,10 +33,9 @@
 
 class MutationTest extends ExecutionEngineHelper with Assertions {
 
-<<<<<<< HEAD
   def createQueryState = {
     queryContext = new TransactionBoundQueryContext(graph)
-    new QueryState(graph, queryContext, Map.empty)
+    new QueryState(graph, queryContext, Map.empty, NullDecorator)
   }
 
   var queryContext: QueryContext = null
@@ -44,17 +43,8 @@
 
   @Test
   def create_node() {
-    val start = new NullPipe
+    val start = NullPipe
     val createNode = new ExecuteUpdateCommandsPipe(start, graph, Seq(CreateNode("n", Map("name" -> Literal("Andres")), Collection.empty)))
-=======
-  def createQueryState = new QueryState(graph, new GDSBackedQueryContext(graph), Map.empty, NullDecorator)
-
-  @Test
-  def create_node() {
-    val start = NullPipe
-    val txBegin = new TransactionStartPipe(start, graph)
-    val createNode = new ExecuteUpdateCommandsPipe(txBegin, graph, Seq(CreateNode("n", Map("name" -> Literal("Andres")))))
->>>>>>> e4dbb922
 
     val queryState = createQueryState
     createNode.createResults(queryState).toList
@@ -68,14 +58,8 @@
   @Test
   def join_existing_transaction_and_rollback() {
     val tx = graph.beginTx()
-<<<<<<< HEAD
-    val start = new NullPipe
+    val start = NullPipe
     val createNode = new ExecuteUpdateCommandsPipe(start, graph, Seq(CreateNode("n", Map("name" -> Literal("Andres")), Collection.empty)))
-=======
-    val start = NullPipe
-    val txBegin = new TransactionStartPipe(start, graph)
-    val createNode = new ExecuteUpdateCommandsPipe(txBegin, graph, Seq(CreateNode("n", Map("name" -> Literal("Andres")))))
->>>>>>> e4dbb922
 
     createNode.createResults(createQueryState).toList
 
@@ -88,14 +72,8 @@
   @Test
   def join_existing_transaction_and_commit() {
     val tx = graph.beginTx()
-<<<<<<< HEAD
-    val start = new NullPipe
+    val start = NullPipe
     val createNode = new ExecuteUpdateCommandsPipe(start, graph, Seq(CreateNode("n", Map("name" -> Literal("Andres")), Collection.empty)))
-=======
-    val start = NullPipe
-    val txBegin = new TransactionStartPipe(start, graph)
-    val createNode = new ExecuteUpdateCommandsPipe(txBegin, graph, Seq(CreateNode("n", Map("name" -> Literal("Andres")))))
->>>>>>> e4dbb922
 
     createNode.createResults(createQueryState).toList
 
@@ -117,14 +95,8 @@
       RelationshipEndpoint(getNode("a", a), Map(), Collection.empty, true),
       RelationshipEndpoint(getNode("b", b), Map(), Collection.empty, true), "REL", Map("I" -> Literal("was here")))
 
-<<<<<<< HEAD
-    val startPipe = new NullPipe
+    val startPipe = NullPipe
     val createNodePipe = new ExecuteUpdateCommandsPipe(startPipe, graph, Seq(createRel))
-=======
-    val startPipe = NullPipe
-    val txBeginPipe = new TransactionStartPipe(startPipe, graph)
-    val createNodePipe = new ExecuteUpdateCommandsPipe(txBeginPipe, graph, Seq(createRel))
->>>>>>> e4dbb922
 
     val state = createQueryState
     val results: List[MutableMap[String, Any]] = createNodePipe.createResults(state).map(ctx => ctx.m).toList
@@ -149,14 +121,8 @@
     val node_id: Long = a.getId
     val deleteCommand = DeleteEntityAction(getNode("a", a))
 
-<<<<<<< HEAD
-    val startPipe = new NullPipe
+    val startPipe = NullPipe
     val createNodePipe = new ExecuteUpdateCommandsPipe(startPipe, graph, Seq(deleteCommand))
-=======
-    val startPipe = NullPipe
-    val txBeginPipe = new TransactionStartPipe(startPipe, graph)
-    val createNodePipe = new ExecuteUpdateCommandsPipe(txBeginPipe, graph, Seq(deleteCommand))
->>>>>>> e4dbb922
 
     val state = createQueryState
     createNodePipe.createResults(state).toList
@@ -167,13 +133,8 @@
   }
 }
 
-<<<<<<< HEAD
-case class InjectValue(value: Any, typ: CypherType) extends Expression {
-  def apply(v1: ExecutionContext) = value
-=======
 case class InjectValue(value:Any, typ:CypherType) extends Expression {
   def apply(v1: ExecutionContext)(implicit state: QueryState) = value
->>>>>>> e4dbb922
 
   def children = Seq()
 
