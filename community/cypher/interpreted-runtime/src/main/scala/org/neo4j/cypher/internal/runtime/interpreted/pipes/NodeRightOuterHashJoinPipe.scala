--- conflicted
+++ resolved
@@ -20,13 +20,8 @@
 package org.neo4j.cypher.internal.runtime.interpreted.pipes
 
 import org.neo4j.cypher.internal.runtime.interpreted.ExecutionContext
-<<<<<<< HEAD
 import org.neo4j.cypher.internal.v4_0.logical.plans.CachedNodeProperty
-import org.opencypher.v9_0.util.attribution.Id
-=======
-import org.neo4j.cypher.internal.v3_5.logical.plans.CachedNodeProperty
 import org.neo4j.cypher.internal.v3_5.util.attribution.Id
->>>>>>> 7a1bef28
 
 case class NodeRightOuterHashJoinPipe(nodeVariables: Set[String],
                                       lhs: Pipe,
