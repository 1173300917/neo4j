--- conflicted
+++ resolved
@@ -19,13 +19,10 @@
  */
 package org.neo4j.io.pagecache;
 
-<<<<<<< HEAD
 import org.apache.commons.lang3.SystemUtils;
-=======
 import org.junit.After;
 import org.junit.AfterClass;
 import org.junit.Before;
->>>>>>> 5456668e
 import org.junit.BeforeClass;
 import org.junit.Test;
 
@@ -49,6 +46,7 @@
 import java.util.Queue;
 import java.util.concurrent.ConcurrentLinkedQueue;
 import java.util.concurrent.CountDownLatch;
+import java.util.concurrent.ExecutorService;
 import java.util.concurrent.Future;
 import java.util.concurrent.ThreadLocalRandom;
 import java.util.concurrent.atomic.AtomicBoolean;
@@ -74,10 +72,7 @@
 import org.neo4j.test.RepeatRule;
 
 import static java.lang.Long.toHexString;
-<<<<<<< HEAD
-=======
 import static java.util.concurrent.TimeUnit.MILLISECONDS;
->>>>>>> 5456668e
 import static org.hamcrest.Matchers.both;
 import static org.hamcrest.Matchers.greaterThan;
 import static org.hamcrest.Matchers.greaterThanOrEqualTo;
@@ -89,11 +84,7 @@
 import static org.junit.Assert.assertThat;
 import static org.junit.Assert.assertTrue;
 import static org.junit.Assert.fail;
-<<<<<<< HEAD
 import static org.junit.Assume.assumeTrue;
-=======
-import static org.neo4j.io.pagecache.PagedFile.PF_EXCLUSIVE_LOCK;
->>>>>>> 5456668e
 import static org.neo4j.io.pagecache.PagedFile.PF_NO_FAULT;
 import static org.neo4j.io.pagecache.PagedFile.PF_NO_GROW;
 import static org.neo4j.io.pagecache.PagedFile.PF_SHARED_READ_LOCK;
@@ -103,15 +94,15 @@
 
 public abstract class PageCacheTest<T extends PageCache> extends PageCacheTestSupport<T>
 {
-<<<<<<< HEAD
-=======
+//<<<<<<< HEAD
+//=======
     protected static final long SHORT_TIMEOUT_MILLIS = 10_000;
     protected static final long SEMI_LONG_TIMEOUT_MILLIS = 120_000;
     protected static final long LONG_TIMEOUT_MILLIS = 360_000;
 
     protected static ExecutorService executor;
 
->>>>>>> 5456668e
+//>>>>>>> upstream/2.3
     @BeforeClass
     public static void enablePinUnpinMonitoring()
     {
@@ -3316,26 +3307,7 @@
 
             for ( int i = 0; i < iterations; i++ )
             {
-<<<<<<< HEAD
-                PageCache cache = createPageCache( fs, maxPages, pageCachePageSize, PageCacheTracer.NULL );
-
-                // Touch all the pages
-                PagedFile pagedFile = cache.map( file( "a" ), filePageSize );
-                try ( PageCursor cursor = pagedFile.io( 0, PF_SHARED_READ_LOCK ) )
-                {
-                    for ( int j = 0; j < filePagesInTotal; j++ )
-                    {
-                        assertTrue( cursor.next() );
-                    }
-                }
-
-                // We're now likely racing with the eviction thread
-                pagedFile.close();
-                cache.close();
-                refs.add( new WeakReference<>( cache ) );
-=======
                 createAndDirtyAndShutDownPageCache( refs, filePagesInTotal );
->>>>>>> 5456668e
 
                 assertTrue( caughtExceptions.isEmpty() );
             }
@@ -3397,7 +3369,7 @@
 
         // Touch all the pages
         PagedFile pagedFile = cache.map( file( "a" ), filePageSize );
-        try ( PageCursor cursor = pagedFile.io( 0, PF_SHARED_LOCK ) )
+        try ( PageCursor cursor = pagedFile.io( 0, PF_SHARED_READ_LOCK ) )
         {
             for ( int j = 0; j < filePagesInTotal; j++ )
             {
