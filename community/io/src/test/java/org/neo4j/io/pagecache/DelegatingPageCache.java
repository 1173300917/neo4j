--- conflicted
+++ resolved
@@ -73,19 +73,14 @@
     }
 
     @Override
-<<<<<<< HEAD
     public FileSystemAbstraction getCachedFileSystem()
-=======
+    {
+        return delegate.getCachedFileSystem();
+    }
+
     public void reportEvents()
     {
         delegate.reportEvents();
-    }
-
-    @Override
-    public Stream<FileHandle> streamFilesRecursive( File directory ) throws IOException
->>>>>>> 55c2aa69
-    {
-        return delegate.getCachedFileSystem();
     }
 
     @Override
