/*
 * Copyright (c) 2002-2018 "Neo Technology,"
 * Network Engine for Objects in Lund AB [http://neotechnology.com]
 *
 * This file is part of Neo4j.
 *
 * Neo4j is free software: you can redistribute it and/or modify
 * it under the terms of the GNU General Public License as published by
 * the Free Software Foundation, either version 3 of the License, or
 * (at your option) any later version.
 *
 * This program is distributed in the hope that it will be useful,
 * but WITHOUT ANY WARRANTY; without even the implied warranty of
 * MERCHANTABILITY or FITNESS FOR A PARTICULAR PURPOSE.  See the
 * GNU General Public License for more details.
 *
 * You should have received a copy of the GNU General Public License
 * along with this program.  If not, see <http://www.gnu.org/licenses/>.
 */
package org.neo4j.io.pagecache.stress;

import java.io.File;

import org.neo4j.graphdb.config.Configuration;
import org.neo4j.io.fs.DefaultFileSystemAbstraction;
import org.neo4j.io.fs.FileSystemAbstraction;
import org.neo4j.io.pagecache.PageCache;
import org.neo4j.io.pagecache.PageSwapperFactory;
import org.neo4j.io.pagecache.impl.SingleFilePageSwapperFactory;
import org.neo4j.io.pagecache.impl.muninn.MuninnPageCache;
import org.neo4j.io.pagecache.tracing.PageCacheTracer;
import org.neo4j.io.pagecache.tracing.cursor.PageCursorTracerSupplier;
import org.neo4j.io.pagecache.tracing.cursor.context.EmptyVersionContextSupplier;

import static org.hamcrest.CoreMatchers.is;
import static org.hamcrest.Matchers.greaterThanOrEqualTo;
import static org.junit.Assert.assertThat;
import static org.neo4j.io.pagecache.tracing.PageCacheTracer.NULL;

/**
 * A stress test for page cache(s).
 *
 * The test will stress a page cache by mutating records and keeping an invariant for each record. Thus, before writing
 * to a record, the record is be tested to see if the invariant still holds. Also, at the end of the test all records
 * are verified in that same manner.
 *
 * The test runs using multiple threads. It relies on page cache's exclusive locks to maintain the invariant.
 *
 * The page cache covers a fraction of a file, and the access pattern is uniformly random, so that pages are loaded
 * and evicted frequently.
 *
 * Records: a record is 1x counter for each thread, indexed by the threads' number, with 1x checksum = sum of counters.
 *
 * Invariant: the sum of counters is always equal to the checksum. For a blank file, this is trivially true:
 * sum(0, 0, 0, ...) = 0. Any record mutation is a counter increment and checksum increment.
 */
public class PageCacheStressTest
{
    private final int numberOfPages;
    private final int numberOfThreads;

    private final int numberOfCachePages;

    private final PageCacheTracer tracer;
    private final PageCursorTracerSupplier pageCursorTracerSupplier;
    private final Condition condition;

    private final File workingDirectory;

    private PageCacheStressTest( Builder builder )
    {
        this.numberOfPages = builder.numberOfPages;
        this.numberOfThreads = builder.numberOfThreads;

        this.numberOfCachePages = builder.numberOfCachePages;

        this.tracer = builder.tracer;
        this.pageCursorTracerSupplier = builder.pageCursorTracerSupplier;
        this.condition = builder.condition;

        this.workingDirectory = builder.workingDirectory;
    }

    public void run() throws Exception
    {
        try ( FileSystemAbstraction fs = new DefaultFileSystemAbstraction() )
        {
            PageSwapperFactory swapperFactory = new SingleFilePageSwapperFactory();
            swapperFactory.open( fs, Configuration.EMPTY );

<<<<<<< HEAD
            try ( PageCache pageCacheUnderTest = new MuninnPageCache(
                    swapperFactory, numberOfCachePages, tracer, pageCursorTracerSupplier ) )
=======
            try ( PageCache pageCacheUnderTest = new MuninnPageCache( swapperFactory, numberOfCachePages, cachePageSize,
                    tracer, pageCursorTracerSupplier, EmptyVersionContextSupplier.EMPTY ) )
>>>>>>> 546c7446
            {
                PageCacheStresser pageCacheStresser =
                        new PageCacheStresser( numberOfPages, numberOfThreads, workingDirectory );
                pageCacheStresser.stress( pageCacheUnderTest, condition );
            }
        }
    }

    public static class Builder
    {
        int numberOfPages = 10000;
        int numberOfThreads = 7;

        int numberOfCachePages = 1000;

        PageCacheTracer tracer = NULL;
        PageCursorTracerSupplier pageCursorTracerSupplier = PageCursorTracerSupplier.NULL;
        Condition condition;

        File workingDirectory;

        public PageCacheStressTest build()
        {
            assertThat( "the cache should cover only a fraction of the mapped file",
                    numberOfPages, is( greaterThanOrEqualTo( 10 * numberOfCachePages ) ) );
            return new PageCacheStressTest( this );
        }

        public Builder with( PageCacheTracer tracer )
        {
            this.tracer = tracer;
            return this;
        }

        public Builder with( Condition condition )
        {
            this.condition = condition;
            return this;
        }

        public Builder withNumberOfPages( int value )
        {
            this.numberOfPages = value;
            return this;
        }

        public Builder withNumberOfThreads( int numberOfThreads )
        {
            this.numberOfThreads = numberOfThreads;
            return this;
        }

        public Builder withNumberOfCachePages( int numberOfCachePages )
        {
            this.numberOfCachePages = numberOfCachePages;
            return this;
        }

        public Builder withWorkingDirectory( File workingDirectory )
        {
            this.workingDirectory = workingDirectory;
            return this;
        }
    }
}<|MERGE_RESOLUTION|>--- conflicted
+++ resolved
@@ -87,14 +87,8 @@
         {
             PageSwapperFactory swapperFactory = new SingleFilePageSwapperFactory();
             swapperFactory.open( fs, Configuration.EMPTY );
-
-<<<<<<< HEAD
             try ( PageCache pageCacheUnderTest = new MuninnPageCache(
-                    swapperFactory, numberOfCachePages, tracer, pageCursorTracerSupplier ) )
-=======
-            try ( PageCache pageCacheUnderTest = new MuninnPageCache( swapperFactory, numberOfCachePages, cachePageSize,
-                    tracer, pageCursorTracerSupplier, EmptyVersionContextSupplier.EMPTY ) )
->>>>>>> 546c7446
+                    swapperFactory, numberOfCachePages, tracer, pageCursorTracerSupplier, EmptyVersionContextSupplier.EMPTY ) )
             {
                 PageCacheStresser pageCacheStresser =
                         new PageCacheStresser( numberOfPages, numberOfThreads, workingDirectory );
