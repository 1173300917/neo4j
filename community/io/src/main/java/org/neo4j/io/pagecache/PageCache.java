/*
 * Copyright (c) 2002-2018 "Neo Technology,"
 * Network Engine for Objects in Lund AB [http://neotechnology.com]
 *
 * This file is part of Neo4j.
 *
 * Neo4j is free software: you can redistribute it and/or modify
 * it under the terms of the GNU General Public License as published by
 * the Free Software Foundation, either version 3 of the License, or
 * (at your option) any later version.
 *
 * This program is distributed in the hope that it will be useful,
 * but WITHOUT ANY WARRANTY; without even the implied warranty of
 * MERCHANTABILITY or FITNESS FOR A PARTICULAR PURPOSE.  See the
 * GNU General Public License for more details.
 *
 * You should have received a copy of the GNU General Public License
 * along with this program.  If not, see <http://www.gnu.org/licenses/>.
 */
package org.neo4j.io.pagecache;

import java.io.File;
import java.io.IOException;
import java.nio.file.OpenOption;
import java.nio.file.StandardOpenOption;
import java.util.List;
import java.util.Optional;

import org.neo4j.io.fs.FileSystemAbstraction;

/**
 * A page caching mechanism that allows caching multiple files and accessing their data
 * in pages via a re-usable cursor.
 * <p>
 * This interface does not specify the cache eviction and allocation behavior, it may be
 * backed by implementations that map entire files into RAM, or implementations with smart
 * eviction strategies, trying to keep "hot" pages in RAM.
 */
public interface PageCache extends AutoCloseable
{
    /**
     * The default {@link #pageSize()}.
     */
    int PAGE_SIZE = 8192;

    /**
     * Ask for a handle to a paged file, backed by this page cache.
     * <p>
     * Note that this currently asks for the pageSize to use, which is an artifact or records being
     * of varying size in the stores. This should be consolidated to use a standard page size for the
     * whole cache, with records aligning on those page boundaries.
     *
     * @param file The file to map.
     * @param pageSize The file page size to use for this mapping. If the file is already mapped with a different page
     * size, an exception will be thrown.
     * @param openOptions The set of open options to use for mapping this file.
     * The {@link StandardOpenOption#READ} and {@link StandardOpenOption#WRITE} options always implicitly specified.
     * The {@link StandardOpenOption#CREATE} open option will create the given file if it does not already exist, and
     * the {@link StandardOpenOption#TRUNCATE_EXISTING} will truncate any existing file <em>iff</em> it has not already
     * been mapped.
     * The {@link StandardOpenOption#DELETE_ON_CLOSE} will cause the file to be deleted after the last unmapping.
     * All other options are either silently ignored, or will cause an exception to be thrown.
     * @throws java.nio.file.NoSuchFileException if the given file does not exist, and the
     * {@link StandardOpenOption#CREATE} option was not specified.
     * @throws IOException if the file could otherwise not be mapped. Causes include the file being locked.
     */
    PagedFile map( File file, int pageSize, OpenOption... openOptions ) throws IOException;

    /**
     * Ask for an already mapped paged file, backed by this page cache.
     * <p>
     * If mapping exist, the returned {@link Optional} will report {@link Optional#isPresent()} true and
     * {@link Optional#get()} will return the same {@link PagedFile} instance that was initially returned my
     * {@link #map(File, int, OpenOption...)}.
     * If no mapping exist for this file, then returned {@link Optional} will report {@link Optional#isPresent()}
     * false.
     * <p>
     * <strong>NOTE:</strong> The calling code is responsible for closing the returned paged file, if any.
     *
     * @param file The file to try to get the mapped paged file for.
     * @return {@link Optional} containing the {@link PagedFile} mapped by this {@link PageCache} for given file, or an
     * empty {@link Optional} if no mapping exist.
     * @throws IOException if page cache has been closed or page eviction problems occur.
     */
    Optional<PagedFile> getExistingMapping( File file ) throws IOException;

    /**
     * List a snapshot of the current file mappings.
     * <p>
     * The mappings can change as soon as this method returns.
     * <p>
     * <strong>NOTE:</strong> The calling code should <em>not</em> close the returned paged files, unless it does so
     * in collaboration with the code that originally mapped the file. Any reference count in the mapping will
     * <em>not</em> be incremented by this method, so calling code must be prepared for that the returned
     * {@link PagedFile}s can be asynchronously closed elsewhere.
     *
     * @throws IOException if page cache has been closed or page eviction problems occur.
     */
    List<PagedFile> listExistingMappings() throws IOException;

    /**
     * Flush all dirty pages.
     */
    void flushAndForce() throws IOException;

    /**
     * Flush all dirty pages, but limit the rate of IO as advised by the given IOPSLimiter.
     *
     * @param limiter The {@link IOLimiter} that determines if pauses or sleeps should be injected into the flushing
     * process to keep the IO rate down.
     */
    void flushAndForce( IOLimiter limiter ) throws IOException;

    /**
     * Close the page cache to prevent any future mapping of files.
     * This also releases any internal resources, including the {@link PageSwapperFactory} through its
     * {@link PageSwapperFactory#close() close} method.
     *
     * @throws IllegalStateException if not all files have been unmapped, with {@link PagedFile#close()}, prior to
     * closing the page cache. In this case, the page cache <em>WILL NOT</em> be considered to be successfully closed.
     * @throws RuntimeException if the {@link PageSwapperFactory#close()} method throws. In this case the page cache
     * <em>WILL BE</em> considered to have been closed successfully.
     */
    @Override
    void close() throws IllegalStateException;

    /**
     * The size in bytes of the pages managed by this cache.
     */
    int pageSize();

    /**
     * The max number of cached pages.
     */
    long maxCachedPages();

    /**
     * Get the {@link FileSystemAbstraction} that represents the filesystem where the paged files reside.
     *
     * @return the filesystem that the page cache is using.
     */
    FileSystemAbstraction getCachedFileSystem();

    /**
<<<<<<< HEAD
     * Report any thread-local events to the global page cache tracer, as if acquiring a thread-specific page cursor
     * tracer, and reporting the events collected within it.
     */
    void reportEvents();
=======
     * Check if the backing {@link FileSystemAbstraction file system} supports regular file operations or not.
     * <p>
     * E.g. the file system for block device will not work with generic open and read/write calls and all operations
     * needs to be done through the page cache.
     *
     * @return {@code true} if the backing file system supports regular file operations.
     */
    boolean fileSystemSupportsFileOperations();
>>>>>>> 735da4f5
}<|MERGE_RESOLUTION|>--- conflicted
+++ resolved
@@ -142,12 +142,12 @@
     FileSystemAbstraction getCachedFileSystem();
 
     /**
-<<<<<<< HEAD
      * Report any thread-local events to the global page cache tracer, as if acquiring a thread-specific page cursor
      * tracer, and reporting the events collected within it.
      */
     void reportEvents();
-=======
+
+    /**
      * Check if the backing {@link FileSystemAbstraction file system} supports regular file operations or not.
      * <p>
      * E.g. the file system for block device will not work with generic open and read/write calls and all operations
@@ -156,5 +156,4 @@
      * @return {@code true} if the backing file system supports regular file operations.
      */
     boolean fileSystemSupportsFileOperations();
->>>>>>> 735da4f5
 }