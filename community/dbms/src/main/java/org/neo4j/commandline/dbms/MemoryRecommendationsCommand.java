/*
 * Copyright (c) 2002-2019 "Neo4j,"
 * Neo4j Sweden AB [http://neo4j.com]
 *
 * This file is part of Neo4j.
 *
 * Neo4j is free software: you can redistribute it and/or modify
 * it under the terms of the GNU General Public License as published by
 * the Free Software Foundation, either version 3 of the License, or
 * (at your option) any later version.
 *
 * This program is distributed in the hope that it will be useful,
 * but WITHOUT ANY WARRANTY; without even the implied warranty of
 * MERCHANTABILITY or FITNESS FOR A PARTICULAR PURPOSE.  See the
 * GNU General Public License for more details.
 *
 * You should have received a copy of the GNU General Public License
 * along with this program.  If not, see <http://www.gnu.org/licenses/>.
 */
package org.neo4j.commandline.dbms;

import java.io.File;
import java.io.FileFilter;
import java.io.FilenameFilter;
import java.nio.file.Path;
import java.util.Locale;
import java.util.function.ToDoubleFunction;

import org.neo4j.commandline.admin.AdminCommand;
import org.neo4j.commandline.admin.CommandFailed;
import org.neo4j.commandline.admin.IncorrectUsage;
import org.neo4j.commandline.admin.OutsideWorld;
import org.neo4j.commandline.arguments.Arguments;
import org.neo4j.commandline.arguments.OptionalNamedArg;
import org.neo4j.graphdb.config.InvalidSettingException;
import org.neo4j.io.fs.FileSystemAbstraction;
import org.neo4j.io.layout.DatabaseLayout;
import org.neo4j.io.os.OsBeanUtil;
import org.neo4j.kernel.api.impl.index.storage.FailureStorage;
import org.neo4j.kernel.configuration.Config;
import org.neo4j.kernel.impl.store.StoreType;
import org.neo4j.kernel.internal.NativeIndexFileFilter;

import static java.lang.String.format;
import static org.neo4j.commandline.arguments.common.Database.ARG_DATABASE;
import static org.neo4j.configuration.ExternalSettings.initialHeapSize;
import static org.neo4j.configuration.ExternalSettings.maxHeapSize;
import static org.neo4j.graphdb.factory.GraphDatabaseSettings.active_database;
import static org.neo4j.graphdb.factory.GraphDatabaseSettings.database_path;
import static org.neo4j.graphdb.factory.GraphDatabaseSettings.pagecache_memory;
import static org.neo4j.io.ByteUnit.ONE_GIBI_BYTE;
import static org.neo4j.io.ByteUnit.ONE_KIBI_BYTE;
import static org.neo4j.io.ByteUnit.ONE_MEBI_BYTE;
import static org.neo4j.io.ByteUnit.gibiBytes;
import static org.neo4j.io.ByteUnit.mebiBytes;
import static org.neo4j.io.ByteUnit.tebiBytes;
import static org.neo4j.kernel.api.index.IndexDirectoryStructure.baseSchemaIndexFolder;
import static org.neo4j.kernel.configuration.Settings.BYTES;
import static org.neo4j.kernel.configuration.Settings.buildSetting;

public class MemoryRecommendationsCommand implements AdminCommand
{
    // Fields: {System Memory in GiBs; OS memory reserve in GiBs; JVM Heap memory in GiBs}.
    // And the page cache gets what's left, though always at least 100 MiB.
    // Heap never goes beyond 31 GiBs.
    private static final Bracket[] datapoints = {
            new Bracket( 0.01, 0.005, 0.005 ),
            new Bracket( 1.0, 0.5, 0.5 ),
            new Bracket( 2.0, 1, 0.5 ),
            new Bracket( 4.0, 1.5, 2 ),
            new Bracket( 6.0, 2, 3 ),
            new Bracket( 8.0, 2.5, 3.5 ),
            new Bracket( 10.0, 3, 4 ),
            new Bracket( 12.0, 3.5, 4.5 ),
            new Bracket( 16.0, 4, 5 ),
            new Bracket( 24.0, 6, 8 ),
            new Bracket( 32.0, 8, 12 ),
            new Bracket( 64.0, 12, 24 ),
            new Bracket( 128.0, 16, 31 ),
            new Bracket( 256.0, 20, 31 ),
            new Bracket( 512.0, 24, 31 ),
            new Bracket( 1024.0, 30, 31 ),
    };
    private static final String ARG_MEMORY = "memory";
    private final Path homeDir;
    private final OutsideWorld outsideWorld;
    private final Path configDir;

    static long recommendOsMemory( long totalMemoryBytes )
    {
        Brackets brackets = findMemoryBrackets( totalMemoryBytes );
        return brackets.recommend( Bracket::osMemory );
    }

    static long recommendHeapMemory( long totalMemoryBytes )
    {
        Brackets brackets = findMemoryBrackets( totalMemoryBytes );
        return brackets.recommend( Bracket::heapMemory );
    }

    static long recommendPageCacheMemory( long totalMemoryBytes )
    {
        long osMemory = recommendOsMemory( totalMemoryBytes );
        long heapMemory = recommendHeapMemory( totalMemoryBytes );
        long recommendation = totalMemoryBytes - osMemory - heapMemory;
        recommendation = Math.max( mebiBytes( 100 ), recommendation );
        recommendation = Math.min( tebiBytes( 16 ), recommendation );
        return recommendation;
    }

    private static Brackets findMemoryBrackets( long totalMemoryBytes )
    {
        double totalMemoryGB = ((double) totalMemoryBytes) / ((double) gibiBytes( 1 ));
        Bracket lower = null;
        Bracket upper = null;
        for ( int i = 1; i < datapoints.length; i++ )
        {
            if ( totalMemoryGB < datapoints[i].totalMemory )
            {
                lower = datapoints[i - 1];
                upper = datapoints[i];
                break;
            }
        }
        if ( lower == null )
        {
            lower = datapoints[datapoints.length - 1];
            upper = datapoints[datapoints.length - 1];
        }
        return new Brackets( totalMemoryGB, lower, upper );
    }

    public static Arguments buildArgs()
    {
        String memory = bytesToString( OsBeanUtil.getTotalPhysicalMemory() );
        return new Arguments()
                .withArgument( new OptionalNamedArg( ARG_MEMORY, memory, memory,
                        "Recommend memory settings with respect to the given amount of memory, " +
                        "instead of the total memory of the system running the command." ) )
                .withDatabase(
                        "Name of specific database to calculate page cache memory requirement for. " +
                        "The generic calculation is still a good generic recommendation for this machine, " +
                        "but there will be an additional calculation for minimal required page cache memory " +
                        "for mapping all store and index files that are managed by the page cache." );
    }

    static String bytesToString( double bytes )
    {
        double gibi1 = ONE_GIBI_BYTE;
        double mebi1 = ONE_MEBI_BYTE;
        double mebi100 = 100 * mebi1;
        double kibi1 = ONE_KIBI_BYTE;
        double kibi100 = 100 * kibi1;
        if ( bytes >= gibi1 )
        {
            double gibibytes = bytes / gibi1;
            double modMebi = bytes % gibi1;
            if ( modMebi >= mebi100 )
            {
                return format( Locale.ROOT, "%dm", Math.round( bytes / mebi100 ) * 100 );
            }
            else
            {
                return format( Locale.ROOT, "%.0fg", gibibytes );
            }
        }
        else if ( bytes >= mebi1 )
        {
            double mebibytes = bytes / mebi1;
            double modKibi = bytes % mebi1;
            if ( modKibi >= kibi100 )
            {
                return format( Locale.ROOT, "%dk", Math.round( bytes / kibi100 ) * 100 );
            }
            else
            {
                return format( Locale.ROOT, "%.0fm", mebibytes );
            }
        }
        else
        {
            // For kilobytes there's no need to bother with decimals, just print a rough figure rounded upwards
            double kibiBytes = bytes / kibi1;
            return format( Locale.ROOT, "%dk", (long) Math.ceil( kibiBytes ) );
        }
    }

    MemoryRecommendationsCommand( Path homeDir, Path configDir, OutsideWorld outsideWorld )
    {
        this.homeDir = homeDir;
        this.outsideWorld = outsideWorld;
        this.configDir = configDir;
    }

    @Override
    public void execute( String[] args ) throws IncorrectUsage, CommandFailed
    {
        Arguments arguments = buildArgs().parse( args );

        String mem = arguments.get( ARG_MEMORY );
        long memory = buildSetting( ARG_MEMORY, BYTES ).build().apply( arguments::get );
        String os = bytesToString( recommendOsMemory( memory ) );
        String heap = bytesToString( recommendHeapMemory( memory ) );
        String pagecache = bytesToString( recommendPageCacheMemory( memory ) );
        boolean specificDb = arguments.has( ARG_DATABASE );

        print( "# Memory settings recommendation from neo4j-admin memrec:" );
        print( "#" );
        print( "# Assuming the system is dedicated to running Neo4j and has " + mem + " of memory," );
        print( "# we recommend a heap size of around " + heap + ", and a page cache of around " + pagecache + "," );
        print( "# and that about " + os + " is left for the operating system, and the native memory" );
        print( "# needed by Lucene and Netty." );
        print( "#" );
        print( "# Tip: If the indexing storage use is high, e.g. there are many indexes or most" );
        print( "# data indexed, then it might advantageous to leave more memory for the" );
        print( "# operating system." );
        print( "#" );
        print( "# Tip: The more concurrent transactions your workload has and the more updates" );
        print( "# they do, the more heap memory you will need. However, don't allocate more" );
        print( "# than 31g of heap, since this will disable pointer compression, also known as" );
        print( "# \"compressed oops\", in the JVM and make less effective use of the heap." );
        print( "#" );
        print( "# Tip: Setting the initial and the max heap size to the same value means the" );
        print( "# JVM will never need to change the heap size. Changing the heap size otherwise" );
        print( "# involves a full GC, which is desirable to avoid." );
        print( "#" );
        print( "# Based on the above, the following memory settings are recommended:" );
        print( initialHeapSize.name() + "=" + heap );
        print( maxHeapSize.name() + "=" + heap );
        print( pagecache_memory.name() + "=" + pagecache );

        if ( !specificDb )
        {
            return;
        }
        String databaseName = arguments.get( ARG_DATABASE );
        File configFile = configDir.resolve( Config.DEFAULT_CONFIG_FILE_NAME ).toFile();
        File databaseDirectory = getConfig( configFile, databaseName ).get( database_path );
        DatabaseLayout layout = DatabaseLayout.of( databaseDirectory );
        long pageCacheSize = dbSpecificPageCacheSize( layout );
        long luceneSize = dbSpecificLuceneSize( databaseDirectory );

        print( "#" );
        print( "# The numbers below have been derived based on your current data volume in database and index configuration of database '" + databaseName +
                "'." );
        print( "# They can be used as an input into more detailed memory analysis." );
        print( "# Lucene indexes: " + bytesToString( luceneSize ) );
        print( "# Data volume and native indexes: " + bytesToString( pageCacheSize ) );
    }

    private long dbSpecificPageCacheSize( DatabaseLayout databaseLayout )
    {
<<<<<<< HEAD
        return sumStoreFiles( databaseLayout ) +
                sumIndexFiles( baseSchemaIndexFolder( databaseLayout.databaseDirectory() ), getNativeIndexFileFilter( false ) );
=======
        return sumStoreFiles( storeDir ) + sumIndexFiles( baseSchemaIndexFolder( storeDir ), getNativeIndexFileFilter( storeDir, false ) );
>>>>>>> 2f599f2c
    }

    private long dbSpecificLuceneSize( File databaseDirectory )
    {
<<<<<<< HEAD
        return sumIndexFiles( baseSchemaIndexFolder( databaseDirectory ), getNativeIndexFileFilter( true ) );
=======
        return sumIndexFiles( baseSchemaIndexFolder( storeDir ), getNativeIndexFileFilter( storeDir, true ) );
>>>>>>> 2f599f2c
    }

    private FilenameFilter getNativeIndexFileFilter( File storeDir, boolean inverse )
    {
        FileFilter nativeIndexFilter = new NativeIndexFileFilter( storeDir );
        return ( dir, name ) ->
        {
            File file = new File( dir, name );
            if ( outsideWorld.fileSystem().isDirectory( file ) )
            {
                // Always go down directories
                return true;
            }
            if ( name.equals( FailureStorage.DEFAULT_FAILURE_FILE_NAME ) )
            {
                // Never include failure-storage files
                return false;
            }

            return inverse != nativeIndexFilter.accept( file );
        };
    }

    private long sumStoreFiles( DatabaseLayout databaseLayout )
    {
        long total = 0;
        for ( StoreType type : StoreType.values() )
        {
            if ( type.isRecordStore() )
            {
                FileSystemAbstraction fileSystem = outsideWorld.fileSystem();
                total += databaseLayout.file( type.getDatabaseFile() ).filter( fileSystem::fileExists ).mapToLong( fileSystem::getFileSize ).sum();
            }
        }
        return total;
    }

    private long sumIndexFiles( File file, FilenameFilter filter )
    {
        long total = 0;
        if ( outsideWorld.fileSystem().isDirectory( file ) )
        {
            File[] children = outsideWorld.fileSystem().listFiles( file, filter );
            if ( children != null )
            {
                for ( File child : children )
                {
                    total += sumIndexFiles( child, filter );
                }
            }
        }
        else
        {
            total += outsideWorld.fileSystem().getFileSize( file );
        }
        return total;
    }

    private Config getConfig( File configFile, String databaseName ) throws CommandFailed
    {
        if ( !outsideWorld.fileSystem().fileExists( configFile ) )
        {
            throw new CommandFailed( "Unable to find config file, tried: " + configFile.getAbsolutePath() );
        }
        try
        {
            return Config.fromFile( configFile ).withHome( homeDir ).withSetting( active_database, databaseName ).withConnectorsDisabled().build();
        }
        catch ( Exception e )
        {
            throw new CommandFailed( "Failed to read config file: " + configFile.getAbsolutePath(), e );
        }
    }

    private void print( String text )
    {
        outsideWorld.stdOutLine( text );
    }

    private static final class Bracket
    {
        private final double totalMemory;
        private final double osMemory;
        private final double heapMemory;

        private Bracket( double totalMemory, double osMemory, double heapMemory )
        {
            this.totalMemory = totalMemory;
            this.osMemory = osMemory;
            this.heapMemory = heapMemory;
        }

        double osMemory()
        {
            return osMemory;
        }

        double heapMemory()
        {
            return heapMemory;
        }
    }

    private static final class Brackets
    {
        private final double totalMemoryGB;
        private final Bracket lower;
        private final Bracket upper;

        private Brackets( double totalMemoryGB, Bracket lower, Bracket upper )
        {
            this.totalMemoryGB = totalMemoryGB;
            this.lower = lower;
            this.upper = upper;
        }

        private double differenceFactor()
        {
            if ( lower == upper )
            {
                return 0;
            }
            return (totalMemoryGB - lower.totalMemory) / (upper.totalMemory - lower.totalMemory);
        }

        public long recommend( ToDoubleFunction<Bracket> parameter )
        {
            double factor = differenceFactor();
            double lowerParam = parameter.applyAsDouble( lower );
            double upperParam = parameter.applyAsDouble( upper );
            double diff = upperParam - lowerParam;
            double recommend = lowerParam + (diff * factor);
            return mebiBytes( (long) (recommend * 1024.0) );
        }
    }
}<|MERGE_RESOLUTION|>--- conflicted
+++ resolved
@@ -250,21 +250,13 @@
 
     private long dbSpecificPageCacheSize( DatabaseLayout databaseLayout )
     {
-<<<<<<< HEAD
-        return sumStoreFiles( databaseLayout ) +
-                sumIndexFiles( baseSchemaIndexFolder( databaseLayout.databaseDirectory() ), getNativeIndexFileFilter( false ) );
-=======
-        return sumStoreFiles( storeDir ) + sumIndexFiles( baseSchemaIndexFolder( storeDir ), getNativeIndexFileFilter( storeDir, false ) );
->>>>>>> 2f599f2c
+        return sumStoreFiles( databaseLayout ) + sumIndexFiles( baseSchemaIndexFolder( databaseLayout.databaseDirectory() ),
+                getNativeIndexFileFilter( databaseLayout.databaseDirectory(), false ) );
     }
 
     private long dbSpecificLuceneSize( File databaseDirectory )
     {
-<<<<<<< HEAD
-        return sumIndexFiles( baseSchemaIndexFolder( databaseDirectory ), getNativeIndexFileFilter( true ) );
-=======
-        return sumIndexFiles( baseSchemaIndexFolder( storeDir ), getNativeIndexFileFilter( storeDir, true ) );
->>>>>>> 2f599f2c
+        return sumIndexFiles( baseSchemaIndexFolder( databaseDirectory ), getNativeIndexFileFilter( databaseDirectory, true ) );
     }
 
     private FilenameFilter getNativeIndexFileFilter( File storeDir, boolean inverse )
