--- conflicted
+++ resolved
@@ -54,11 +54,8 @@
 import static org.mockito.Mockito.verify;
 import static org.mockito.Mockito.when;
 import static org.neo4j.internal.kernel.api.IndexQuery.range;
-<<<<<<< HEAD
 import static org.neo4j.internal.kernel.api.QueryContext.NULL_CONTEXT;
-=======
 import static org.neo4j.values.storable.Values.stringValue;
->>>>>>> 5e9720b7
 
 class SimpleIndexReaderTest
 {
@@ -118,11 +115,7 @@
     {
         IndexReader simpleIndexReader = getUniqueSimpleReader();
 
-<<<<<<< HEAD
-        doQuery( simpleIndexReader, IndexQuery.stringPrefix( 1, "bb" ) );
-=======
-        simpleIndexReader.query( IndexQuery.stringPrefix( 1, stringValue( "bb" ) ) );
->>>>>>> 5e9720b7
+        doQuery( simpleIndexReader, IndexQuery.stringPrefix( 1, stringValue( "bb" ) ));
 
         verify( indexSearcher ).search( any( MultiTermQuery.class ), any( DocValuesCollector.class ) );
     }
