--- conflicted
+++ resolved
@@ -225,12 +225,7 @@
                                 .toArray( ValueCategory[]::new );
         }
 
-<<<<<<< HEAD
-        List<Long> expectedIds( TreeSet<IndexEntryUpdate> sortedValues, Value booleanValue, Value from, Value to, boolean fromInclusive, boolean toInclusive )
-=======
-        public List<Long> expectedIds( TreeSet<ValueAndId> sortedValues, Value booleanValue, Value from, Value to, boolean fromInclusive,
-                boolean toInclusive )
->>>>>>> f4230a62
+        List<Long> expectedIds( TreeSet<ValueAndId> sortedValues, Value booleanValue, Value from, Value to, boolean fromInclusive, boolean toInclusive )
         {
             return sortedValues.subSet(
                                 new ValueAndId( ValueTuple.of( booleanValue, from ), 0 ), fromInclusive,
