--- conflicted
+++ resolved
@@ -52,11 +52,7 @@
 import org.neo4j.internal.kernel.api.connectioninfo.ClientConnectionInfo;
 import org.neo4j.internal.kernel.api.exceptions.InvalidTransactionTypeKernelException;
 import org.neo4j.internal.kernel.api.exceptions.TransactionFailureException;
-<<<<<<< HEAD
-=======
 import org.neo4j.internal.kernel.api.exceptions.schema.SchemaKernelException;
-import org.neo4j.internal.kernel.api.schema.SchemaDescriptor;
->>>>>>> 9ac81f98
 import org.neo4j.internal.kernel.api.security.AuthSubject;
 import org.neo4j.internal.kernel.api.security.LoginContext;
 import org.neo4j.internal.kernel.api.security.SecurityContext;
@@ -632,11 +628,7 @@
         }
 
         @Override
-<<<<<<< HEAD
-        public IndexReference indexUniqueCreate( SchemaDescriptor schema, String provider )
-=======
-        public IndexDescriptor indexUniqueCreate( SchemaDescriptor schema, String provider ) throws SchemaKernelException
->>>>>>> 9ac81f98
+        public IndexReference indexUniqueCreate( SchemaDescriptor schema, String provider ) throws SchemaKernelException
         {
             String defaultProvider = Config.defaults().get( GraphDatabaseSettings.default_schema_provider );
             return internal.indexUniqueCreate( schema, defaultProvider );
