/*
 * Copyright (c) 2002-2017 "Neo Technology,"
 * Network Engine for Objects in Lund AB [http://neotechnology.com]
 *
 * This file is part of Neo4j.
 *
 * Neo4j is free software: you can redistribute it and/or modify
 * it under the terms of the GNU General Public License as published by
 * the Free Software Foundation, either version 3 of the License, or
 * (at your option) any later version.
 *
 * This program is distributed in the hope that it will be useful,
 * but WITHOUT ANY WARRANTY; without even the implied warranty of
 * MERCHANTABILITY or FITNESS FOR A PARTICULAR PURPOSE.  See the
 * GNU General Public License for more details.
 *
 * You should have received a copy of the GNU General Public License
 * along with this program.  If not, see <http://www.gnu.org/licenses/>.
 */
package org.neo4j.index.internal.gbptree;

import org.apache.commons.lang3.mutable.MutableLong;
import org.apache.commons.lang3.tuple.Pair;
import org.junit.After;
import org.junit.Before;
import org.junit.Rule;
import org.junit.Test;
import org.junit.rules.RuleChain;

import java.io.File;
import java.io.IOException;
import java.nio.file.OpenOption;
import java.util.ArrayList;
import java.util.Arrays;
import java.util.LinkedList;
import java.util.List;
import java.util.Queue;
import java.util.concurrent.Callable;
import java.util.concurrent.ExecutionException;
import java.util.concurrent.ExecutorService;
import java.util.concurrent.Executors;
import java.util.concurrent.Future;
import java.util.concurrent.ThreadLocalRandom;
import java.util.concurrent.TimeUnit;
import java.util.concurrent.TimeoutException;
import java.util.concurrent.atomic.AtomicBoolean;
import java.util.concurrent.atomic.AtomicInteger;
import java.util.concurrent.atomic.AtomicReference;
import java.util.function.BiConsumer;
import java.util.function.Consumer;

import org.neo4j.collection.primitive.Primitive;
import org.neo4j.collection.primitive.PrimitiveLongCollections;
import org.neo4j.collection.primitive.PrimitiveLongSet;
import org.neo4j.cursor.RawCursor;
import org.neo4j.graphdb.mockfs.EphemeralFileSystemAbstraction;
import org.neo4j.index.internal.gbptree.GBPTree.Monitor;
import org.neo4j.io.pagecache.DelegatingPageCache;
import org.neo4j.io.pagecache.DelegatingPagedFile;
import org.neo4j.io.pagecache.IOLimiter;
import org.neo4j.io.pagecache.PageCache;
import org.neo4j.io.pagecache.PageCursor;
import org.neo4j.io.pagecache.PagedFile;
import org.neo4j.kernel.lifecycle.LifecycleAdapter;
import org.neo4j.test.Barrier;
import org.neo4j.test.rule.PageCacheRule;
import org.neo4j.test.rule.RandomRule;
import org.neo4j.test.rule.TestDirectory;
import org.neo4j.test.rule.fs.DefaultFileSystemRule;

import static org.hamcrest.CoreMatchers.containsString;
import static org.hamcrest.core.AllOf.allOf;
import static org.junit.Assert.assertArrayEquals;
import static org.junit.Assert.assertEquals;
import static org.junit.Assert.assertFalse;
import static org.junit.Assert.assertSame;
import static org.junit.Assert.assertThat;
import static org.junit.Assert.assertTrue;
import static org.junit.Assert.fail;
import static org.junit.rules.RuleChain.outerRule;

import static org.neo4j.index.internal.gbptree.ThrowingRunnable.throwing;
import static org.neo4j.io.pagecache.IOLimiter.unlimited;
import static org.neo4j.io.pagecache.PagedFile.PF_SHARED_WRITE_LOCK;
import static org.neo4j.test.rule.PageCacheRule.config;

@SuppressWarnings( "EmptyTryBlock" )
public class GBPTreeTest
{
    private static final Layout<MutableLong,MutableLong> layout = new SimpleLongLayout();

    private final DefaultFileSystemRule fs = new DefaultFileSystemRule();
    private final TestDirectory directory = TestDirectory.testDirectory( getClass(), fs.get() );
    private final PageCacheRule pageCacheRule = new PageCacheRule( config().withAccessChecks( true ) );
    private final RandomRule random = new RandomRule();

    @Rule
    public final RuleChain rules = outerRule( fs ).around( directory ).around( pageCacheRule ).around( random );

    private File indexFile;
    private ExecutorService executor;

    @Before
    public void setUp()
    {
        executor = Executors.newFixedThreadPool( Runtime.getRuntime().availableProcessors() );
        indexFile = directory.file( "index" );
    }

    @After
    public void teardown()
    {
        executor.shutdown();
    }

    /* Meta and state page tests */

    @Test
    public void shouldReadWrittenMetaData() throws Exception
    {
        // GIVEN
        try ( GBPTree<MutableLong,MutableLong> ignored = index().build() )
        {   // open/close is enough
        }

        // WHEN
        try ( GBPTree<MutableLong,MutableLong> ignored = index().build() )
        {   // open/close is enough
        }

        // THEN being able to open validates that the same meta data was read
    }

    @Test
    public void shouldFailToOpenOnDifferentMetaData() throws Exception
    {
        // GIVEN
        try ( GBPTree<MutableLong,MutableLong> ignored = index( 1024 ).build() )
        {   // Open/close is enough
        }

        // WHEN
        SimpleLongLayout otherLayout = new SimpleLongLayout( "Something else" );
        try ( GBPTree<MutableLong,MutableLong> ignored = index().with( otherLayout ).build() )
        {
            fail( "Should not load" );
        }
        catch ( MetadataMismatchException e )
        {
            // THEN good
        }

        // THEN being able to open validates that the same meta data was read
        // the test also closes the index afterwards
    }

    @Test
    public void shouldFailToOpenOnDifferentLayout() throws Exception
    {
        // GIVEN
        try ( GBPTree<MutableLong,MutableLong> ignored = index().build() )
        {   // Open/close is enough
        }

        // WHEN
        SimpleLongLayout otherLayout = new SimpleLongLayout()
        {
            @Override
            public long identifier()
            {
                return 123456;
            }
        };
        try ( GBPTree<MutableLong,MutableLong> ignored = index().with( otherLayout ).build() )
        {

            fail( "Should not load" );
        }
        catch ( MetadataMismatchException e )
        {
            // THEN good
        }
    }

    @Test
    public void shouldFailToOpenOnDifferentMajorVersion() throws Exception
    {
        // GIVEN
        try ( GBPTree<MutableLong,MutableLong> ignored = index( 1024 ).build() )
        {   // Open/close is enough
        }

        // WHEN
        SimpleLongLayout otherLayout = new SimpleLongLayout()
        {
            @Override
            public int majorVersion()
            {
                return super.majorVersion() + 1;
            }
        };
        try ( GBPTree<MutableLong,MutableLong> ignored = index().with( otherLayout ).build() )
        {
            fail( "Should not load" );
        }
        catch ( MetadataMismatchException e )
        {
            // THEN good
        }
    }

    @Test
    public void shouldFailToOpenOnDifferentMinorVersion() throws Exception
    {
        // GIVEN
        try ( GBPTree<MutableLong,MutableLong> ignored = index().build() )
        {   // Open/close is enough
        }

        // WHEN
        SimpleLongLayout otherLayout = new SimpleLongLayout()
        {
            @Override
            public int minorVersion()
            {
                return super.minorVersion() + 1;
            }
        };
        try ( GBPTree<MutableLong,MutableLong> ignored = index().with( otherLayout ).build() )
        {
            fail( "Should not load" );
        }
        catch ( MetadataMismatchException e )
        {
            // THEN good
        }
    }

    @Test
    public void shouldFailOnOpenWithDifferentPageSize() throws Exception
    {
        // GIVEN
        int pageSize = 1024;
        try ( GBPTree<MutableLong,MutableLong> ignored = index( pageSize ).build() )
        {   // Open/close is enough
        }

        // WHEN
        try ( GBPTree<MutableLong,MutableLong> ignored = index( pageSize / 2 ).build() )
        {
            fail( "Should not load" );
        }
        catch ( MetadataMismatchException e )
        {
            // THEN good
            assertThat( e.getMessage(), containsString( "page size" ) );
        }
    }

    @Test
    public void shouldFailOnStartingWithPageSizeLargerThanThatOfPageCache() throws Exception
    {
        // WHEN
        int pageCachePageSize = 512;
        try ( GBPTree<MutableLong,MutableLong> ignored = index( pageCachePageSize )
                .withIndexPageSize( 2 * pageCachePageSize )
                .build() )
        {
            fail( "Shouldn't have been created" );
        }
        catch ( MetadataMismatchException e )
        {
            // THEN good
            assertThat( e.getMessage(), containsString( "page size" ) );
        }
    }

    @Test
    public void shouldMapIndexFileWithProvidedPageSizeIfLessThanOrEqualToCachePageSize() throws Exception
    {
        // WHEN
        int pageCachePageSize = 1024;
        try ( GBPTree<MutableLong,MutableLong> ignored = index( pageCachePageSize )
                .withIndexPageSize( pageCachePageSize / 2 )
                .build() )
        {
            // Good
        }
    }

    @Test
    public void shouldFailWhenTryingToRemapWithPageSizeLargerThanCachePageSize() throws Exception
    {
        // WHEN
        int pageCachePageSize = 1024;
        try ( GBPTree<MutableLong,MutableLong> ignored = index( pageCachePageSize ).build() )
        {
            // Good
        }

        try ( GBPTree<MutableLong, MutableLong> ignored = index( pageCachePageSize / 2 )
                .withIndexPageSize( pageCachePageSize )
                .build() )
        {
            fail( "Expected to fail" );
        }
        catch ( MetadataMismatchException e )
        {
            // THEN Good
            assertThat( e.getMessage(), containsString( "page size" ) );
        }
    }

    @Test
    public void shouldRemapFileIfMappedWithPageSizeLargerThanCreationSize() throws Exception
    {
        // WHEN
        int pageSize = 1024;
        List<Long> expectedData = new ArrayList<>();
        for ( long i = 0; i < 100; i++ )
        {
            expectedData.add( i );
        }
        try ( GBPTree<MutableLong,MutableLong> index = index( pageSize )
                .withIndexPageSize( pageSize / 2 )
                .build() )
        {
            // Insert some data
            try ( Writer<MutableLong,MutableLong> writer = index.writer() )
            {
                MutableLong key = new MutableLong();
                MutableLong value = new MutableLong();

                for ( Long insert : expectedData )
                {
                    key.setValue( insert );
                    value.setValue( insert );
                    writer.put( key, value );
                }
            }
            index.checkpoint( unlimited() );
        }

        // THEN
        try ( GBPTree<MutableLong,MutableLong> index = index( pageSize ).build() )
        {
            MutableLong fromInclusive = new MutableLong( 0L );
            MutableLong toExclusive = new MutableLong( 200L );
            try ( RawCursor<Hit<MutableLong,MutableLong>,IOException> seek = index.seek( fromInclusive, toExclusive ) )
            {
                int i = 0;
                while ( seek.next() )
                {
                    Hit<MutableLong,MutableLong> hit = seek.get();
                    assertEquals( hit.key().getValue(), expectedData.get( i ) );
                    assertEquals( hit.value().getValue(), expectedData.get( i ) );
                    i++;
                }
            }
        }
    }

    @Test
    public void shouldFailWhenTryingToOpenWithDifferentFormatVersion() throws Exception
    {
        // GIVEN
        int pageSize = 256;
        PageCache pageCache = createPageCache( pageSize );
        GBPTreeBuilder<MutableLong,MutableLong> builder = new GBPTreeBuilder<>( pageCache, indexFile, layout );
        try ( GBPTree<MutableLong,MutableLong> ignored = builder.build() )
        {   // Open/close is enough
        }
        setFormatVersion( pageCache, pageSize, GBPTree.FORMAT_VERSION - 1 );

        try
        {
            // WHEN
            builder.build();
            fail( "Should have failed" );
        }
        catch ( MetadataMismatchException e )
        {
            // THEN good
        }
    }

    @Test
    public void shouldReturnNoResultsOnEmptyIndex() throws Exception
    {
        // GIVEN
        try ( GBPTree<MutableLong,MutableLong> index = index().build() )
        {

            // WHEN
            RawCursor<Hit<MutableLong,MutableLong>,IOException> result =
                    index.seek( new MutableLong( 0 ), new MutableLong( 10 ) );

            // THEN
            assertFalse( result.next() );
        }
    }

    /* Lifecycle tests */

    @Test
    public void shouldNotBeAbleToAcquireModifierTwice() throws Exception
    {
        // GIVEN
        try ( GBPTree<MutableLong,MutableLong> index = index().build() )
        {
            Writer<MutableLong,MutableLong> writer = index.writer();

            // WHEN
            try
            {
                index.writer();
                fail( "Should have failed" );
            }
            catch ( IllegalStateException e )
            {
                // THEN good
            }

            // Should be able to close old writer
            writer.close();
            // And open and closing a new one
            index.writer().close();
        }
    }

    @Test
    public void shouldNotAllowClosingWriterMultipleTimes() throws Exception
    {
        // GIVEN
        try ( GBPTree<MutableLong,MutableLong> index = index().build() )
        {
            Writer<MutableLong,MutableLong> writer = index.writer();
            writer.put( new MutableLong( 0 ), new MutableLong( 1 ) );
            writer.close();

            try
            {
                // WHEN
                writer.close();
                fail( "Should have failed" );
            }
            catch ( IllegalStateException e )
            {
                // THEN
                assertThat( e.getMessage(), containsString( "already closed" ) );
            }
        }
    }

    @Test
    public void failureDuringInitializeWriterShouldNotFailNextInitialize() throws Exception
    {
        // GIVEN
        IOException no = new IOException( "No" );
        AtomicBoolean throwOnNextIO = new AtomicBoolean();
        PageCache controlledPageCache = pageCacheThatThrowExceptionWhenToldTo( no, throwOnNextIO );
        try ( GBPTree<MutableLong, MutableLong> index =
                new GBPTreeBuilder<>( controlledPageCache, indexFile, layout ).build() )
        {
            // WHEN
            assert throwOnNextIO.compareAndSet( false, true );
            try ( Writer<MutableLong,MutableLong> ignored = index.writer() )
            {
                fail( "Expected to throw" );
            }
            catch ( IOException e )
            {
                assertSame( no, e );
            }

            // THEN
            try ( Writer<MutableLong,MutableLong> writer = index.writer() )
            {
                writer.put( new MutableLong( 1 ), new MutableLong( 1 ) );
            }
        }
    }

    @Test
    public void shouldAllowClosingTreeMultipleTimes() throws Exception
    {
        // GIVEN
        GBPTree<MutableLong,MutableLong> index = index().build();

        // WHEN
        index.close();

        // THEN
        index.close(); // should be OK
    }

    /* Header test */

    @Test
    public void shouldPutHeaderDataInCheckPoint() throws Exception
    {
        BiConsumer<GBPTree<MutableLong,MutableLong>,byte[]> beforeClose = ( index, expected ) ->
        {
            ThrowingRunnable throwingRunnable = () ->
                    index.checkpoint( unlimited(), cursor -> cursor.putBytes( expected ) );
            ThrowingRunnable.throwing( throwingRunnable ).run();
        };
        verifyHeaderDataAfterClose( beforeClose );
    }

    @Test
    public void shouldCarryOverHeaderDataInCheckPoint() throws Exception
    {
        BiConsumer<GBPTree<MutableLong,MutableLong>,byte[]> beforeClose = ( index, expected ) ->
        {
            ThrowingRunnable throwingRunnable = () ->
            {
                index.checkpoint( unlimited(), cursor -> cursor.putBytes( expected ) );
                insert( index, 0, 1 );

                // WHEN
                // Should carry over header data
                index.checkpoint( unlimited() );
            };
            ThrowingRunnable.throwing( throwingRunnable ).run();
        };
        verifyHeaderDataAfterClose( beforeClose );
    }

    @Test
    public void shouldCarryOverHeaderDataOnDirtyClose() throws Exception
    {
        BiConsumer<GBPTree<MutableLong,MutableLong>,byte[]> beforeClose = ( index, expected ) ->
        {
            ThrowingRunnable throwingRunnable = () ->
            {
                index.checkpoint( unlimited(), cursor -> cursor.putBytes( expected ) );
                insert( index, 0, 1 );

                // No checkpoint
            };
            ThrowingRunnable.throwing( throwingRunnable ).run();
        };
        verifyHeaderDataAfterClose( beforeClose );
    }

    @Test
    public void shouldReplaceHeaderDataInNextCheckPoint() throws Exception
    {
        BiConsumer<GBPTree<MutableLong,MutableLong>,byte[]> beforeClose = ( index, expected ) ->
        {
            ThrowingRunnable throwingRunnable = () ->
            {
                index.checkpoint( unlimited(), cursor -> cursor.putBytes( expected ) );
                ThreadLocalRandom.current().nextBytes( expected );
                index.checkpoint( unlimited(), cursor -> cursor.putBytes( expected ) );
            };
            ThrowingRunnable.throwing( throwingRunnable ).run();
        };

        verifyHeaderDataAfterClose( beforeClose );
    }

    @Test
    public void mustWriteHeaderOnInitialization() throws Exception
    {
        // GIVEN
        byte[] headerBytes = new byte[12];
        ThreadLocalRandom.current().nextBytes( headerBytes );
        Consumer<PageCursor> headerWriter = pc -> pc.putBytes( headerBytes );

        // WHEN
        try ( GBPTree<MutableLong,MutableLong> ignore = index().with( headerWriter ).build() )
        {
        }

        // THEN
        verifyHeader( headerBytes );
    }

    @Test
    public void mustNotOverwriteHeaderOnExistingTree() throws Exception
    {
        // GIVEN
        byte[] expectedBytes = new byte[12];
        ThreadLocalRandom.current().nextBytes( expectedBytes );
        Consumer<PageCursor> headerWriter = pc -> pc.putBytes( expectedBytes );
        try ( GBPTree<MutableLong,MutableLong> ignore = index().with( headerWriter ).build() )
        {
        }

        // WHEN
        byte[] fraudulentBytes = new byte[12];
        do
        {
            ThreadLocalRandom.current().nextBytes( fraudulentBytes );
        }
        while ( Arrays.equals( expectedBytes, fraudulentBytes ) );

        try ( GBPTree<MutableLong,MutableLong> ignore = index().with( headerWriter ).build() )
        {
        }

        // THEN
        verifyHeader( expectedBytes );
    }

<<<<<<< HEAD
    private void verifyHeaderDataAfterClose( BiConsumer<GBPTree<MutableLong,MutableLong>,byte[]> beforeClose )
            throws IOException
=======
    @Test
    public void shouldThrowIllegalStateExceptionOnCallingNextAfterClose() throws Exception
    {
        // given
        try ( GBPTree<MutableLong,MutableLong> tree = index().build() )
        {
            try ( Writer<MutableLong,MutableLong> writer = tree.writer() )
            {
                MutableLong value = new MutableLong();
                for ( int i = 0; i < 10; i++ )
                {
                    value.setValue( i );
                    writer.put( value, value );
                }
            }

            RawCursor<Hit<MutableLong,MutableLong>,IOException> seek =
                    tree.seek( new MutableLong( 0 ), new MutableLong( Long.MAX_VALUE ) );
            assertTrue( seek.next() );
            assertTrue( seek.next() );
            seek.close();

            for ( int i = 0; i < 2; i++ )
            {
                try
                {
                    // when
                    seek.next();
                    fail( "Should have failed" );
                }
                catch ( IllegalStateException e )
                {
                    // then good
                }
            }
        }
    }

    private void verifyHeaderDataAfterClose( BiConsumer<GBPTree<MutableLong,MutableLong>,byte[]> beforeClose ) throws IOException
>>>>>>> 33a58c60
    {
        byte[] expectedHeader = new byte[12];
        ThreadLocalRandom.current().nextBytes( expectedHeader );

        // GIVEN
        try ( GBPTree<MutableLong,MutableLong> index = index().build() )
        {
            beforeClose.accept( index, expectedHeader );
        }

        verifyHeader( expectedHeader );
    }

    private void verifyHeader( byte[] expectedHeader ) throws IOException
    {
        // WHEN
        byte[] readHeader = new byte[expectedHeader.length];
        AtomicInteger length = new AtomicInteger();
        Header.Reader headerReader = headerData ->
        {
            length.set( headerData.limit() );
            headerData.get( readHeader );
        };
        try ( GBPTree<MutableLong,MutableLong> ignored = index().with( headerReader ).build() )
        {   // open/close is enough to read header
        }

        // THEN
        assertEquals( expectedHeader.length, length.get() );
        assertArrayEquals( expectedHeader, readHeader );
    }

    /* Mutex tests */

    @Test( timeout = 5_000L )
    public void checkPointShouldLockOutWriter() throws Exception
    {
        // GIVEN
        CheckpointControlledMonitor monitor = new CheckpointControlledMonitor();
        try ( GBPTree<MutableLong,MutableLong> index = index().with( monitor ).build() )
        {
            long key = 10;
            try ( Writer<MutableLong,MutableLong> writer = index.writer() )
            {
                writer.put( new MutableLong( key ), new MutableLong( key ) );
            }

            // WHEN
            monitor.enabled = true;
            Future<?> checkpoint = executor.submit( throwing( () -> index.checkpoint( unlimited() ) ) );
            monitor.barrier.awaitUninterruptibly();
            // now we're in the smack middle of a checkpoint
            Future<?> writerClose = executor.submit( throwing( () -> index.writer().close() ) );

            // THEN
            shouldWait( writerClose );
            monitor.barrier.release();

            writerClose.get();
            checkpoint.get();
        }
    }

    @Test( timeout = 5_000L )
    public void checkPointShouldWaitForWriter() throws Exception
    {
        // GIVEN
        try ( GBPTree<MutableLong,MutableLong> index = index().build() )
        {
            // WHEN
            Barrier.Control barrier = new Barrier.Control();
            Future<?> write = executor.submit( throwing( () ->
            {
                try ( Writer<MutableLong,MutableLong> writer = index.writer() )
                {
                    writer.put( new MutableLong( 1 ), new MutableLong( 1 ) );
                    barrier.reached();
                }
            } ) );
            barrier.awaitUninterruptibly();
            Future<?> checkpoint = executor.submit( throwing( () -> index.checkpoint( unlimited() ) ) );
            shouldWait( checkpoint );

            // THEN
            barrier.release();
            checkpoint.get();
            write.get();
        }
    }

    @Test( timeout = 5_000L )
    public void closeShouldLockOutWriter() throws Exception
    {
        // GIVEN
        AtomicBoolean enabled = new AtomicBoolean();
        Barrier.Control barrier = new Barrier.Control();
        PageCache pageCacheWithBarrier = pageCacheWithBarrierInClose( enabled, barrier );
        GBPTree<MutableLong,MutableLong> index =
                new GBPTreeBuilder<>( pageCacheWithBarrier, indexFile, layout ).build();
        long key = 10;
        try ( Writer<MutableLong,MutableLong> writer = index.writer() )
        {
            writer.put( new MutableLong( key ), new MutableLong( key ) );
        }

        // WHEN
        enabled.set( true );
        Future<?> close = executor.submit( throwing( index::close ) );
        barrier.awaitUninterruptibly();
        // now we're in the smack middle of a close/checkpoint
        AtomicReference<Exception> writerError = new AtomicReference<>();
        Future<?> write = executor.submit( () ->
        {
            try
            {
                index.writer().close();
            }
            catch ( Exception e )
            {
                writerError.set( e );
            }
        } );

        shouldWait( write );
        barrier.release();

        // THEN
        write.get();
        close.get();
        assertTrue( "Writer should not be able to acquired after close",
                writerError.get() instanceof IllegalStateException );
    }

    private PageCache pageCacheWithBarrierInClose( final AtomicBoolean enabled, final Barrier.Control barrier )
    {
        return new DelegatingPageCache( createPageCache( 1024 ) )
        {
            @Override
            public PagedFile map( File file, int pageSize, OpenOption... openOptions ) throws IOException
            {
                return new DelegatingPagedFile( super.map( file, pageSize, openOptions ) )
                {
                    @Override
                    public void close() throws IOException
                    {
                        if ( enabled.get() )
                        {
                            barrier.reached();
                        }
                        super.close();
                    }
                };
            }
        };
    }

    @Test( timeout = 5_000L )
    public void writerShouldLockOutClose() throws Exception
    {
        // GIVEN
        GBPTree<MutableLong,MutableLong> index = index().build();

        // WHEN
        Barrier.Control barrier = new Barrier.Control();
        Future<?> write = executor.submit( throwing( () ->
        {
            try ( Writer<MutableLong,MutableLong> writer = index.writer() )
            {
                writer.put( new MutableLong( 1 ), new MutableLong( 1 ) );
                barrier.reached();
            }
        } ) );
        barrier.awaitUninterruptibly();
        Future<?> close = executor.submit( throwing( index::close ) );
        shouldWait( close );

        // THEN
        barrier.release();
        close.get();
        write.get();
    }

    @Test( timeout = 5_000L )
    public void cleanJobShouldLockOutCheckpoint() throws Exception
    {
        // GIVEN
        makeDirty();

        RecoveryCleanupWorkCollector cleanupWork = new ControlledRecoveryCleanupWorkCollector();
        CleanJobControlledMonitor monitor = new CleanJobControlledMonitor();
        try ( GBPTree<MutableLong,MutableLong> index = index().with( monitor ).with( cleanupWork ).build() )
        {
            // WHEN
            // Cleanup not finished
            Future<?> cleanup = executor.submit( throwing( cleanupWork::start ) );
            monitor.barrier.awaitUninterruptibly();
            index.writer().close();

            // THEN
            Future<?> checkpoint = executor.submit( throwing( () -> index.checkpoint( IOLimiter.unlimited() ) ) );
            shouldWait( checkpoint );

            monitor.barrier.release();
            cleanup.get();
            checkpoint.get();
        }
    }

    @Test( timeout = 5_000L )
    public void cleanJobShouldNotLockOutClose() throws Exception
    {
        // GIVEN
        makeDirty();

        RecoveryCleanupWorkCollector cleanupWork = new ControlledRecoveryCleanupWorkCollector();
        CleanJobControlledMonitor monitor = new CleanJobControlledMonitor();
        GBPTree<MutableLong,MutableLong> index = index().with( monitor ).with( cleanupWork ).build();

        // WHEN
        // Cleanup not finished
        Future<?> cleanup = executor.submit( throwing( cleanupWork::start ) );
        monitor.barrier.awaitUninterruptibly();

        // THEN
        Future<?> close = executor.submit( throwing( index::close ) );
        close.get();

        monitor.barrier.release();
        cleanup.get();
    }

    @Test( timeout = 5_000L )
    public void cleanJobShouldNotLockOutWriter() throws Exception
    {
        // GIVEN
        makeDirty();

        RecoveryCleanupWorkCollector cleanupWork = new ControlledRecoveryCleanupWorkCollector();
        CleanJobControlledMonitor monitor = new CleanJobControlledMonitor();
        try ( GBPTree<MutableLong,MutableLong> index = index().with( monitor ).with( cleanupWork ).build() )
        {
            // WHEN
            // Cleanup not finished
            Future<?> cleanup = executor.submit( throwing( cleanupWork::start ) );
            monitor.barrier.awaitUninterruptibly();

            // THEN
            Future<?> writer = executor.submit( throwing( () -> index.writer().close() ) );
            writer.get();

            monitor.barrier.release();
            cleanup.get();
        }
    }

    @Test
    public void writerShouldNotLockOutCleanJob() throws Exception
    {
        // GIVEN
        makeDirty();

        RecoveryCleanupWorkCollector cleanupWork = new ControlledRecoveryCleanupWorkCollector();
        try ( GBPTree<MutableLong,MutableLong> index = index().with( cleanupWork ).build() )
        {
            // WHEN
            try ( Writer<MutableLong,MutableLong> writer = index.writer() )
            {
                // THEN
                Future<?> cleanup = executor.submit( throwing( cleanupWork::start ) );
                // Move writer to let cleaner pass
                writer.put( new MutableLong( 1 ), new MutableLong( 1 ) );
                cleanup.get();
            }
        }
    }

    /* Cleaner test */

    @Test
    public void cleanerShouldDieSilentlyOnClose() throws Throwable
    {
        // GIVEN
        makeDirty();

        AtomicBoolean blockOnNextIO = new AtomicBoolean();
        Barrier.Control control = new Barrier.Control();
        PageCache pageCache = pageCacheThatBlockWhenToldTo( control, blockOnNextIO );
        ControlledRecoveryCleanupWorkCollector collector = new ControlledRecoveryCleanupWorkCollector();
        collector.init();

        Future<List<CleanupJob>> cleanJob;
        try ( GBPTree<MutableLong, MutableLong> index = new GBPTreeBuilder( pageCache, indexFile, layout )
                .with( collector ).build() )
        {
            blockOnNextIO.set( true );
            cleanJob = executor.submit( startAndReturnStartedJobs( collector ) );

            // WHEN
            // ... cleaner is still alive
            control.await();

            // ... close
        }

        // THEN
        control.release();
        assertFailedDueToUnmappedFile( cleanJob );
    }

    @Test
    public void treeMustBeDirtyAfterCleanerDiedOnClose() throws Throwable
    {
        // GIVEN
        makeDirty();

        AtomicBoolean blockOnNextIO = new AtomicBoolean();
        Barrier.Control control = new Barrier.Control();
        PageCache pageCache = pageCacheThatBlockWhenToldTo( control, blockOnNextIO );
        ControlledRecoveryCleanupWorkCollector collector = new ControlledRecoveryCleanupWorkCollector();
        collector.init();

        Future<List<CleanupJob>> cleanJob;
        try ( GBPTree<MutableLong,MutableLong> index = new GBPTreeBuilder( pageCache, indexFile, layout )
                .with( collector ).build() )
        {
            blockOnNextIO.set( true );
            cleanJob = executor.submit( startAndReturnStartedJobs( collector ) );

            // WHEN
            // ... cleaner is still alive
            control.await();

            // ... close
        }

        // THEN
        control.release();
        assertFailedDueToUnmappedFile( cleanJob );

        MonitorDirty monitor = new MonitorDirty();
        try ( GBPTree<MutableLong,MutableLong> index = index().with( monitor ).build() )
        {
            assertFalse( monitor.cleanOnStart() );
        }
    }

    private Callable<List<CleanupJob>> startAndReturnStartedJobs(
            ControlledRecoveryCleanupWorkCollector collector )
    {
        return () ->
        {
            try
            {
                collector.start();
            }
            catch ( Throwable throwable )
            {
                throw new RuntimeException( throwable );
            }
            return collector.allStartedJobs();
        };
    }

    private void assertFailedDueToUnmappedFile( Future<List<CleanupJob>> cleanJob )
            throws InterruptedException, ExecutionException
    {
        for ( CleanupJob job : cleanJob.get() )
        {
            assertTrue( job.hasFailed() );
            assertThat( job.getCause().getMessage(),
                    allOf( containsString( "File" ), containsString( "unmapped" ) ) );
        }
    }

    @Test
    public void checkpointMustRecognizeFailedCleaning() throws Exception
    {
        // given
        makeDirty();
        RuntimeException cleanupException = new RuntimeException( "Fail cleaning job" );
        CleanJobControlledMonitor cleanupMonitor = new CleanJobControlledMonitor()
        {
            @Override
            public void cleanupFinished( long numberOfPagesVisited, long numberOfCleanedCrashPointers,
                    long durationMillis )
            {
                super.cleanupFinished( numberOfPagesVisited, numberOfCleanedCrashPointers, durationMillis );
                throw cleanupException;
            }
        };
        ControlledRecoveryCleanupWorkCollector collector = new ControlledRecoveryCleanupWorkCollector();

        // when
        try ( GBPTree<MutableLong,MutableLong> index = index()
                .with( cleanupMonitor )
                .with( collector )
                .build() )
        {
            index.writer().close(); // Changes since last checkpoint

            Future<?> cleanup = executor.submit( throwing( collector::start ) );
            shouldWait( cleanup );

            Future<?> checkpoint = executor.submit( throwing( () -> index.checkpoint( IOLimiter.unlimited() ) ) );
            shouldWait( checkpoint );

            cleanupMonitor.barrier.release();
            cleanup.get();

            // then
            try
            {
                checkpoint.get();
                fail( "Expected checkpoint to fail because of failed cleaning job" );
            }
            catch ( ExecutionException e )
            {
                assertThat( e.getMessage(), allOf( containsString( "cleaning" ), containsString( "failed" ) ) );
            }
        }
    }

    // todo checkpointMustRecognizeFailedCleaning

    /* Insertion and read tests */

    @Test
    public void shouldSeeSimpleInsertions() throws Exception
    {
        try ( GBPTree<MutableLong,MutableLong> index = index().build() )
        {
            int count = 1000;
            try ( Writer<MutableLong,MutableLong> writer = index.writer() )
            {
                for ( int i = 0; i < count; i++ )
                {
                    writer.put( new MutableLong( i ), new MutableLong( i ) );
                }
            }

            try ( RawCursor<Hit<MutableLong,MutableLong>,IOException> cursor =
                          index.seek( new MutableLong( 0 ), new MutableLong( Long.MAX_VALUE ) ) )
            {
                for ( int i = 0; i < count; i++ )
                {
                    assertTrue( cursor.next() );
                    assertEquals( i, cursor.get().key().longValue() );
                }
                assertFalse( cursor.next() );
            }
        }
    }

    @Test
    public void shouldSeeSimpleInsertionsWithExactMatch() throws Exception
    {
        try ( GBPTree<MutableLong,MutableLong> index = index().build() )
        {
            int count = 1000;
            try ( Writer<MutableLong,MutableLong> writer = index.writer() )
            {
                for ( int i = 0; i < count; i++ )
                {
                    writer.put( new MutableLong( i ), new MutableLong( i ) );
                }
            }

            for ( int i = 0; i < count; i++ )
            {
                try ( RawCursor<Hit<MutableLong,MutableLong>,IOException> cursor =
                              index.seek( new MutableLong( i ), new MutableLong( i ) ) )
                {
                    assertTrue( cursor.next() );
                    assertEquals( i, cursor.get().key().longValue() );
                    assertFalse( cursor.next() );
                }
            }
        }
    }

    /* Randomized tests */

    @Test
    public void shouldSplitCorrectly() throws Exception
    {
        // GIVEN
        try ( GBPTree<MutableLong,MutableLong> index = index().build() )
        {
            // WHEN
            int count = 1_000;
            PrimitiveLongSet seen = Primitive.longSet( count );
            try ( Writer<MutableLong,MutableLong> writer = index.writer() )
            {
                for ( int i = 0; i < count; i++ )
                {
                    MutableLong key;
                    do
                    {
                        key = new MutableLong( random.nextInt( 100_000 ) );
                    }
                    while ( !seen.add( key.longValue() ) );
                    MutableLong value = new MutableLong( i );
                    writer.put( key, value );
                    seen.add( key.longValue() );
                }
            }

            // THEN
            try ( RawCursor<Hit<MutableLong,MutableLong>,IOException> cursor =
                          index.seek( new MutableLong( 0 ), new MutableLong( Long.MAX_VALUE ) ) )
            {
                long prev = -1;
                while ( cursor.next() )
                {
                    MutableLong hit = cursor.get().key();
                    if ( hit.longValue() < prev )
                    {
                        fail( hit + " smaller than prev " + prev );
                    }
                    prev = hit.longValue();
                    assertTrue( seen.remove( hit.longValue() ) );
                }

                if ( !seen.isEmpty() )
                {
                    fail( "expected hits " + Arrays.toString( PrimitiveLongCollections.asArray( seen.iterator() ) ) );
                }
            }
        }
    }

    /* Checkpoint tests */

    @Test
    public void shouldCheckpointAfterInitialCreation() throws Exception
    {
        // GIVEN
        CheckpointCounter checkpointCounter = new CheckpointCounter();

        // WHEN
        GBPTree<MutableLong,MutableLong> index = index().with( checkpointCounter ).build();

        // THEN
        assertEquals( 1, checkpointCounter.count() );
        index.close();
    }

    @Test
    public void shouldNotCheckpointOnCloseIfNoChangesHappened() throws Exception
    {
        // GIVEN
        CheckpointCounter checkpointCounter = new CheckpointCounter();

        // WHEN
        try ( GBPTree<MutableLong,MutableLong> index = index().with( checkpointCounter ).build() )
        {
            checkpointCounter.reset();
            try ( Writer<MutableLong,MutableLong> writer = index.writer() )
            {
                writer.put( new MutableLong( 0 ), new MutableLong( 1 ) );
            }
            index.checkpoint( unlimited() );
            assertEquals( 1, checkpointCounter.count() );
        }

        // THEN
        assertEquals( 1, checkpointCounter.count() );
    }

    @Test
    public void mustNotSeeUpdatesThatWasNotCheckpointed() throws Exception
    {
        // GIVEN
        try ( GBPTree<MutableLong, MutableLong> index = index().build() )
        {
            insert( index, 0, 1 );

            // WHEN
            // No checkpoint before close
        }

        // THEN
        try ( GBPTree<MutableLong, MutableLong> index = index().build() )
        {
            MutableLong from = new MutableLong( Long.MIN_VALUE );
            MutableLong to = new MutableLong( Long.MAX_VALUE );
            try ( RawCursor<Hit<MutableLong,MutableLong>,IOException> seek = index.seek( from, to ) )
            {
                assertFalse( seek.next() );
            }
        }
    }

    @Test
    public void mustSeeUpdatesThatWasCheckpointed() throws Exception
    {
        // GIVEN
        int key = 1;
        int value = 2;
        try ( GBPTree<MutableLong, MutableLong> index = index().build() )
        {
            insert( index, key, value );

            // WHEN
            index.checkpoint( unlimited() );
        }

        // THEN
        try ( GBPTree<MutableLong, MutableLong> index = index().build() )
        {
            MutableLong from = new MutableLong( Long.MIN_VALUE );
            MutableLong to = new MutableLong( Long.MAX_VALUE );
            try ( RawCursor<Hit<MutableLong,MutableLong>,IOException> seek = index.seek( from, to ) )
            {
                assertTrue( seek.next() );
                assertEquals( key, seek.get().key().longValue() );
                assertEquals( value, seek.get().value().longValue() );
            }
        }
    }

    @Test
    public void mustBumpUnstableGenerationOnOpen() throws Exception
    {
        // GIVEN
        try ( GBPTree<MutableLong, MutableLong> index = index().build() )
        {
            insert( index, 0, 1 );

            // no checkpoint
        }

        // WHEN
        SimpleCleanupMonitor monitor = new SimpleCleanupMonitor();
        try ( GBPTree<MutableLong, MutableLong> ignore = index().with( monitor ).build() )
        {
        }

        // THEN
        assertTrue( "Expected monitor to get recovery complete message", monitor.cleanupFinished );
        assertEquals( "Expected index to have exactly 1 crash pointer from root to successor of root",
                1, monitor.numberOfCleanedCrashPointers );
        assertEquals( "Expected index to have exactly 2 tree node pages, root and successor of root",
                2, monitor.numberOfPagesVisited ); // Root and successor of root
    }

    /* Dirty state tests */

    @Test
    public void indexMustBeCleanOnFirstInitialization() throws Exception
    {
        // GIVEN
        assertFalse( fs.get().fileExists( indexFile ) );
        MonitorDirty monitorDirty = new MonitorDirty();

        // WHEN
        try ( GBPTree<MutableLong, MutableLong> ignored = index().with( monitorDirty ).build() )
        {
        }

        // THEN
        assertTrue( "Expected to be clean on start", monitorDirty.cleanOnStart() );
    }

    @Test
    public void indexMustBeCleanWhenClosedWithoutAnyChanges() throws Exception
    {
        // GIVEN
        try ( GBPTree<MutableLong, MutableLong> ignored = index().build() )
        {
        }

        // WHEN
        MonitorDirty monitorDirty = new MonitorDirty();
        try ( GBPTree<MutableLong, MutableLong> ignored = index().with( monitorDirty ).build() )
        {
        }

        // THEN
        assertTrue( "Expected to be clean on start after close with no changes", monitorDirty.cleanOnStart() );
    }

    @Test
    public void indexMustBeCleanWhenClosedAfterCheckpoint() throws Exception
    {
        // GIVEN
        try ( GBPTree<MutableLong, MutableLong> index = index().build() )
        {
            insert( index, 0, 1 );

            index.checkpoint( unlimited() );
        }

        // WHEN
        MonitorDirty monitorDirty = new MonitorDirty();
        try ( GBPTree<MutableLong, MutableLong> ignored = index().with( monitorDirty ).build() )
        {
        }

        // THEN
        assertTrue( "Expected to be clean on start after close with checkpoint", monitorDirty.cleanOnStart() );
    }

    @Test
    public void indexMustBeDirtyWhenClosedWithChangesSinceLastCheckpoint() throws Exception
    {
        // GIVEN
        try ( GBPTree<MutableLong, MutableLong> index = index().build() )
        {
            insert( index, 0, 1 );

            // no checkpoint
        }

        // WHEN
        MonitorDirty monitorDirty = new MonitorDirty();
        try ( GBPTree<MutableLong, MutableLong> ignored = index().with( monitorDirty ).build() )
        {
        }

        // THEN
        assertFalse( "Expected to be dirty on start after close without checkpoint",
                monitorDirty.cleanOnStart() );
    }

    @Test
    public void indexMustBeDirtyWhenCrashedWithChangesSinceLastCheckpoint() throws Exception
    {
        // GIVEN
        try ( EphemeralFileSystemAbstraction ephemeralFs = new EphemeralFileSystemAbstraction() )
        {
            ephemeralFs.mkdirs( indexFile.getParentFile() );
            PageCache pageCache = pageCacheRule.getPageCache( ephemeralFs );
            EphemeralFileSystemAbstraction snapshot;
            try ( GBPTree<MutableLong, MutableLong> index =
                    new GBPTreeBuilder<>( pageCache, indexFile, layout ).build() )
            {
                insert( index, 0, 1 );

                // WHEN
                // crash
                snapshot = ephemeralFs.snapshot();
            }
            pageCache.close();

            // THEN
            MonitorDirty monitorDirty = new MonitorDirty();
            pageCache = pageCacheRule.getPageCache( snapshot );
            try ( GBPTree<MutableLong, MutableLong> ignored = new GBPTreeBuilder<>( pageCache, indexFile, layout )
                    .with( pageCache ).with( monitorDirty ).build() )
            {
            }
            assertFalse( "Expected to be dirty on start after crash",
                    monitorDirty.cleanOnStart() );
        }
    }

    @Test
    public void cleanCrashPointersMustTriggerOnDirtyStart() throws Exception
    {
        // GIVEN
        try ( GBPTree<MutableLong, MutableLong> index = index().build() )
        {
            insert( index, 0, 1 );

            // No checkpoint
        }

        // WHEN
        MonitorCleanup monitor = new MonitorCleanup();
        try ( GBPTree<MutableLong, MutableLong> ignored = index().with( monitor ).build() )
        {
            // THEN
            assertTrue( "Expected cleanup to be called when starting on dirty tree", monitor.cleanupCalled() );
        }
    }

    @Test
    public void cleanCrashPointersMustNotTriggerOnCleanStart() throws Exception
    {
        // GIVEN
        try ( GBPTree<MutableLong, MutableLong> index = index().build() )
        {
            insert( index, 0, 1 );

            index.checkpoint( IOLimiter.unlimited() );
        }

        // WHEN
        MonitorCleanup monitor = new MonitorCleanup();
        try ( GBPTree<MutableLong, MutableLong> ignored = index().with( monitor ).build() )
        {
            // THEN
            assertFalse( "Expected cleanup not to be called when starting on clean tree", monitor.cleanupCalled() );
        }
    }

    /* TreeState has outdated root */

    @Test
    public void shouldThrowIfTreeStatePointToRootWithValidSuccessor() throws Exception
    {
        // GIVEN
        int pageSize = 256;
        try ( PageCache specificPageCache = createPageCache( pageSize ) )
        {
            try ( GBPTree<MutableLong,MutableLong> ignore =
                    new GBPTreeBuilder<>( specificPageCache, indexFile, layout ).build() )
            {
            }

            // a tree state pointing to root with valid successor
            try ( PagedFile pagedFile = specificPageCache.map( indexFile, specificPageCache.pageSize() );
                  PageCursor cursor = pagedFile.io( 0, PF_SHARED_WRITE_LOCK ) )
            {
                Pair<TreeState,TreeState> treeStates =
                        TreeStatePair.readStatePages( cursor, IdSpace.STATE_PAGE_A, IdSpace.STATE_PAGE_B );
                TreeState newestState = TreeStatePair.selectNewestValidState( treeStates );
                long rootId = newestState.rootId();
                long stableGeneration = newestState.stableGeneration();
                long unstableGeneration = newestState.unstableGeneration();

                TreeNode.goTo( cursor, "root", rootId );
                TreeNode.setSuccessor( cursor, 42, stableGeneration + 1, unstableGeneration + 1 );
            }

            // WHEN
            try ( GBPTree<MutableLong,MutableLong> index =
                    new GBPTreeBuilder<>( specificPageCache, indexFile, layout ).build() )
            {
                try ( Writer<MutableLong, MutableLong> ignored = index.writer() )
                {
                    fail( "Expected to throw because root pointed to by tree state should have a valid successor." );
                }
            }
            catch ( TreeInconsistencyException e )
            {
                assertThat( e.getMessage(), containsString( PointerChecking.WRITER_TRAVERSE_OLD_STATE_MESSAGE ) );
            }
        }
    }

    /* IO failure on close */

    @Test
    public void mustRetryCloseIfFailure() throws Exception
    {
        // GIVEN
        AtomicBoolean throwOnNext = new AtomicBoolean();
        IOException exception = new IOException( "My failure" );
        PageCache pageCache = pageCacheThatThrowExceptionWhenToldTo( exception, throwOnNext );
        try ( GBPTree<MutableLong, MutableLong> index = new GBPTreeBuilder<>( pageCache, indexFile, layout ).build() )
        {
            // WHEN
            throwOnNext.set( true );
        }
    }

    private class ControlledRecoveryCleanupWorkCollector extends LifecycleAdapter
            implements RecoveryCleanupWorkCollector
    {
        Queue<CleanupJob> jobs = new LinkedList<>();
        List<CleanupJob> startedJobs = new LinkedList<>();

        @Override
        public void start() throws Throwable
        {
            CleanupJob job;
            while ( (job = jobs.poll()) != null )
            {
                job.run();
                startedJobs.add( job );
            }
        }

        @Override
        public void add( CleanupJob job )
        {
            jobs.add( job );
        }

        List<CleanupJob> allStartedJobs()
        {
            return startedJobs;
        }
    }

    private PageCache pageCacheThatThrowExceptionWhenToldTo( final IOException e, final AtomicBoolean throwOnNextIO )
    {
        return new DelegatingPageCache( createPageCache( 256 ) )
        {
            @Override
            public PagedFile map( File file, int pageSize, OpenOption... openOptions ) throws IOException
            {
                return new DelegatingPagedFile( super.map( file, pageSize, openOptions ) )
                {
                    @Override
                    public PageCursor io( long pageId, int pf_flags ) throws IOException
                    {
                        maybeThrow();
                        return super.io( pageId, pf_flags );
                    }

                    @Override
                    public void flushAndForce( IOLimiter limiter ) throws IOException
                    {
                        maybeThrow();
                        super.flushAndForce( limiter );
                    }

                    private void maybeThrow() throws IOException
                    {
                        if ( throwOnNextIO.get() )
                        {
                            throwOnNextIO.set( false );
                            assert e != null;
                            throw e;
                        }
                    }
                };
            }
        };
    }

    private PageCache pageCacheThatBlockWhenToldTo( final Barrier barrier, final AtomicBoolean blockOnNextIO )
    {
        return new DelegatingPageCache( createPageCache( 256 ) )
        {
            @Override
            public PagedFile map( File file, int pageSize, OpenOption... openOptions ) throws IOException
            {
                return new DelegatingPagedFile( super.map( file, pageSize, openOptions ) )
                {
                    @Override
                    public PageCursor io( long pageId, int pf_flags ) throws IOException
                    {
                        maybeBlock();
                        return super.io( pageId, pf_flags );
                    }

                    private void maybeBlock() throws IOException
                    {
                        if ( blockOnNextIO.get() )
                        {
                            barrier.reached();
                        }
                    }
                };
            }
        };
    }

    private void makeDirty() throws IOException
    {
        try ( GBPTree<MutableLong,MutableLong> index = index().build() )
        {
            // Make dirty
            index.writer().close();
        }
    }

    private void insert( GBPTree<MutableLong,MutableLong> index, long key, long value ) throws IOException
    {
        try ( Writer<MutableLong, MutableLong> writer = index.writer() )
        {
            writer.put( new MutableLong( key ), new MutableLong( value ) );
        }
    }

    private void shouldWait( Future<?> future )throws InterruptedException, ExecutionException
    {
        try
        {
            future.get( 200, TimeUnit.MILLISECONDS );
            fail( "Expected timeout" );
        }
        catch ( TimeoutException e )
        {
            // good
        }
    }

    private PageCache createPageCache( int pageSize )
    {
        return pageCacheRule.getPageCache( fs.get(), config().withPageSize( pageSize ) );
    }

    private static class CleanJobControlledMonitor extends Monitor.Adaptor
    {
        private final Barrier.Control barrier = new Barrier.Control();

        @Override
        public void cleanupFinished( long numberOfPagesVisited, long numberOfCleanedCrashPointers, long durationMillis )
        {
            barrier.reached();
        }
    }

    // The most common tree builds in this test
    private GBPTreeBuilder<MutableLong,MutableLong> index()
    {
        return index( 256 );
    }

    private GBPTreeBuilder<MutableLong,MutableLong> index( int pageSize )
    {
        return new GBPTreeBuilder<>( createPageCache( pageSize ), indexFile, layout );
    }

    private static class CheckpointControlledMonitor extends Monitor.Adaptor
    {
        private final Barrier.Control barrier = new Barrier.Control();
        private volatile boolean enabled;

        @Override
        public void checkpointCompleted()
        {
            if ( enabled )
            {
                barrier.reached();
            }
        }
    }

    private static class CheckpointCounter extends Monitor.Adaptor
    {
        private int count;

        @Override
        public void checkpointCompleted()
        {
            count++;
        }

        public void reset()
        {
            count = 0;
        }

        public int count()
        {
            return count;
        }
    }

    private void setFormatVersion( PageCache pageCache, int pageSize, int formatVersion ) throws IOException
    {
        try ( PagedFile pagedFile = pageCache.map( indexFile, pageSize );
              PageCursor cursor = pagedFile.io( IdSpace.META_PAGE_ID, PF_SHARED_WRITE_LOCK ) )
        {
            assertTrue( cursor.next() );
            cursor.putInt( formatVersion );
        }
    }

    private static class MonitorDirty extends Monitor.Adaptor
    {
        private boolean called;
        private boolean cleanOnStart;

        @Override
        public void startupState( boolean clean )
        {
            if ( called )
            {
                throw new IllegalStateException( "State has already been set. Can't set it again." );
            }
            called = true;
            cleanOnStart = clean;
        }

        boolean cleanOnStart()
        {
            if ( !called )
            {
                throw new IllegalStateException( "State has not been set" );
            }
            return cleanOnStart;
        }
    }

    private static class MonitorCleanup extends Monitor.Adaptor
    {
        private boolean cleanupCalled;

        @Override
        public void cleanupFinished( long numberOfPagesVisited, long numberOfCleanedCrashPointers, long durationMillis )
        {
            cleanupCalled = true;
        }

        boolean cleanupCalled()
        {
            return cleanupCalled;
        }
    }
}<|MERGE_RESOLUTION|>--- conflicted
+++ resolved
@@ -605,50 +605,7 @@
         verifyHeader( expectedBytes );
     }
 
-<<<<<<< HEAD
-    private void verifyHeaderDataAfterClose( BiConsumer<GBPTree<MutableLong,MutableLong>,byte[]> beforeClose )
-            throws IOException
-=======
-    @Test
-    public void shouldThrowIllegalStateExceptionOnCallingNextAfterClose() throws Exception
-    {
-        // given
-        try ( GBPTree<MutableLong,MutableLong> tree = index().build() )
-        {
-            try ( Writer<MutableLong,MutableLong> writer = tree.writer() )
-            {
-                MutableLong value = new MutableLong();
-                for ( int i = 0; i < 10; i++ )
-                {
-                    value.setValue( i );
-                    writer.put( value, value );
-                }
-            }
-
-            RawCursor<Hit<MutableLong,MutableLong>,IOException> seek =
-                    tree.seek( new MutableLong( 0 ), new MutableLong( Long.MAX_VALUE ) );
-            assertTrue( seek.next() );
-            assertTrue( seek.next() );
-            seek.close();
-
-            for ( int i = 0; i < 2; i++ )
-            {
-                try
-                {
-                    // when
-                    seek.next();
-                    fail( "Should have failed" );
-                }
-                catch ( IllegalStateException e )
-                {
-                    // then good
-                }
-            }
-        }
-    }
-
     private void verifyHeaderDataAfterClose( BiConsumer<GBPTree<MutableLong,MutableLong>,byte[]> beforeClose ) throws IOException
->>>>>>> 33a58c60
     {
         byte[] expectedHeader = new byte[12];
         ThreadLocalRandom.current().nextBytes( expectedHeader );
@@ -1507,6 +1464,44 @@
         }
     }
 
+    @Test
+    public void shouldThrowIllegalStateExceptionOnCallingNextAfterClose() throws Exception
+    {
+        // given
+        try ( GBPTree<MutableLong,MutableLong> tree = index().build() )
+        {
+            try ( Writer<MutableLong,MutableLong> writer = tree.writer() )
+            {
+                MutableLong value = new MutableLong();
+                for ( int i = 0; i < 10; i++ )
+                {
+                    value.setValue( i );
+                    writer.put( value, value );
+                }
+            }
+
+            RawCursor<Hit<MutableLong,MutableLong>,IOException> seek =
+                    tree.seek( new MutableLong( 0 ), new MutableLong( Long.MAX_VALUE ) );
+            assertTrue( seek.next() );
+            assertTrue( seek.next() );
+            seek.close();
+
+            for ( int i = 0; i < 2; i++ )
+            {
+                try
+                {
+                    // when
+                    seek.next();
+                    fail( "Should have failed" );
+                }
+                catch ( IllegalStateException e )
+                {
+                    // then good
+                }
+            }
+        }
+    }
+
     private class ControlledRecoveryCleanupWorkCollector extends LifecycleAdapter
             implements RecoveryCleanupWorkCollector
     {
