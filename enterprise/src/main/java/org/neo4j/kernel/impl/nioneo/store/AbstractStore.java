--- conflicted
+++ resolved
@@ -29,11 +29,8 @@
 import java.util.List;
 import java.util.Map;
 
-<<<<<<< HEAD
-=======
 import org.neo4j.kernel.IdGeneratorFactory;
 import org.neo4j.kernel.IdType;
->>>>>>> 474b307d
 import org.neo4j.kernel.impl.core.ReadOnlyDbException;
 import org.neo4j.kernel.impl.util.StringLogger;
 
@@ -198,19 +195,6 @@
         setWindowPool( new PersistenceWindowPool( getStorageFileName(),
             getRecordSize(), getFileChannel(), getMappedMem(), 
             getIfMemoryMapped(), isReadOnly() && !isBackupSlave() ) );
-<<<<<<< HEAD
-    }
-
-    /**
-     * Returns the highest id in use by this store.
-     * 
-     * @return The highest id in use
-     */
-    public long getHighId()
-    {
-        return super.getHighId();
-=======
->>>>>>> 474b307d
     }
 
     /**
