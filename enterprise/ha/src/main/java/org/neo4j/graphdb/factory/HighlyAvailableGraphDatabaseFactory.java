/**
 * Copyright (c) 2002-2014 "Neo Technology,"
 * Network Engine for Objects in Lund AB [http://neotechnology.com]
 *
 * This file is part of Neo4j.
 *
 * Neo4j is free software: you can redistribute it and/or modify
 * it under the terms of the GNU Affero General Public License as
 * published by the Free Software Foundation, either version 3 of the
 * License, or (at your option) any later version.
 *
 * This program is distributed in the hope that it will be useful,
 * but WITHOUT ANY WARRANTY; without even the implied warranty of
 * MERCHANTABILITY or FITNESS FOR A PARTICULAR PURPOSE.  See the
 * GNU Affero General Public License for more details.
 *
 * You should have received a copy of the GNU Affero General Public License
 * along with this program. If not, see <http://www.gnu.org/licenses/>.
 */
package org.neo4j.graphdb.factory;

import java.util.Arrays;
import java.util.Map;

import org.neo4j.cluster.ClusterSettings;
import org.neo4j.graphdb.GraphDatabaseService;
import org.neo4j.kernel.ha.HaSettings;
import org.neo4j.kernel.ha.HighlyAvailableGraphDatabase;

/**
 * Factory for HA Neo4j instances.
 */
public class HighlyAvailableGraphDatabaseFactory extends GraphDatabaseFactory
{
<<<<<<< HEAD
=======
    public HighlyAvailableGraphDatabaseFactory()
    {
        super();
        settingsClasses = Arrays.<Class<?>>asList(
                GraphDatabaseSettings.class, ClusterSettings.class, HaSettings.class );
    }

>>>>>>> f26fcad2
    public GraphDatabaseService newHighlyAvailableDatabase( String path )
    {
        return newEmbeddedDatabaseBuilder( path ).newGraphDatabase();
    }

    public GraphDatabaseBuilder newHighlyAvailableDatabaseBuilder( final String path )
    {
        final GraphDatabaseFactoryState state = getStateCopy();

        return new GraphDatabaseBuilder( new GraphDatabaseBuilder.DatabaseCreator()
        {
            @Override
            public GraphDatabaseService newDatabase( Map<String, String> config )
            {
                config.put( "ephemeral", "false" );
<<<<<<< HEAD
                return new HighlyAvailableGraphDatabase( path, config,
                        state.getKernelExtension(),
                        state.getCacheProviders(),
                        state.getTransactionInterceptorProviders() );
=======

                return new HighlyAvailableGraphDatabase( path, config, databaseDependencies() );
>>>>>>> f26fcad2
            }
        } );
    }
}<|MERGE_RESOLUTION|>--- conflicted
+++ resolved
@@ -19,12 +19,9 @@
  */
 package org.neo4j.graphdb.factory;
 
-import java.util.Arrays;
 import java.util.Map;
 
-import org.neo4j.cluster.ClusterSettings;
 import org.neo4j.graphdb.GraphDatabaseService;
-import org.neo4j.kernel.ha.HaSettings;
 import org.neo4j.kernel.ha.HighlyAvailableGraphDatabase;
 
 /**
@@ -32,16 +29,7 @@
  */
 public class HighlyAvailableGraphDatabaseFactory extends GraphDatabaseFactory
 {
-<<<<<<< HEAD
-=======
-    public HighlyAvailableGraphDatabaseFactory()
-    {
-        super();
-        settingsClasses = Arrays.<Class<?>>asList(
-                GraphDatabaseSettings.class, ClusterSettings.class, HaSettings.class );
-    }
 
->>>>>>> f26fcad2
     public GraphDatabaseService newHighlyAvailableDatabase( String path )
     {
         return newEmbeddedDatabaseBuilder( path ).newGraphDatabase();
@@ -57,15 +45,8 @@
             public GraphDatabaseService newDatabase( Map<String, String> config )
             {
                 config.put( "ephemeral", "false" );
-<<<<<<< HEAD
-                return new HighlyAvailableGraphDatabase( path, config,
-                        state.getKernelExtension(),
-                        state.getCacheProviders(),
-                        state.getTransactionInterceptorProviders() );
-=======
 
-                return new HighlyAvailableGraphDatabase( path, config, databaseDependencies() );
->>>>>>> f26fcad2
+                return new HighlyAvailableGraphDatabase( path, config, state.databaseDependencies() );
             }
         } );
     }
