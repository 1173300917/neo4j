/*
 * Copyright (c) 2002-2015 "Neo Technology,"
 * Network Engine for Objects in Lund AB [http://neotechnology.com]
 *
 * This file is part of Neo4j.
 *
 * Neo4j is free software: you can redistribute it and/or modify
 * it under the terms of the GNU Affero General Public License as
 * published by the Free Software Foundation, either version 3 of the
 * License, or (at your option) any later version.
 *
 * This program is distributed in the hope that it will be useful,
 * but WITHOUT ANY WARRANTY; without even the implied warranty of
 * MERCHANTABILITY or FITNESS FOR A PARTICULAR PURPOSE.  See the
 * GNU Affero General Public License for more details.
 *
 * You should have received a copy of the GNU Affero General Public License
 * along with this program. If not, see <http://www.gnu.org/licenses/>.
 */
package org.neo4j.kernel.ha.cluster;

import java.net.URI;

import org.neo4j.cluster.InstanceId;
import org.neo4j.cluster.member.ClusterMemberEvents;
import org.neo4j.cluster.member.ClusterMemberListener;
import org.neo4j.cluster.protocol.election.Election;
import org.neo4j.helpers.Listeners;
import org.neo4j.helpers.collection.Iterables;
import org.neo4j.kernel.AvailabilityGuard;
import org.neo4j.kernel.ha.cluster.member.ClusterMembers;
import org.neo4j.kernel.impl.store.StoreId;
import org.neo4j.kernel.lifecycle.LifecycleAdapter;
import org.neo4j.logging.Log;
import org.neo4j.logging.LogProvider;

import static org.neo4j.cluster.util.Quorums.isQuorum;
import static org.neo4j.kernel.AvailabilityGuard.AvailabilityRequirement;
import static org.neo4j.kernel.AvailabilityGuard.availabilityRequirement;

/**
 * State machine that listens for global cluster events, and coordinates
 * the internal transitions between ClusterMemberStates. Internal services
 * that wants to know what is going on should register ClusterMemberListener implementations
 * which will receive callbacks on state changes.
 */
public class HighAvailabilityMemberStateMachine extends LifecycleAdapter implements HighAvailability
{
    public static final AvailabilityRequirement AVAILABILITY_REQUIREMENT = availabilityRequirement( "High Availability member state not ready" );
    private final HighAvailabilityMemberContext context;
    private final AvailabilityGuard availabilityGuard;
    private final ClusterMemberEvents events;
<<<<<<< HEAD
    private Log log;
    private Iterable<HighAvailabilityMemberListener> memberListeners = Listeners.newListeners();
    private volatile HighAvailabilityMemberState state;
    private StateMachineClusterEventListener eventsListener;
=======
    private final StringLogger logger;
>>>>>>> 7d68f0fa
    private final ClusterMembers members;
    private final Election election;

    private Iterable<HighAvailabilityMemberListener> memberListeners = Listeners.newListeners();
    private StateMachineClusterEventListener eventsListener;
    private volatile HighAvailabilityMemberState state;

    public HighAvailabilityMemberStateMachine( HighAvailabilityMemberContext context,
                                               AvailabilityGuard availabilityGuard,
                                               ClusterMembers members, ClusterMemberEvents events, Election election,
                                               LogProvider logProvider )
    {
        this.context = context;
        this.availabilityGuard = availabilityGuard;
        this.members = members;
        this.events = events;
        this.election = election;
        this.log = logProvider.getLog( getClass() );
        state = HighAvailabilityMemberState.PENDING;
    }

    @Override
    public void init() throws Throwable
    {
        events.addClusterMemberListener( eventsListener = new StateMachineClusterEventListener() );
        // On initial startup, disallow database access
        availabilityGuard.require( AVAILABILITY_REQUIREMENT );
    }

    @Override
    public void stop() throws Throwable
    {
        events.removeClusterMemberListener( eventsListener );
        HighAvailabilityMemberState oldState = state;
        state = HighAvailabilityMemberState.PENDING;
        final HighAvailabilityMemberChangeEvent event =
                new HighAvailabilityMemberChangeEvent( oldState, state, null, null );
        Listeners.notifyListeners( memberListeners, new Listeners.Notification<HighAvailabilityMemberListener>()
        {
            @Override
            public void notify( HighAvailabilityMemberListener listener )
            {
                listener.instanceStops( event );
            }
        } );

        // If we were previously in a state that allowed access, we must now deny access
        if ( oldState.isAccessAllowed() )
        {
<<<<<<< HEAD
            availabilityGuard.require( AVAILABILITY_REQUIREMENT );
=======
            availabilityGuard.deny( this );
>>>>>>> 7d68f0fa
        }

        context.setAvailableHaMasterId( null );
    }

    @Override
    public void addHighAvailabilityMemberListener( HighAvailabilityMemberListener toAdd )
    {
        memberListeners = Listeners.addListener( toAdd, memberListeners );
    }

    @Override
    public void removeHighAvailabilityMemberListener( HighAvailabilityMemberListener toRemove )
    {
        memberListeners = Listeners.removeListener( toRemove, memberListeners );
    }

    public HighAvailabilityMemberState getCurrentState()
    {
        return state;
    }

    public boolean isMaster()
    {
        return getCurrentState() == HighAvailabilityMemberState.MASTER;
    }

    private class StateMachineClusterEventListener implements ClusterMemberListener
    {
        @Override
        public synchronized void coordinatorIsElected( InstanceId coordinatorId )
        {
            try
            {
                HighAvailabilityMemberState oldState = state;
                InstanceId previousElected = context.getElectedMasterId();

                // Check if same coordinator was elected
//                if ( !coordinatorId.equals( previousElected ) )
                {
                    context.setAvailableHaMasterId( null );
                    state = state.masterIsElected( context, coordinatorId );


                    context.setElectedMasterId( coordinatorId );
                    final HighAvailabilityMemberChangeEvent event =
                            new HighAvailabilityMemberChangeEvent( oldState, state, coordinatorId, null );
                    Listeners.notifyListeners( memberListeners,
                            new Listeners.Notification<HighAvailabilityMemberListener>()
                            {
                                @Override
                                public void notify( HighAvailabilityMemberListener listener )
                                {
                                    listener.masterIsElected( event );
                                }
                            } );

                    if ( oldState.isAccessAllowed() && oldState != state )
                    {
                        availabilityGuard.require( AVAILABILITY_REQUIREMENT );
                    }

                    log.debug( "Got masterIsElected(" + coordinatorId + "), moved to " + state + " from " + oldState
                            + ". Previous elected master is " + previousElected );
                }
            }
            catch ( Throwable t )
            {
                throw new RuntimeException( t );
            }
        }

        @Override
        public synchronized void memberIsAvailable( String role, InstanceId instanceId, URI roleUri, StoreId storeId )
        {
            try
            {
                if ( role.equals( HighAvailabilityModeSwitcher.MASTER ) )
                {
//                    if ( !roleUri.equals( context.getAvailableHaMaster() ) )
                    {
                        HighAvailabilityMemberState oldState = state;
                        context.setAvailableHaMasterId( roleUri );
                        state = state.masterIsAvailable( context, instanceId, roleUri );
                        log.debug( "Got masterIsAvailable(" + instanceId + "), moved to " + state + " from " +
                                oldState );
                        final HighAvailabilityMemberChangeEvent event = new HighAvailabilityMemberChangeEvent( oldState,
                                state, instanceId, roleUri );
                        Listeners.notifyListeners( memberListeners,
                                new Listeners.Notification<HighAvailabilityMemberListener>()
                                {
                                    @Override
                                    public void notify( HighAvailabilityMemberListener listener )
                                    {
                                        listener.masterIsAvailable( event );
                                    }
                                } );

                        if ( oldState == HighAvailabilityMemberState.TO_MASTER && state ==
                                HighAvailabilityMemberState.MASTER )
                        {
                            availabilityGuard.fulfill( AVAILABILITY_REQUIREMENT );
                        }
                    }
                }
                else if ( role.equals( HighAvailabilityModeSwitcher.SLAVE ) )
                {
                    HighAvailabilityMemberState oldState = state;
                    state = state.slaveIsAvailable( context, instanceId, roleUri );
                    log.debug( "Got slaveIsAvailable(" + instanceId + "), " +
                            "moved to " + state + " from " + oldState );
                    final HighAvailabilityMemberChangeEvent event = new HighAvailabilityMemberChangeEvent( oldState,
                            state, instanceId, roleUri );
                    Listeners.notifyListeners( memberListeners,
                            new Listeners.Notification<HighAvailabilityMemberListener>()
                            {
                                @Override
                                public void notify( HighAvailabilityMemberListener listener )
                                {
                                    listener.slaveIsAvailable( event );
                                }
                            } );

                    if ( oldState == HighAvailabilityMemberState.TO_SLAVE &&
                            state == HighAvailabilityMemberState.SLAVE )
                    {
                        availabilityGuard.fulfill( AVAILABILITY_REQUIREMENT );
                    }
                }
            }
            catch ( Throwable throwable )
            {
                log.warn( "Exception while receiving member availability notification", throwable );
            }
        }

        @Override
        public void memberIsUnavailable( String role, InstanceId unavailableId )
        {
            if ( context.getMyId().equals( unavailableId ) &&
                 HighAvailabilityModeSwitcher.SLAVE.equals( role ) &&
                 state == HighAvailabilityMemberState.SLAVE )
            {
                HighAvailabilityMemberState oldState = state;
                changeStateToPending();
                log.debug( "Got memberIsUnavailable(" + unavailableId + "), moved to " + state + " from " + oldState );
            }
            else
            {
                log.debug( "Got memberIsUnavailable(" + unavailableId + ")" );
            }
        }

        @Override
        public void memberIsFailed( InstanceId instanceId )
        {
            if ( !isQuorum( getAliveCount(), getTotalCount() ) )
            {
                HighAvailabilityMemberState oldState = state;
                changeStateToPending();
                log.debug( "Got memberIsFailed(" + instanceId + ") and cluster lost quorum to continue, moved to "
                        + state + " from " + oldState );
            }
            else
            {
                log.debug( "Got memberIsFailed(" + instanceId + ")" );
            }
        }

        @Override
        public void memberIsAlive( InstanceId instanceId )
        {
            if ( isQuorum(getAliveCount(), getTotalCount()) && state.equals( HighAvailabilityMemberState.PENDING ) )
            {
                election.performRoleElections();
            }
        }

        private void changeStateToPending()
        {
            if ( state.isAccessAllowed() )
            {
                availabilityGuard.require( AVAILABILITY_REQUIREMENT );
            }

            final HighAvailabilityMemberChangeEvent event =
                    new HighAvailabilityMemberChangeEvent( state, HighAvailabilityMemberState.PENDING, null, null );

            state = HighAvailabilityMemberState.PENDING;

            Listeners.notifyListeners( memberListeners, new Listeners.Notification<HighAvailabilityMemberListener>()
            {
                @Override
                public void notify( HighAvailabilityMemberListener listener )
                {
                    listener.instanceStops( event );
                }
            } );

            context.setAvailableHaMasterId( null );
            context.setElectedMasterId( null );
        }

        private long getAliveCount()
        {
            return Iterables.count( Iterables.filter( ClusterMembers.ALIVE, members.getMembers() ) );
        }

        private long getTotalCount()
        {
            return Iterables.count( members.getMembers() );
        }
    }
}<|MERGE_RESOLUTION|>--- conflicted
+++ resolved
@@ -50,20 +50,12 @@
     private final HighAvailabilityMemberContext context;
     private final AvailabilityGuard availabilityGuard;
     private final ClusterMemberEvents events;
-<<<<<<< HEAD
     private Log log;
     private Iterable<HighAvailabilityMemberListener> memberListeners = Listeners.newListeners();
     private volatile HighAvailabilityMemberState state;
     private StateMachineClusterEventListener eventsListener;
-=======
-    private final StringLogger logger;
->>>>>>> 7d68f0fa
     private final ClusterMembers members;
     private final Election election;
-
-    private Iterable<HighAvailabilityMemberListener> memberListeners = Listeners.newListeners();
-    private StateMachineClusterEventListener eventsListener;
-    private volatile HighAvailabilityMemberState state;
 
     public HighAvailabilityMemberStateMachine( HighAvailabilityMemberContext context,
                                                AvailabilityGuard availabilityGuard,
@@ -107,11 +99,7 @@
         // If we were previously in a state that allowed access, we must now deny access
         if ( oldState.isAccessAllowed() )
         {
-<<<<<<< HEAD
             availabilityGuard.require( AVAILABILITY_REQUIREMENT );
-=======
-            availabilityGuard.deny( this );
->>>>>>> 7d68f0fa
         }
 
         context.setAvailableHaMasterId( null );
