--- conflicted
+++ resolved
@@ -594,44 +594,23 @@
         return idGeneratorFactory;
     }
 
-<<<<<<< HEAD
     private Locks createLockManager( ComponentSwitcherContainer componentSwitcherContainer,
             Config config,
             DelegateInvocationHandler<Master> masterDelegateInvocationHandler,
             RequestContextFactory requestContextFactory,
-            AvailabilityGuard availabilityGuard, LogService logging )
-=======
-    protected Locks createLockManager( HighAvailabilityModeSwitcher highAvailabilityModeSwitcher,
-                                       LifeSupport modeSwitchersLife, final Config config,
-                                       DelegateInvocationHandler<Master> masterDelegateInvocationHandler,
-                                       RequestContextFactory requestContextFactory,
-                                       AvailabilityGuard availabilityGuard, final LogService logService )
->>>>>>> 7e9848c8
+            AvailabilityGuard availabilityGuard, LogService logService )
     {
         DelegateInvocationHandler<Locks> lockManagerDelegate = new DelegateInvocationHandler<>( Locks.class );
         Locks lockManager = (Locks) newProxyInstance( Locks.class.getClassLoader(), new Class[]{Locks.class},
                 lockManagerDelegate );
-<<<<<<< HEAD
-
-        Factory<Locks> locksFactory = () -> CommunityEditionModule.createLockManager( config, logging );
+
+        Factory<Locks> locksFactory = () -> CommunityEditionModule.createLockManager( config, logService );
 
         LockManagerSwitcher lockManagerModeSwitcher = new LockManagerSwitcher(
                 lockManagerDelegate, masterDelegateInvocationHandler, requestContextFactory, availabilityGuard,
-                locksFactory, config );
+                locksFactory, logService.getInternalLogProvider(), config );
 
         componentSwitcherContainer.add( lockManagerModeSwitcher );
-=======
-        modeSwitchersLife.add( new LockManagerModeSwitcher( highAvailabilityModeSwitcher, lockManagerDelegate,
-                masterDelegateInvocationHandler,
-                requestContextFactory, availabilityGuard, new Factory<Locks>()
-        {
-            @Override
-            public Locks newInstance()
-            {
-                return CommunityEditionModule.createLockManager( config, logService );
-            }
-        }, logService.getInternalLogProvider(), config ) );
->>>>>>> 7e9848c8
         return lockManager;
     }
 
