/**
 * Copyright (c) 2002-2015 "Neo Technology,"
 * Network Engine for Objects in Lund AB [http://neotechnology.com]
 *
 * This file is part of Neo4j.
 *
 * Neo4j is free software: you can redistribute it and/or modify
 * it under the terms of the GNU Affero General Public License as
 * published by the Free Software Foundation, either version 3 of the
 * License, or (at your option) any later version.
 *
 * This program is distributed in the hope that it will be useful,
 * but WITHOUT ANY WARRANTY; without even the implied warranty of
 * MERCHANTABILITY or FITNESS FOR A PARTICULAR PURPOSE.  See the
 * GNU Affero General Public License for more details.
 *
 * You should have received a copy of the GNU Affero General Public License
 * along with this program. If not, see <http://www.gnu.org/licenses/>.
 */
package org.neo4j.kernel.ha.cluster;

import java.io.IOException;
import java.net.URI;

import org.neo4j.backup.OnlineBackupKernelExtension;
import org.neo4j.cluster.ClusterSettings;
import org.neo4j.cluster.InstanceId;
import org.neo4j.cluster.client.ClusterClient;
import org.neo4j.cluster.member.ClusterMemberAvailability;
import org.neo4j.com.RequestContext;
import org.neo4j.com.Response;
import org.neo4j.com.Server;
import org.neo4j.com.ServerUtil;
import org.neo4j.com.monitor.RequestMonitor;
import org.neo4j.com.storecopy.ResponseUnpacker;
import org.neo4j.com.storecopy.StoreCopyClient;
import org.neo4j.com.storecopy.StoreWriter;
import org.neo4j.com.storecopy.TransactionCommittingResponseUnpacker;
import org.neo4j.com.storecopy.TransactionObligationFulfiller;
import org.neo4j.graphdb.DependencyResolver;
import org.neo4j.helpers.CancellationRequest;
import org.neo4j.helpers.HostnamePort;
import org.neo4j.io.fs.FileSystemAbstraction;
import org.neo4j.kernel.InternalAbstractGraphDatabase;
import org.neo4j.kernel.NeoStoreDataSource;
import org.neo4j.kernel.StoreLockerLifecycleAdapter;
import org.neo4j.kernel.configuration.Config;
import org.neo4j.kernel.extension.KernelExtensionFactory;
import org.neo4j.kernel.ha.BranchedDataException;
import org.neo4j.kernel.ha.BranchedDataPolicy;
import org.neo4j.kernel.ha.DelegateInvocationHandler;
import org.neo4j.kernel.ha.HaSettings;
import org.neo4j.kernel.ha.MasterClient210;
import org.neo4j.kernel.ha.StoreOutOfDateException;
import org.neo4j.kernel.ha.StoreUnableToParticipateInClusterException;
import org.neo4j.kernel.ha.UpdatePuller;
import org.neo4j.kernel.ha.cluster.member.ClusterMember;
import org.neo4j.kernel.ha.cluster.member.ClusterMemberVersionCheck;
import org.neo4j.kernel.ha.cluster.member.ClusterMemberVersionCheck.Outcome;
import org.neo4j.kernel.ha.cluster.member.ClusterMembers;
import org.neo4j.kernel.ha.com.RequestContextFactory;
import org.neo4j.kernel.ha.com.master.HandshakeResult;
import org.neo4j.kernel.ha.com.master.Master;
import org.neo4j.kernel.ha.com.master.Slave;
import org.neo4j.kernel.ha.com.slave.MasterClient;
import org.neo4j.kernel.ha.com.slave.MasterClientResolver;
import org.neo4j.kernel.ha.com.slave.SlaveImpl;
import org.neo4j.kernel.ha.com.slave.SlaveServer;
import org.neo4j.kernel.ha.id.HaIdGeneratorFactory;
import org.neo4j.kernel.impl.index.IndexConfigStore;
import org.neo4j.kernel.impl.store.InconsistentlyUpgradedClusterException;
import org.neo4j.kernel.impl.store.MismatchingStoreIdException;
import org.neo4j.kernel.impl.store.StoreId;
import org.neo4j.kernel.impl.store.UnableToCopyStoreFromOldMasterException;
import org.neo4j.kernel.impl.store.UnavailableMembersException;
import org.neo4j.kernel.impl.transaction.log.MissingLogDataException;
import org.neo4j.kernel.impl.transaction.log.TransactionIdStore;
import org.neo4j.kernel.impl.util.StringLogger;
import org.neo4j.kernel.lifecycle.LifeSupport;
import org.neo4j.kernel.lifecycle.Lifecycle;
import org.neo4j.kernel.logging.ConsoleLogger;
import org.neo4j.kernel.logging.Logging;
import org.neo4j.kernel.monitoring.ByteCounterMonitor;
import org.neo4j.kernel.monitoring.Monitors;
import org.neo4j.kernel.monitoring.StoreCopyMonitor;

import static java.util.concurrent.TimeUnit.SECONDS;
import static org.neo4j.helpers.Clock.SYSTEM_CLOCK;
import static org.neo4j.helpers.collection.Iterables.filter;
import static org.neo4j.helpers.collection.Iterables.first;
import static org.neo4j.kernel.ha.cluster.HighAvailabilityModeSwitcher.MASTER;
import static org.neo4j.kernel.ha.cluster.HighAvailabilityModeSwitcher.getServerId;
import static org.neo4j.kernel.ha.cluster.member.ClusterMembers.inRole;
import static org.neo4j.kernel.impl.store.NeoStore.isStorePresent;
import static org.neo4j.kernel.impl.transaction.log.TransactionIdStore.BASE_TX_ID;

public class SwitchToSlave
{
    // TODO solve this with lifecycle instance grouping or something
    @SuppressWarnings("unchecked")
    private static final Class<? extends Lifecycle>[] SERVICES_TO_RESTART_FOR_STORE_COPY = new Class[]{
            StoreLockerLifecycleAdapter.class,
            NeoStoreDataSource.class,
            RequestContextFactory.class,
            TransactionCommittingResponseUnpacker.class,
            IndexConfigStore.class,
            OnlineBackupKernelExtension.class,
    };

    public interface Monitor
    {
        void switchToSlaveStarted();
        void switchToSlaveCompleted( boolean wasSuccessful );

        void storeCopyStarted();
        void storeCopyCompleted( boolean wasSuccessful );

        void catchupStarted();
        void catchupCompleted();
    }

    private static final int VERSION_CHECK_TIMEOUT = 10;

    private final Logging logging;
    private final StringLogger msgLog;
    private final ConsoleLogger console;
    private final Config config;
    private final DependencyResolver resolver;
    private final HaIdGeneratorFactory idGeneratorFactory;
    private final DelegateInvocationHandler<Master> masterDelegateHandler;
    private final ClusterMemberAvailability clusterMemberAvailability;
    private final RequestContextFactory requestContextFactory;
    private final Iterable<KernelExtensionFactory<?>> kernelExtensions;
    private final MasterClientResolver masterClientResolver;
    private final ByteCounterMonitor byteCounterMonitor;
    private final RequestMonitor requestMonitor;
    private final Monitor monitor;

    public SwitchToSlave( ConsoleLogger console, Config config, DependencyResolver resolver,
                          HaIdGeneratorFactory idGeneratorFactory, Logging logging,
                          DelegateInvocationHandler<Master> masterDelegateHandler,
                          ClusterMemberAvailability clusterMemberAvailability, ClusterClient clusterClient,
                          RequestContextFactory requestContextFactory,
                          Iterable<KernelExtensionFactory<?>> kernelExtensions, ResponseUnpacker responseUnpacker,
                          ByteCounterMonitor byteCounterMonitor, RequestMonitor requestMonitor, Monitor monitor )
    {
        this.console = console;
        this.config = config;
        this.resolver = resolver;
        this.idGeneratorFactory = idGeneratorFactory;
        this.logging = logging;
        this.clusterMemberAvailability = clusterMemberAvailability;
        this.requestContextFactory = requestContextFactory;
        this.kernelExtensions = kernelExtensions;
        this.byteCounterMonitor = byteCounterMonitor;
        this.requestMonitor = requestMonitor;
        this.msgLog = logging.getMessagesLog( getClass() );
        this.masterDelegateHandler = masterDelegateHandler;
        this.monitor = monitor;

        this.masterClientResolver = new MasterClientResolver( logging, msgLog, responseUnpacker, clusterClient,
                clusterMemberAvailability,
                config.get( HaSettings.read_timeout ).intValue(),
                config.get( HaSettings.lock_read_timeout ).intValue(),
                config.get( HaSettings.max_concurrent_channels_per_slave ),
                config.get( HaSettings.com_chunk_size ).intValue() );
    }

    /**
     * Performs a switch to the slave state. Starts the communication endpoints, switches components to the slave state
     * and ensures that the current database is appropriate for this cluster. It also broadcasts the appropriate
     * Slave Is Available event
     *
     * @param haCommunicationLife The LifeSupport instance to register the network facilities required for communication
     *                            with the rest of the cluster
     * @param me                  The URI this instance must bind to
     * @param masterUri           The URI of the master for which this instance must become slave to
     * @param cancellationRequest A handle for gracefully aborting the switch
     * @return The URI that was broadcasted as the slave endpoint or null if the task was cancelled
     * @throws Throwable
     */
    public URI switchToSlave( LifeSupport haCommunicationLife, URI me, URI masterUri,
                              CancellationRequest cancellationRequest ) throws Throwable
    {
        URI slaveUri;
        boolean success = false;

        monitor.switchToSlaveStarted();

        try
        {
            InstanceId myId = config.get( ClusterSettings.server_id );

            console.log( "ServerId " + myId + ", moving to slave for master " + masterUri );

            assert masterUri != null; // since we are here it must already have been set from outside

            idGeneratorFactory.switchToSlave();

            copyStoreFromMasterIfNeeded( masterUri, cancellationRequest );

            /*
             * The following check is mandatory, since the store copy can be cancelled and if it was actually
             * happening then we can't continue, as there is no store in place
             */
            if ( cancellationRequest.cancellationRequested() )
            {
                msgLog.info( "Switch to slave cancelled during store copy if no local store is present." );
                return null;
            }

            /*
             * We get here either with a fresh store from the master copy above so we need to
             * start the ds or we already had a store, so we have already started the ds. Either way,
             * make sure it's there.
             */
            NeoStoreDataSource nioneoDataSource = resolver.resolveDependency( NeoStoreDataSource.class );
            nioneoDataSource.afterModeSwitch();
            StoreId myStoreId = nioneoDataSource.getStoreId();

            boolean consistencyChecksExecutedSuccessfully = executeConsistencyChecks(
                    myId, masterUri, nioneoDataSource, cancellationRequest );

            if ( !consistencyChecksExecutedSuccessfully )
            {
                msgLog.info( "Switch to slave cancelled due to consistency check failure." );
                return null;
            }

            if ( cancellationRequest.cancellationRequested() )
            {
                msgLog.info( "Switch to slave cancelled after consistency checks." );
                return null;
            }

            // no exception were thrown and we can proceed
            slaveUri = startHaCommunication( haCommunicationLife, nioneoDataSource, me, masterUri, myStoreId );

            success = true;
            console.log( "ServerId " + myId + ", successfully moved to slave for master " + masterUri );
        }
        finally
        {
            monitor.switchToSlaveCompleted( success );
        }

        return slaveUri;
    }

    private void copyStoreFromMasterIfNeeded( URI masterUri, CancellationRequest cancellationRequest ) throws Throwable
    {
        if ( !isStorePresent( resolver.resolveDependency( FileSystemAbstraction.class ), config ) )
        {
            boolean success = false;
            monitor.storeCopyStarted();
            LifeSupport copyLife = new LifeSupport();
            try
            {
                MasterClient masterClient = newMasterClient( masterUri, null, copyLife );
                copyLife.start();

                boolean masterIsOld = MasterClient.CURRENT.compareTo( masterClient.getProtocolVersion() ) > 0;
                if ( masterIsOld )
                {
                    throw new UnableToCopyStoreFromOldMasterException( MasterClient.CURRENT.getApplicationProtocol(),
                            masterClient.getProtocolVersion().getApplicationProtocol() );
                }
                else
                {
                    copyStoreFromMaster( masterClient, cancellationRequest );
                    success = true;
                }
            }
            finally
            {
                monitor.storeCopyCompleted( success );
                copyLife.shutdown();
            }
        }
    }

    private boolean executeConsistencyChecks( InstanceId myId, URI masterUri, NeoStoreDataSource nioneoDataSource,
                                              CancellationRequest cancellationRequest ) throws Throwable
    {
        LifeSupport consistencyCheckLife = new LifeSupport();
        try
        {
            StoreId myStoreId = nioneoDataSource.getStoreId();

            MasterClient masterClient = newMasterClient( masterUri, myStoreId, consistencyCheckLife );
            consistencyCheckLife.start();

            boolean masterIsOld = MasterClient.CURRENT.compareTo( masterClient.getProtocolVersion() ) > 0;

            if ( masterIsOld )
            {
                ClusterMembers members = resolver.resolveDependency( ClusterMembers.class );
                ClusterMemberVersionCheck checker = new ClusterMemberVersionCheck( members, myId, SYSTEM_CLOCK );

                Outcome outcome = checker.doVersionCheck( myStoreId, VERSION_CHECK_TIMEOUT, SECONDS );
                msgLog.info( "Cluster members version  checked: " + outcome );

                if ( outcome.hasUnavailable() )
                {
                    throw new UnavailableMembersException( outcome.getUnavailable() );
                }
                if ( outcome.hasMismatched() )
                {
                    throw new InconsistentlyUpgradedClusterException( myStoreId, outcome.getMismatched() );
                }
            }

            if ( cancellationRequest.cancellationRequested() )
            {
                return false;
            }

            checkDataConsistency( masterClient, resolver.resolveDependency( RequestContextFactory.class ),
                    nioneoDataSource, masterUri, masterIsOld );
        }
        finally
        {
            consistencyCheckLife.shutdown();
        }
        return true;
    }

    private void checkDataConsistency( MasterClient masterClient, RequestContextFactory requestContextFactory,
                                       NeoStoreDataSource nioneoDataSource, URI masterUri, boolean masterIsOld )
            throws Throwable
    {
        TransactionIdStore txIdStore = nioneoDataSource.getDependencyResolver().resolveDependency( TransactionIdStore.class );
        try
        {
            console.log( "Checking store consistency with master" );
            checkMyStoreIdAndMastersStoreId( nioneoDataSource, masterIsOld );
            checkDataConsistencyWithMaster( masterUri, masterClient, nioneoDataSource, txIdStore );
            console.log( "Store is consistent" );
        }
        catch ( StoreUnableToParticipateInClusterException upe )
        {
            console.log( "The store is inconsistent. Will treat it as branched and fetch a new one from the master" );
            msgLog.warn( "Current store is unable to participate in the cluster; fetching new store from master", upe );
            try
            {
                stopServicesAndHandleBranchedStore( config.get( HaSettings.branched_data_policy ) );
            }
            catch ( IOException e )
            {
                msgLog.warn( "Failed while trying to handle branched data", e );
            }

            throw upe;
        }
        catch ( MismatchingStoreIdException e )
        {
            console.log( "The store does not represent the same database as master. Will remove and fetch a new one from master" );
            if ( txIdStore.getLastCommittedTransactionId() == BASE_TX_ID )
            {
                msgLog.warn( "Found and deleting empty store with mismatching store id", e );
                stopServicesAndHandleBranchedStore( BranchedDataPolicy.keep_none );
            }
            else
            {
                msgLog.error( "Store cannot participate in cluster due to mismatching store IDs", e );
            }
            throw e;
        }
    }

    private void checkMyStoreIdAndMastersStoreId( NeoStoreDataSource nioneoDataSource, boolean masterIsOld )
    {
        if ( !masterIsOld )
        {
            StoreId myStoreId = nioneoDataSource.getStoreId();

            ClusterMembers clusterMembers = resolver.resolveDependency( ClusterMembers.class );
            ClusterMember master = first( filter( inRole( MASTER ), clusterMembers.getMembers() ) );
            StoreId masterStoreId = master.getStoreId();

            if ( !myStoreId.equals( masterStoreId ) )
            {
                throw new MismatchingStoreIdException( myStoreId, master.getStoreId() );
            }
            else if ( !myStoreId.equalsByUpgradeId( master.getStoreId() ) )
            {
                throw new BranchedDataException( "My store with " + myStoreId + " was updated independently from " +
                        "master's store " + masterStoreId );
            }
        }
    }

    private URI startHaCommunication( LifeSupport haCommunicationLife, NeoStoreDataSource nioneoDataSource,
            URI me, URI masterUri, StoreId storeId ) throws IllegalArgumentException, InterruptedException
    {
        MasterClient master = newMasterClient( masterUri, nioneoDataSource.getStoreId(), haCommunicationLife );

        Slave slaveImpl = new SlaveImpl( resolver.resolveDependency( TransactionObligationFulfiller.class ) );

        SlaveServer server = new SlaveServer( slaveImpl, serverConfig(), logging, byteCounterMonitor, requestMonitor);

        masterDelegateHandler.setDelegate( master );

        haCommunicationLife.add( slaveImpl );
        haCommunicationLife.add( server );
        haCommunicationLife.start();

        /*
         * Take the opportunity to catch up with master, now that we're alone here, right before we
         * drop the availability guard, so that other transactions might start.
         */
        catchUpWithMaster();

        URI slaveHaURI = createHaURI( me, server );
        clusterMemberAvailability.memberIsAvailable( HighAvailabilityModeSwitcher.SLAVE, slaveHaURI, storeId );

        return slaveHaURI;
    }

    private void catchUpWithMaster() throws IllegalArgumentException, InterruptedException
    {
        monitor.catchupStarted();
        RequestContext catchUpRequestContext = requestContextFactory.newRequestContext();
        console.log( "Catching up with master. I'm at " + catchUpRequestContext );

        // Unpause the update puller, because we know that we are a slave that just started communication with master.
        UpdatePuller updatePuller = resolver.resolveDependency( UpdatePuller.class );
        updatePuller.unpause();
        updatePuller.await( UpdatePuller.NEXT_TICKET, true );

        console.log( "Now caught up with master" );
        monitor.catchupCompleted();
    }

    private Server.Configuration serverConfig()
    {
        return new Server.Configuration()
        {
            @Override
            public long getOldChannelThreshold()
            {
                return config.get( HaSettings.lock_read_timeout );
            }

            @Override
            public int getMaxConcurrentTransactions()
            {
                return config.get( HaSettings.max_concurrent_channels_per_slave );
            }

            @Override
            public int getChunkSize()
            {
                return config.get( HaSettings.com_chunk_size ).intValue();
            }

            @Override
            public HostnamePort getServerAddress()
            {
                return config.get( HaSettings.ha_server );
            }
        };
    }

    private URI createHaURI( URI me, Server<?, ?> server )
    {
        String hostString = ServerUtil.getHostString( server.getSocketAddress() );
        int port = server.getSocketAddress().getPort();
        InstanceId serverId = config.get( ClusterSettings.server_id );
        String host = hostString.contains( HighAvailabilityModeSwitcher.INADDR_ANY ) ? me.getHost() : hostString;
        return URI.create( "ha://" + host + ":" + port + "?serverId=" + serverId );
    }

    private void copyStoreFromMaster( final MasterClient masterClient,
                                      CancellationRequest cancellationRequest ) throws Throwable
    {
        FileSystemAbstraction fs = resolver.resolveDependency( FileSystemAbstraction.class );

        // This will move the copied db to the graphdb location
        console.log( "Copying store from master" );
<<<<<<< HEAD
        new StoreCopyClient( config, kernelExtensions, console, logging, fs ).copyStore(
                new StoreCopyClient.StoreCopyRequester()
                {
                    @Override
                    public Response<?> copyStore( StoreWriter writer )
                    {
                        return masterClient.copyStore( new RequestContext( 0,
                                config.get( ClusterSettings.server_id ).toIntegerIndex(), 0, BASE_TX_ID, 0 ), writer );
                    }
=======
        RemoteStoreCopier storeCopier = new RemoteStoreCopier( config, kernelExtensions, console, logging, fs,
                monitors );
        storeCopier.copyStore( new RemoteStoreCopier.StoreCopyRequester()
        {
            @Override
            public Response<?> copyStore( StoreWriter writer )
            {
                return masterClient.copyStore( new RequestContext( 0,
                        config.get( ClusterSettings.server_id ).toIntegerIndex(), 0, new RequestContext.Tx[0], 0,
                        0 ), writer );
            }
>>>>>>> 1f7e946b

                    @Override
                    public void done()
                    {   // Nothing to clean up here
                    }
                }, cancellationRequest );

        startServicesAgain();
        console.log( "Finished copying store from master" );
    }

    MasterClient newMasterClient( URI masterUri, StoreId storeId, LifeSupport life )
    {
        MasterClient masterClient = masterClientResolver.instantiate( masterUri.getHost(), masterUri.getPort(),
                resolver.resolveDependency( Monitors.class ), storeId, life );
        if ( masterClient.getProtocolVersion().compareTo( MasterClient210.PROTOCOL_VERSION ) < 0 )
        {
            idGeneratorFactory.enableCompatibilityMode();
        }
        return masterClient;
    }

    private void startServicesAgain() throws Throwable
    {
        for ( Class<? extends Lifecycle> serviceClass : SERVICES_TO_RESTART_FOR_STORE_COPY )
        {
            resolver.resolveDependency( serviceClass ).start();
        }
    }

    private void stopServicesAndHandleBranchedStore( BranchedDataPolicy branchPolicy ) throws Throwable
    {
        for ( int i = SERVICES_TO_RESTART_FOR_STORE_COPY.length - 1; i >= 0; i-- )
        {
            Class<? extends Lifecycle> serviceClass = SERVICES_TO_RESTART_FOR_STORE_COPY[i];
            resolver.resolveDependency( serviceClass ).stop();
        }

        branchPolicy.handle( config.get( InternalAbstractGraphDatabase.Configuration.store_dir ) );
    }

    private void checkDataConsistencyWithMaster( URI availableMasterId, Master master,
                                                 NeoStoreDataSource nioneoDataSource,
                                                 TransactionIdStore transactionIdStore )
    {
        long[] myLastCommittedTxData = transactionIdStore.getLastCommittedTransaction();
        long myLastCommittedTx = myLastCommittedTxData[0];
        HandshakeResult handshake;
        try ( Response<HandshakeResult> response = master.handshake( myLastCommittedTx, nioneoDataSource.getStoreId() ) )
        {
            handshake = response.response();
            requestContextFactory.setEpoch( handshake.epoch() );
        }
        catch ( BranchedDataException e )
        {
            // Rethrow wrapped in a branched data exception on our side, to clarify where the problem originates.
            throw new BranchedDataException( "The database stored on this machine has diverged from that " +
                    "of the master. This will be automatically resolved.", e );
        }
        catch ( RuntimeException e )
        {
            // Checked exceptions will be wrapped as the cause if this was a serialized
            // server-side exception
            if ( e.getCause() instanceof MissingLogDataException )
            {
                /*
                 * This means the master was unable to find a log entry for the txid we just asked. This
                 * probably means the thing we asked for is too old or too new. Anyway, since it doesn't
                 * have the tx it is better if we just throw our store away and ask for a new copy. Next
                 * time around it shouldn't have to even pass from here.
                 */
                throw new StoreOutOfDateException( "The master is missing the log required to complete the " +
                        "consistency check", e.getCause() );
            }
            throw e;
        }

        long myChecksum = myLastCommittedTxData[1];
        if ( myChecksum != handshake.txChecksum() )
        {
            String msg = "The cluster contains two logically different versions of the database.. This will be " +
                    "automatically resolved. Details: I (server_id:" + config.get( ClusterSettings.server_id ) +
                    ") think checksum for txId (" + myLastCommittedTx + ") is " + myChecksum +
                    ", but master (server_id:" + getServerId( availableMasterId ) + ") says that it's " +
                    handshake.txChecksum() + ", where handshake is " + handshake;
            throw new BranchedDataException( msg );
        }
        msgLog.logMessage( "Checksum for last committed tx ok with lastTxId=" +
                myLastCommittedTx + " with checksum=" + myChecksum, true );
    }
}<|MERGE_RESOLUTION|>--- conflicted
+++ resolved
@@ -134,6 +134,7 @@
     private final MasterClientResolver masterClientResolver;
     private final ByteCounterMonitor byteCounterMonitor;
     private final RequestMonitor requestMonitor;
+    private StoreCopyMonitor storeCopyMonitor;
     private final Monitor monitor;
 
     public SwitchToSlave( ConsoleLogger console, Config config, DependencyResolver resolver,
@@ -142,7 +143,8 @@
                           ClusterMemberAvailability clusterMemberAvailability, ClusterClient clusterClient,
                           RequestContextFactory requestContextFactory,
                           Iterable<KernelExtensionFactory<?>> kernelExtensions, ResponseUnpacker responseUnpacker,
-                          ByteCounterMonitor byteCounterMonitor, RequestMonitor requestMonitor, Monitor monitor )
+                          ByteCounterMonitor byteCounterMonitor, RequestMonitor requestMonitor, Monitor monitor,
+            StoreCopyMonitor storeCopyMonitor )
     {
         this.console = console;
         this.config = config;
@@ -154,6 +156,7 @@
         this.kernelExtensions = kernelExtensions;
         this.byteCounterMonitor = byteCounterMonitor;
         this.requestMonitor = requestMonitor;
+        this.storeCopyMonitor = storeCopyMonitor;
         this.msgLog = logging.getMessagesLog( getClass() );
         this.masterDelegateHandler = masterDelegateHandler;
         this.monitor = monitor;
@@ -478,8 +481,7 @@
 
         // This will move the copied db to the graphdb location
         console.log( "Copying store from master" );
-<<<<<<< HEAD
-        new StoreCopyClient( config, kernelExtensions, console, logging, fs ).copyStore(
+        new StoreCopyClient( config, kernelExtensions, console, logging, fs, storeCopyMonitor ).copyStore(
                 new StoreCopyClient.StoreCopyRequester()
                 {
                     @Override
@@ -488,19 +490,6 @@
                         return masterClient.copyStore( new RequestContext( 0,
                                 config.get( ClusterSettings.server_id ).toIntegerIndex(), 0, BASE_TX_ID, 0 ), writer );
                     }
-=======
-        RemoteStoreCopier storeCopier = new RemoteStoreCopier( config, kernelExtensions, console, logging, fs,
-                monitors );
-        storeCopier.copyStore( new RemoteStoreCopier.StoreCopyRequester()
-        {
-            @Override
-            public Response<?> copyStore( StoreWriter writer )
-            {
-                return masterClient.copyStore( new RequestContext( 0,
-                        config.get( ClusterSettings.server_id ).toIntegerIndex(), 0, new RequestContext.Tx[0], 0,
-                        0 ), writer );
-            }
->>>>>>> 1f7e946b
 
                     @Override
                     public void done()
