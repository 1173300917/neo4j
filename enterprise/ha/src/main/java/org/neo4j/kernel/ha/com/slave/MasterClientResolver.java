--- conflicted
+++ resolved
@@ -155,18 +155,10 @@
         public MasterClient instantiate( String destinationHostNameOrIp, int destinationPort, String originHostNameOrIp,
                 Monitors monitors, StoreId storeId, LifeSupport life )
         {
-<<<<<<< HEAD
-            return life.add( new MasterClient210( hostNameOrIp, port, logProvider, storeId, readTimeoutSeconds,
-                    lockReadTimeout, maxConcurrentChannels, chunkSize, responseUnpacker,
-                    monitors.newMonitor( ByteCounterMonitor.class, MasterClient210.class ),
+            return life.add( new MasterClient210( destinationHostNameOrIp, destinationPort, originHostNameOrIp,
+                    logProvider, storeId, readTimeoutSeconds, lockReadTimeout, maxConcurrentChannels, chunkSize,
+                    responseUnpacker, monitors.newMonitor( ByteCounterMonitor.class, MasterClient210.class ),
                     monitors.newMonitor( RequestMonitor.class, MasterClient210.class ), logEntryReader.get() ) );
-=======
-            return life.add(
-                    new MasterClient210( destinationHostNameOrIp, destinationPort, originHostNameOrIp, logProvider,
-                            storeId, readTimeoutSeconds, lockReadTimeout, maxConcurrentChannels, chunkSize,
-                            responseUnpacker, monitors.newMonitor( ByteCounterMonitor.class, MasterClient210.class ),
-                            monitors.newMonitor( RequestMonitor.class, MasterClient210.class ) ) );
->>>>>>> 9c386fc8
         }
     }
 
@@ -182,18 +174,10 @@
         public MasterClient instantiate( String destinationHostNameOrIp, int destinationPort, String originHostNameOrIp,
                 Monitors monitors, StoreId storeId, LifeSupport life )
         {
-<<<<<<< HEAD
-            return life.add( new MasterClient214( hostNameOrIp, port, logProvider, storeId, readTimeoutSeconds,
-                    lockReadTimeout, maxConcurrentChannels, chunkSize, responseUnpacker,
-                    monitors.newMonitor( ByteCounterMonitor.class, MasterClient214.class ),
+            return life.add( new MasterClient214(  destinationHostNameOrIp, destinationPort, originHostNameOrIp,
+                    logProvider, storeId, readTimeoutSeconds, lockReadTimeout, maxConcurrentChannels, chunkSize,
+                    responseUnpacker, monitors.newMonitor( ByteCounterMonitor.class, MasterClient214.class ),
                     monitors.newMonitor( RequestMonitor.class, MasterClient214.class ), logEntryReader.get() ) );
-=======
-            return life.add(
-                    new MasterClient214( destinationHostNameOrIp, destinationPort, originHostNameOrIp, logProvider,
-                            storeId, readTimeoutSeconds, lockReadTimeout, maxConcurrentChannels, chunkSize,
-                            responseUnpacker, monitors.newMonitor( ByteCounterMonitor.class, MasterClient214.class ),
-                    monitors.newMonitor( RequestMonitor.class, MasterClient214.class ) ) );
->>>>>>> 9c386fc8
         }
     }
 }