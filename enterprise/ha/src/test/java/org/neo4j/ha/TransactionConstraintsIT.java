--- conflicted
+++ resolved
@@ -29,10 +29,7 @@
 import java.util.concurrent.Callable;
 import java.util.concurrent.Future;
 
-<<<<<<< HEAD
-=======
 import org.neo4j.graphdb.ConstraintViolationException;
->>>>>>> 192a80ff
 import org.neo4j.graphdb.GraphDatabaseService;
 import org.neo4j.graphdb.Label;
 import org.neo4j.graphdb.Lock;
@@ -60,7 +57,6 @@
 import static java.util.concurrent.TimeUnit.MINUTES;
 import static java.util.concurrent.TimeUnit.SECONDS;
 
-import static org.neo4j.graphdb.DynamicLabel.label;
 import static org.neo4j.kernel.impl.ha.ClusterManager.allSeesAllAsAvailable;
 import static org.neo4j.kernel.impl.ha.ClusterManager.masterAvailable;
 import static org.neo4j.qa.tooling.DumpProcessInformationRule.localVm;
@@ -87,7 +83,7 @@
 
     private static final String PROPERTY_KEY = "name";
     private static final String PROPERTY_VALUE = "yo";
-    private static final Label LABEL = label( "Person" );
+    private static final Label LABEL = Label.label( "Person" );
 
     @Test
     public void startTxAsSlaveAndFinishItAfterHavingSwitchedToMasterShouldNotSucceed() throws Exception
@@ -343,18 +339,12 @@
         int i = 0;
         for ( HighlyAvailableGraphDatabase instance : cluster.getAllMembers() )
         {
-<<<<<<< HEAD
-            GraphDatabaseService db = new TestGraphDatabaseFactory().newEmbeddedDatabase( instance.getStoreDir() );
-            Label label = Label.label( LABEL );
-            try ( Transaction tx = db.beginTx() )
-=======
             try
             {
                 createNode( instance, PROPERTY_VALUE, LABEL );
                 fail( "Node with " + PROPERTY_VALUE + " should already exist" );
             }
             catch ( ConstraintViolationException e )
->>>>>>> 192a80ff
             {
                 // Good, this node should already exist
             }
@@ -422,17 +412,12 @@
     {
         try ( Transaction tx = db.beginTx() )
         {
-<<<<<<< HEAD
             Node node = db.createNode();
-            for ( String label : labels )
-            {
-                node.addLabel( Label.label( label ) );
-            }
-            node.setProperty( PROPERTY_KEY, PROPERTY_VALUE );
-=======
-            Node node = db.createNode( labels );
+            for ( Label label : labels )
+            {
+                node.addLabel( label );
+            }
             node.setProperty( PROPERTY_KEY, propertyValue );
->>>>>>> 192a80ff
             tx.success();
             return node;
         }
@@ -442,11 +427,7 @@
     {
         try ( Transaction tx = db.beginTx() )
         {
-<<<<<<< HEAD
-            db.schema().constraintFor( Label.label( label ) ).assertPropertyIsUnique( propertyName ).create();
-=======
             db.schema().constraintFor( label ).assertPropertyIsUnique( propertyName ).create();
->>>>>>> 192a80ff
             tx.success();
         }
     }
