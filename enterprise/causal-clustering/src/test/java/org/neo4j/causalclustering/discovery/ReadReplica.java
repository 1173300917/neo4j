/*
 * Copyright (c) 2002-2017 "Neo Technology,"
 * Network Engine for Objects in Lund AB [http://neotechnology.com]
 *
 * This file is part of Neo4j.
 *
 * Neo4j is free software: you can redistribute it and/or modify
 * it under the terms of the GNU Affero General Public License as
 * published by the Free Software Foundation, either version 3 of the
 * License, or (at your option) any later version.
 *
 * This program is distributed in the hope that it will be useful,
 * but WITHOUT ANY WARRANTY; without even the implied warranty of
 * MERCHANTABILITY or FITNESS FOR A PARTICULAR PURPOSE.  See the
 * GNU Affero General Public License for more details.
 *
 * You should have received a copy of the GNU Affero General Public License
 * along with this program. If not, see <http://www.gnu.org/licenses/>.
 */
package org.neo4j.causalclustering.discovery;

import java.io.File;
import java.util.List;
import java.util.Map;
import java.util.Optional;
import java.util.UUID;
import java.util.function.IntFunction;

import org.neo4j.backup.OnlineBackupSettings;
import org.neo4j.causalclustering.catchup.tx.CatchupPollingProcess;
import org.neo4j.causalclustering.core.CausalClusteringSettings;
import org.neo4j.causalclustering.identity.MemberId;
import org.neo4j.causalclustering.readreplica.ReadReplicaGraphDatabase;
import org.neo4j.graphdb.factory.GraphDatabaseSettings;
import org.neo4j.helpers.AdvertisedSocketAddress;
import org.neo4j.kernel.GraphDatabaseDependencies;
import org.neo4j.kernel.configuration.BoltConnector;
import org.neo4j.kernel.configuration.Config;
import org.neo4j.kernel.configuration.HttpConnector;
import org.neo4j.kernel.configuration.HttpConnector.Encryption;
import org.neo4j.kernel.monitoring.Monitors;
import org.neo4j.logging.Level;

import static java.lang.String.format;
import static java.util.stream.Collectors.joining;
import static org.neo4j.helpers.AdvertisedSocketAddress.advertisedAddress;
import static org.neo4j.helpers.ListenSocketAddress.listenAddress;
import static org.neo4j.helpers.collection.MapUtil.stringMap;

public class ReadReplica implements ClusterMember
{
    private final Map<String,String> config = stringMap();
    private final DiscoveryServiceFactory discoveryServiceFactory;
    private final File neo4jHome;
    private final File storeDir;
    private final int serverId;
    private final String boltAdvertisedSocketAddress;
    private ReadReplicaGraphDatabase database;
    private Monitors monitors;

<<<<<<< HEAD
    public ReadReplica( File parentDir, int serverId, int boltPort, int httpPort, int txPort, int backupPort,
                        DiscoveryServiceFactory discoveryServiceFactory,
                        List<AdvertisedSocketAddress> coreMemberHazelcastAddresses, Map<String, String> extraParams,
                        Map<String, IntFunction<String>> instanceExtraParams, String recordFormat, Monitors monitors )
=======
    public ReadReplica( File parentDir, int serverId, DiscoveryServiceFactory discoveryServiceFactory,
            List<AdvertisedSocketAddress> coreMemberHazelcastAddresses, Map<String,String> extraParams,
            Map<String,IntFunction<String>> instanceExtraParams, String recordFormat, Monitors monitors,
            String advertisedAddress, String listenAddress)
>>>>>>> 1ddd9481
    {
        this.serverId = serverId;

        String initialHosts = coreMemberHazelcastAddresses.stream().map( AdvertisedSocketAddress::toString )
                .collect( joining( "," ) );
        boltAdvertisedSocketAddress = advertisedAddress( advertisedAddress, boltPort );

        config.put( "dbms.mode", "READ_REPLICA" );
        config.put( CausalClusteringSettings.initial_discovery_members.name(), initialHosts );
        config.put( GraphDatabaseSettings.store_internal_log_level.name(), Level.DEBUG.name() );
        config.put( GraphDatabaseSettings.record_format.name(), recordFormat );
        config.put( GraphDatabaseSettings.pagecache_memory.name(), "8m" );
        config.put( GraphDatabaseSettings.auth_store.name(), new File( parentDir, "auth" ).getAbsolutePath() );
        config.putAll( extraParams );

        for ( Map.Entry<String,IntFunction<String>> entry : instanceExtraParams.entrySet() )
        {
            config.put( entry.getKey(), entry.getValue().apply( serverId ) );
        }

        config.put( new BoltConnector( "bolt" ).type.name(), "BOLT" );
        config.put( new BoltConnector( "bolt" ).enabled.name(), "true" );
        config.put( new BoltConnector( "bolt" ).listen_address.name(), listenAddress( listenAddress, boltPort ) );
        config.put( new BoltConnector( "bolt" ).advertised_address.name(), boltAdvertisedSocketAddress );
        config.put( new HttpConnector( "http", Encryption.NONE ).type.name(), "HTTP" );
        config.put( new HttpConnector( "http", Encryption.NONE ).enabled.name(), "true" );
        config.put( new HttpConnector( "http", Encryption.NONE ).listen_address.name(), listenAddress( listenAddress, httpPort ) );
        config.put( new HttpConnector( "http", Encryption.NONE ).advertised_address.name(), advertisedAddress( advertisedAddress, httpPort ) );

        this.neo4jHome = new File( parentDir, "read-replica-" + serverId );
        config.put( GraphDatabaseSettings.neo4j_home.name(), neo4jHome.getAbsolutePath() );

<<<<<<< HEAD
        config.put( CausalClusteringSettings.transaction_listen_address.name(), "127.0.0.1:" + txPort );
        config.put( OnlineBackupSettings.online_backup_server.name(), "127.0.0.1:" + backupPort );
=======
        config.put( CausalClusteringSettings.transaction_listen_address.name(), listenAddress( listenAddress, txPort ) );
>>>>>>> 1ddd9481
        config.put( GraphDatabaseSettings.logs_directory.name(), new File( neo4jHome, "logs" ).getAbsolutePath() );

        this.discoveryServiceFactory = discoveryServiceFactory;
        storeDir = new File( new File( new File( neo4jHome, "data" ), "databases" ), "graph.db" );
        //noinspection ResultOfMethodCallIgnored
        storeDir.mkdirs();

        this.monitors = monitors;
    }

    public String boltAdvertisedAddress()
    {
        return boltAdvertisedSocketAddress;
    }

    public String routingURI()
    {
        return String.format( "bolt+routing://%s", boltAdvertisedSocketAddress );
    }

    @Override
    public void start()
    {
        database = new ReadReplicaGraphDatabase( storeDir, Config.embeddedDefaults( config ),
                GraphDatabaseDependencies.newDependencies().monitors( monitors ), discoveryServiceFactory,
                memberId().get() );
    }

    @Override
    public void shutdown()
    {
        if ( database != null )
        {
            database.shutdown();
            database = null;
        }
    }

    public CatchupPollingProcess txPollingClient()
    {
        return database.getDependencyResolver().resolveDependency( CatchupPollingProcess.class );
    }

    @Override
    public ReadReplicaGraphDatabase database()
    {
        return database;
    }

    @Override
    public ClientConnectorAddresses clientConnectorAddresses()
    {
        return ClientConnectorAddresses.extractFromConfig( Config.embeddedDefaults( this.config ) );
    }

    @Override
    public String settingValue( String settingName )
    {
        return config.get(settingName);
    }

    public File storeDir()
    {
        return storeDir;
    }

    public String toString()
    {
        return format( "ReadReplica{serverId=%d}", serverId );
    }

    public String directURI()
    {
        return String.format( "bolt://%s", boltAdvertisedSocketAddress );
    }

    public File homeDir()
    {
        return neo4jHome;
    }

    public void setUpstreamDatabaseSelectionStrategy( String key )
    {
        config.put( CausalClusteringSettings.upstream_selection_strategy.name(), key );
    }

    public Optional<MemberId> memberId()
    {
        return Optional.of( new MemberId( new UUID( serverId, 0 ) ) );
    }

    public int serverId()
    {
        return serverId;
    }
}<|MERGE_RESOLUTION|>--- conflicted
+++ resolved
@@ -58,17 +58,11 @@
     private ReadReplicaGraphDatabase database;
     private Monitors monitors;
 
-<<<<<<< HEAD
     public ReadReplica( File parentDir, int serverId, int boltPort, int httpPort, int txPort, int backupPort,
                         DiscoveryServiceFactory discoveryServiceFactory,
                         List<AdvertisedSocketAddress> coreMemberHazelcastAddresses, Map<String, String> extraParams,
-                        Map<String, IntFunction<String>> instanceExtraParams, String recordFormat, Monitors monitors )
-=======
-    public ReadReplica( File parentDir, int serverId, DiscoveryServiceFactory discoveryServiceFactory,
-            List<AdvertisedSocketAddress> coreMemberHazelcastAddresses, Map<String,String> extraParams,
-            Map<String,IntFunction<String>> instanceExtraParams, String recordFormat, Monitors monitors,
-            String advertisedAddress, String listenAddress)
->>>>>>> 1ddd9481
+                        Map<String, IntFunction<String>> instanceExtraParams, String recordFormat, Monitors monitors,
+                        String advertisedAddress, String listenAddress)
     {
         this.serverId = serverId;
 
@@ -101,12 +95,8 @@
         this.neo4jHome = new File( parentDir, "read-replica-" + serverId );
         config.put( GraphDatabaseSettings.neo4j_home.name(), neo4jHome.getAbsolutePath() );
 
-<<<<<<< HEAD
-        config.put( CausalClusteringSettings.transaction_listen_address.name(), "127.0.0.1:" + txPort );
-        config.put( OnlineBackupSettings.online_backup_server.name(), "127.0.0.1:" + backupPort );
-=======
         config.put( CausalClusteringSettings.transaction_listen_address.name(), listenAddress( listenAddress, txPort ) );
->>>>>>> 1ddd9481
+        config.put( OnlineBackupSettings.online_backup_server.name(), listenAddress( listenAddress, backupPort ) );
         config.put( GraphDatabaseSettings.logs_directory.name(), new File( neo4jHome, "logs" ).getAbsolutePath() );
 
         this.discoveryServiceFactory = discoveryServiceFactory;
