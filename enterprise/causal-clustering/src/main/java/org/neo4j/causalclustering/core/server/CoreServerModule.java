/*
 * Copyright (c) 2002-2017 "Neo Technology,"
 * Network Engine for Objects in Lund AB [http://neotechnology.com]
 *
 * This file is part of Neo4j.
 *
 * Neo4j is free software: you can redistribute it and/or modify
 * it under the terms of the GNU Affero General Public License as
 * published by the Free Software Foundation, either version 3 of the
 * License, or (at your option) any later version.
 *
 * This program is distributed in the hope that it will be useful,
 * but WITHOUT ANY WARRANTY; without even the implied warranty of
 * MERCHANTABILITY or FITNESS FOR A PARTICULAR PURPOSE.  See the
 * GNU Affero General Public License for more details.
 *
 * You should have received a copy of the GNU Affero General Public License
 * along with this program. If not, see <http://www.gnu.org/licenses/>.
 */
package org.neo4j.causalclustering.core.server;

import java.io.File;
import java.util.function.Supplier;

import org.neo4j.backup.OnlineBackupKernelExtension;
import org.neo4j.backup.OnlineBackupSettings;
import org.neo4j.causalclustering.ReplicationModule;
import org.neo4j.causalclustering.catchup.CatchUpClient;
import org.neo4j.causalclustering.catchup.CatchupServer;
import org.neo4j.causalclustering.catchup.CheckpointerSupplier;
import org.neo4j.causalclustering.catchup.storecopy.CopiedStoreRecovery;
import org.neo4j.causalclustering.catchup.storecopy.LocalDatabase;
import org.neo4j.causalclustering.catchup.storecopy.RemoteStore;
import org.neo4j.causalclustering.catchup.storecopy.StoreCopyClient;
import org.neo4j.causalclustering.catchup.storecopy.StoreCopyProcess;
import org.neo4j.causalclustering.catchup.tx.TransactionLogCatchUpFactory;
import org.neo4j.causalclustering.catchup.tx.TxPullClient;
import org.neo4j.causalclustering.core.CausalClusteringSettings;
import org.neo4j.causalclustering.core.IdentityModule;
import org.neo4j.causalclustering.core.consensus.ConsensusModule;
import org.neo4j.causalclustering.core.consensus.RaftMessages;
import org.neo4j.causalclustering.core.consensus.log.pruning.PruningScheduler;
import org.neo4j.causalclustering.core.consensus.membership.MembershipWaiter;
import org.neo4j.causalclustering.core.consensus.membership.MembershipWaiterLifecycle;
import org.neo4j.causalclustering.core.state.ClusteringModule;
import org.neo4j.causalclustering.core.state.CommandApplicationProcess;
import org.neo4j.causalclustering.core.state.CoreLife;
import org.neo4j.causalclustering.core.state.CoreSnapshotService;
import org.neo4j.causalclustering.core.state.CoreState;
import org.neo4j.causalclustering.core.state.LongIndexMarshal;
import org.neo4j.causalclustering.core.state.RaftLogPruner;
import org.neo4j.causalclustering.core.state.machines.CoreStateMachinesModule;
import org.neo4j.causalclustering.core.state.snapshot.CoreStateDownloader;
import org.neo4j.causalclustering.core.state.snapshot.CoreStateDownloaderService;
import org.neo4j.causalclustering.core.state.storage.DurableStateStorage;
import org.neo4j.causalclustering.core.state.storage.StateStorage;
import org.neo4j.causalclustering.handlers.PipelineHandlerAppender;
import org.neo4j.causalclustering.helper.ExponentialBackoffStrategy;
import org.neo4j.causalclustering.messaging.LifecycleMessageHandler;
import org.neo4j.io.fs.FileSystemAbstraction;
import org.neo4j.kernel.NeoStoreDataSource;
import org.neo4j.kernel.configuration.Config;
import org.neo4j.kernel.impl.factory.PlatformModule;
import org.neo4j.kernel.impl.logging.LogService;
import org.neo4j.kernel.impl.transaction.log.LogicalTransactionStore;
import org.neo4j.kernel.impl.transaction.log.TransactionIdStore;
import org.neo4j.kernel.impl.transaction.state.DataSourceManager;
import org.neo4j.kernel.impl.util.Dependencies;
import org.neo4j.kernel.internal.DatabaseHealth;
import org.neo4j.kernel.lifecycle.LifeSupport;
import org.neo4j.logging.LogProvider;
import org.neo4j.scheduler.JobScheduler;
import org.neo4j.time.Clocks;

import static java.util.concurrent.TimeUnit.SECONDS;

public class CoreServerModule
{
    public static final String CLUSTER_ID_NAME = "cluster-id";
    public static final String LAST_FLUSHED_NAME = "last-flushed";

    public final MembershipWaiterLifecycle membershipWaiterLifecycle;
    private final CatchupServer catchupServer;
    private final IdentityModule identityModule;
    private final CoreStateMachinesModule coreStateMachinesModule;
    private final ConsensusModule consensusModule;
    private final ClusteringModule clusteringModule;
    private final LocalDatabase localDatabase;
    private final Supplier<DatabaseHealth> dbHealthSupplier;
    private final CommandApplicationProcess commandApplicationProcess;
    private final CoreSnapshotService snapshotService;
    private final CoreStateDownloaderService downloadService;
    private final Config config;
    private final JobScheduler jobScheduler;
    private final LogProvider logProvider;
    private final PlatformModule platformModule;
    private final PipelineHandlerAppender pipelineAppender;

    public CoreServerModule( IdentityModule identityModule, final PlatformModule platformModule, ConsensusModule consensusModule,
            CoreStateMachinesModule coreStateMachinesModule, ClusteringModule clusteringModule, ReplicationModule replicationModule,
<<<<<<< HEAD
            RaftServerModule raftServerModule, LocalDatabase localDatabase, Supplier<DatabaseHealth> dbHealthSupplier,
            File clusterStateDirectory, PipelineHandlerAppender pipelineAppender )
=======
            LocalDatabase localDatabase, Supplier<DatabaseHealth> dbHealthSupplier, SslPolicy sslPolicy, File clusterStateDirectory )
>>>>>>> e75df3bf
    {
        this.identityModule = identityModule;
        this.coreStateMachinesModule = coreStateMachinesModule;
        this.consensusModule = consensusModule;
        this.clusteringModule = clusteringModule;
        this.localDatabase = localDatabase;
        this.dbHealthSupplier = dbHealthSupplier;
        this.platformModule = platformModule;
        this.pipelineAppender = pipelineAppender;

        this.config = platformModule.config;
        this.jobScheduler = platformModule.jobScheduler;

        final Dependencies dependencies = platformModule.dependencies;
        final LogService logging = platformModule.logging;
        final FileSystemAbstraction fileSystem = platformModule.fileSystem;
        final LifeSupport life = platformModule.life;

        this.logProvider = logging.getInternalLogProvider();
        LogProvider userLogProvider = logging.getUserLogProvider();

        LifeSupport servicesToStopOnStoreCopy = new LifeSupport();

        if ( platformModule.config.get( OnlineBackupSettings.online_backup_enabled ) )
        {
            platformModule.dataSourceManager.addListener( new DataSourceManager.Listener()
            {
                @Override
                public void registered( NeoStoreDataSource dataSource )
                {
                    servicesToStopOnStoreCopy.add( pickBackupExtension( dataSource ) );
                }

                @Override
                public void unregistered( NeoStoreDataSource dataSource )
                {
                    servicesToStopOnStoreCopy.remove( pickBackupExtension( dataSource ) );
                }

                private OnlineBackupKernelExtension pickBackupExtension( NeoStoreDataSource dataSource )
                {
                    return dataSource.getDependencyResolver().resolveDependency( OnlineBackupKernelExtension.class );
                }
            } );
        }

        StateStorage<Long> lastFlushedStorage = platformModule.life.add(
                new DurableStateStorage<>( platformModule.fileSystem, clusterStateDirectory, LAST_FLUSHED_NAME, new LongIndexMarshal(),
                        platformModule.config.get( CausalClusteringSettings.last_flushed_state_size ), logProvider ) );

        consensusModule.raftMembershipManager().setRecoverFromIndexSupplier( lastFlushedStorage::getInitialState );

        CoreState coreState = new CoreState( coreStateMachinesModule.coreStateMachines,
                replicationModule.getSessionTracker(), lastFlushedStorage );

        final Supplier<DatabaseHealth> databaseHealthSupplier = platformModule.dependencies.provideDependency( DatabaseHealth.class );
        commandApplicationProcess = new CommandApplicationProcess(
                consensusModule.raftLog(),
                platformModule.config.get( CausalClusteringSettings.state_machine_apply_max_batch_size ),
                platformModule.config.get( CausalClusteringSettings.state_machine_flush_window_size ),
                databaseHealthSupplier,
                logProvider,
                replicationModule.getProgressTracker(),
                replicationModule.getSessionTracker(),
                coreState,
                consensusModule.inFlightCache(),
                platformModule.monitors );
        platformModule.dependencies.satisfyDependency( commandApplicationProcess ); // lastApplied() for CC-robustness

        this.snapshotService = new CoreSnapshotService( commandApplicationProcess, coreState, consensusModule.raftLog(), consensusModule.raftMachine() );

        CoreStateDownloader downloader = createCoreStateDownloader( servicesToStopOnStoreCopy );

        this.downloadService = new CoreStateDownloaderService( platformModule.jobScheduler, downloader, commandApplicationProcess, logProvider,
                new ExponentialBackoffStrategy( 1, 30, SECONDS ).newTimeout() );

        this.membershipWaiterLifecycle = createMembershipWaiterLifecycle();

        catchupServer = new CatchupServer( logProvider, userLogProvider, localDatabase::storeId,
                platformModule.dependencies.provideDependency( TransactionIdStore.class ),
                platformModule.dependencies.provideDependency( LogicalTransactionStore.class ), localDatabase::dataSource, localDatabase::isAvailable,
                snapshotService, config, platformModule.monitors, new CheckpointerSupplier( platformModule.dependencies ), fileSystem, platformModule.pageCache,
                platformModule.storeCopyCheckPointMutex, pipelineAppender );

        RaftLogPruner raftLogPruner = new RaftLogPruner( consensusModule.raftMachine(), commandApplicationProcess, platformModule.clock );
        dependencies.satisfyDependency( raftLogPruner );

        life.add( new PruningScheduler( raftLogPruner, jobScheduler,
                config.get( CausalClusteringSettings.raft_log_pruning_frequency ).toMillis(), logProvider ) );

        // Exposes this so that tests can start/stop the catchup server
        dependencies.satisfyDependency( catchupServer );

        servicesToStopOnStoreCopy.add( catchupServer );
<<<<<<< HEAD

        this.raftServerModule.create( this );
=======
>>>>>>> e75df3bf
    }

    private CoreStateDownloader createCoreStateDownloader( LifeSupport servicesToStopOnStoreCopy )
    {
        long inactivityTimeoutMillis = platformModule.config.get( CausalClusteringSettings.catch_up_client_inactivity_timeout ).toMillis();
        CatchUpClient catchUpClient = platformModule.life.add(
                new CatchUpClient( logProvider, Clocks.systemClock(), inactivityTimeoutMillis, platformModule.monitors, pipelineAppender ) );

        RemoteStore remoteStore = new RemoteStore(
                logProvider, platformModule.fileSystem, platformModule.pageCache, new StoreCopyClient( catchUpClient, logProvider ),
                new TxPullClient( catchUpClient, platformModule.monitors ), new TransactionLogCatchUpFactory(), platformModule.monitors );

        CopiedStoreRecovery copiedStoreRecovery = platformModule.life.add(
                new CopiedStoreRecovery( platformModule.config, platformModule.kernelExtensions.listFactories(), platformModule.pageCache ) );

        StoreCopyProcess storeCopyProcess = new StoreCopyProcess( platformModule.fileSystem, platformModule.pageCache, localDatabase,
                copiedStoreRecovery, remoteStore, logProvider );

        return new CoreStateDownloader( localDatabase, servicesToStopOnStoreCopy, remoteStore, catchUpClient, logProvider,
                storeCopyProcess, coreStateMachinesModule.coreStateMachines, snapshotService, clusteringModule.topologyService() );
    }

    private MembershipWaiterLifecycle createMembershipWaiterLifecycle()
    {
        long electionTimeout = config.get( CausalClusteringSettings.leader_election_timeout ).toMillis();
        MembershipWaiter membershipWaiter = new MembershipWaiter( identityModule.myself(), jobScheduler,
                dbHealthSupplier, electionTimeout * 4, logProvider );
        long joinCatchupTimeout = config.get( CausalClusteringSettings.join_catch_up_timeout ).toMillis();
        return new MembershipWaiterLifecycle( membershipWaiter, joinCatchupTimeout, consensusModule.raftMachine(), logProvider );
    }

    public CatchupServer catchupServer()
    {
        return catchupServer;
    }

    public CoreLife createCoreLife( LifecycleMessageHandler<RaftMessages.ReceivedInstantClusterIdAwareMessage> handler )
    {
        return new CoreLife( consensusModule.raftMachine(),
                localDatabase, clusteringModule.clusterBinder(), commandApplicationProcess, coreStateMachinesModule.coreStateMachines,
                handler, snapshotService );
    }

    public CommandApplicationProcess commandApplicationProcess()
    {
        return commandApplicationProcess;
    }

    public CoreStateDownloaderService downloadService()
    {
        return downloadService;
    }
}<|MERGE_RESOLUTION|>--- conflicted
+++ resolved
@@ -98,12 +98,8 @@
 
     public CoreServerModule( IdentityModule identityModule, final PlatformModule platformModule, ConsensusModule consensusModule,
             CoreStateMachinesModule coreStateMachinesModule, ClusteringModule clusteringModule, ReplicationModule replicationModule,
-<<<<<<< HEAD
-            RaftServerModule raftServerModule, LocalDatabase localDatabase, Supplier<DatabaseHealth> dbHealthSupplier,
+            LocalDatabase localDatabase, Supplier<DatabaseHealth> dbHealthSupplier,
             File clusterStateDirectory, PipelineHandlerAppender pipelineAppender )
-=======
-            LocalDatabase localDatabase, Supplier<DatabaseHealth> dbHealthSupplier, SslPolicy sslPolicy, File clusterStateDirectory )
->>>>>>> e75df3bf
     {
         this.identityModule = identityModule;
         this.coreStateMachinesModule = coreStateMachinesModule;
@@ -198,11 +194,6 @@
         dependencies.satisfyDependency( catchupServer );
 
         servicesToStopOnStoreCopy.add( catchupServer );
-<<<<<<< HEAD
-
-        this.raftServerModule.create( this );
-=======
->>>>>>> e75df3bf
     }
 
     private CoreStateDownloader createCoreStateDownloader( LifeSupport servicesToStopOnStoreCopy )
