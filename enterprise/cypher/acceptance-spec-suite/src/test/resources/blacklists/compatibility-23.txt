Feature "AggregationAcceptance": Scenario "max() over strings"
Feature "AggregationAcceptance": Scenario "min() over strings"
Feature "AggregationAcceptance": Scenario "max() over mixed numeric values"
Feature "AggregationAcceptance": Scenario "min() over mixed numeric values"
Feature "AggregationAcceptance": Scenario "max() over mixed values"
Feature "AggregationAcceptance": Scenario "min() over mixed values"
Feature "AggregationAcceptance": Scenario "max() over list values"
Feature "AggregationAcceptance": Scenario "min() over list values"
Feature "BuiltInProcedureAcceptance": Scenario "Getting all labels"
Feature "DeleteAcceptance": Scenario "Return properties from deleted node"
Feature "ExplainAcceptance": Scenario "Explanation of standalone procedure call"
Feature "ExplainAcceptance": Scenario "Explanation of in-query procedure call"
Feature "OrderByAcceptance": Scenario "ORDER BY nodes should return null results last in ascending order"
Feature "OrderByAcceptance": Scenario "ORDER BY relationships should return null results last in ascending order"
Feature "OrderByAcceptance": Scenario "Ordering is well defined across all types, ascending"
Feature "OrderByAcceptance": Scenario "Ordering is well defined across all types, descending"
Feature "OrderByAcceptance": Scenario "Ordering for lists, ascending"
Feature "OrderByAcceptance": Scenario "Ordering for lists, descending"
Feature "OrderByAcceptance": Scenario "ORDER BY node problem"
Feature "PatternExpressionAcceptance": Scenario "Nested pattern comprehensions"
Feature "PatternExpressionAcceptance": Scenario "Nested pattern comprehensions 2"
Feature "PatternExpressionAcceptance": Scenario "Nested pattern comprehensions 3"
Feature "PatternExpressionAcceptance": Scenario "Nested pattern comprehensions 4"
Feature "PatternExpressionAcceptance": Scenario "Nested pattern comprehension with food"
Feature "ProcedureCallAcceptance": Scenario "In-query call to procedure that takes arguments fails when trying to pass them implicitly"
Feature "ProcedureCallAcceptance": Scenario "Standalone call to procedure that takes no arguments"
Feature "ProcedureCallAcceptance": Scenario "In-query call to procedure that takes no arguments"
Feature "ProcedureCallAcceptance": Scenario "Calling the same procedure twice using the same outputs in each call"
Feature "ProcedureCallAcceptance": Scenario "Standalone call to VOID procedure that takes no arguments"
Feature "ProcedureCallAcceptance": Scenario "In-query call to VOID procedure that takes no arguments"
Feature "ProcedureCallAcceptance": Scenario "In-query call to VOID procedure does not consume rows"
Feature "ProcedureCallAcceptance": Scenario "Standalone call to VOID procedure that takes no arguments, called with implicit arguments"
Feature "ProcedureCallAcceptance": Scenario "In-query call to procedure with explicit arguments"
Feature "ProcedureCallAcceptance": Scenario "Standalone call to procedure with explicit arguments"
Feature "ProcedureCallAcceptance": Scenario "Standalone call to procedure with argument of type NUMBER accepts value of type INTEGER"
Feature "ProcedureCallAcceptance": Scenario "In-query call to procedure with argument of type NUMBER accepts value of type INTEGER"
Feature "ProcedureCallAcceptance": Scenario "Standalone call to procedure with argument of type NUMBER accepts value of type FLOAT"
Feature "ProcedureCallAcceptance": Scenario "In-query call to procedure with argument of type NUMBER accepts value of type FLOAT"
Feature "ProcedureCallAcceptance": Scenario "Standalone call to procedure with argument of type FLOAT accepts value of type INTEGER"
Feature "ProcedureCallAcceptance": Scenario "In-query call to procedure with argument of type FLOAT accepts value of type INTEGER"
Feature "ProcedureCallAcceptance": Scenario "Standalone call to procedure with null argument"
Feature "ProcedureCallAcceptance": Scenario "In-query call to procedure with null argument"
Feature "ProcedureCallAcceptance": Scenario "Standalone call to procedure should fail if input type is wrong"
Feature "ProcedureCallAcceptance": Scenario "In-query call to procedure should fail if input type is wrong"
Feature "ProcedureCallAcceptance": Scenario "Standalone call to procedure should fail if explicit argument is missing"
Feature "ProcedureCallAcceptance": Scenario "In-query call to procedure should fail if explicit argument is missing"
Feature "ProcedureCallAcceptance": Scenario "Standalone call to procedure should fail if too many explicit argument are given"
Feature "ProcedureCallAcceptance": Scenario "In-query call to procedure should fail if too many explicit argument are given"
Feature "ProcedureCallAcceptance": Scenario "Standalone call to procedure should fail if implicit argument is missing"
Feature "ProcedureCallAcceptance": Scenario "In-query call to procedure that has outputs fails if no outputs are yielded"
Feature "ProcedureCallAcceptance": Scenario "In-query call to procedure that both takes arguments and has outputs fails if the arguments are passed implicitly and no outputs are yielded"
Feature "ProcedureCallAcceptance": Scenario "Standalone call to unknown procedure should fail"
Feature "ProcedureCallAcceptance": Scenario "In-query call to unknown procedure should fail"
Feature "ProcedureCallAcceptance": Scenario "In-query procedure call should fail if shadowing an already bound variable"
Feature "ProcedureCallAcceptance": Scenario "In-query procedure call should fail if one of the argument expressions uses an aggregation function"
Feature "ReturnAcceptance": Scenario "LIMIT 0 should stop side effects"
Feature "SkipLimitAcceptance": Scenario "Negative parameter for LIMIT should not generate errors"
Feature "UnwindAcceptance": Scenario "Nested unwind with longs"
Feature "UnwindAcceptance": Scenario "Nested unwind with doubles"
Feature "UnwindAcceptance": Scenario "Nested unwind with strings"
Feature "UnwindAcceptance": Scenario "Nested unwind with mixed types"
Feature "UnwindAcceptance": Scenario "Pattern comprehension in unwind with empty db"
Feature "UnwindAcceptance": Scenario "Pattern comprehension in unwind with hits"
Feature "PatternPredicates": Scenario "Undirected NOOP path predicate 1"

<<<<<<< HEAD
Feature "TemporalSelectAcceptance": Scenario "Should select date"
Feature "TemporalSelectAcceptance": Scenario "Should select local time"
Feature "TemporalSelectAcceptance": Scenario "Should select time"
Feature "TemporalSelectAcceptance": Scenario "Should select date into local date time"
Feature "TemporalSelectAcceptance": Scenario "Should select time into local date time"
Feature "TemporalSelectAcceptance": Scenario "Should select date and time into local date time"
Feature "TemporalSelectAcceptance": Scenario "Should select datetime into local date time"
Feature "TemporalSelectAcceptance": Scenario "Should select date into date time"
Feature "TemporalSelectAcceptance": Scenario "Should select time into date time"
Feature "TemporalSelectAcceptance": Scenario "Should select date and time into date time"
Feature "TemporalSelectAcceptance": Scenario "Should select datetime into date time"
Feature "TemporalComparisonAcceptance": Scenario "Should compare dates"
Feature "TemporalComparisonAcceptance": Scenario "Should compare local times"
Feature "TemporalComparisonAcceptance": Scenario "Should compare times"
Feature "TemporalComparisonAcceptance": Scenario "Should compare local date times"
Feature "TemporalComparisonAcceptance": Scenario "Should compare date times"
Feature "TemporalComparisonAcceptance": Scenario "Should compare durations for equality"
Feature "TemporalParseAcceptance": Scenario "Should parse date from string"
Feature "TemporalParseAcceptance": Scenario "Should parse local time from string"
Feature "TemporalParseAcceptance": Scenario "Should parse time from string"
Feature "TemporalParseAcceptance": Scenario "Should parse local date time from string"
Feature "TemporalParseAcceptance": Scenario "Should parse date time from string"
Feature "TemporalParseAcceptance": Scenario "Should parse date time with named time zone from string"
Feature "TemporalParseAcceptance": Scenario "Should parse duration from string"
Feature "TemporalToStringAcceptance": Scenario "Should serialize date"
Feature "TemporalToStringAcceptance": Scenario "Should serialize local time"
Feature "TemporalToStringAcceptance": Scenario "Should serialize time"
Feature "TemporalToStringAcceptance": Scenario "Should serialize local date time"
Feature "TemporalToStringAcceptance": Scenario "Should serialize date time"
Feature "TemporalToStringAcceptance": Scenario "Should serialize duration"
Feature "TemporalToStringAcceptance": Scenario "Should serialize timezones correctly"
Feature "TemporalAccessorAcceptance": Scenario "Should provide accessors for date"
Feature "TemporalAccessorAcceptance": Scenario "Should provide accessors for date in last weekYear"
Feature "TemporalAccessorAcceptance": Scenario "Should provide accessors for local time"
Feature "TemporalAccessorAcceptance": Scenario "Should provide accessors for time"
Feature "TemporalAccessorAcceptance": Scenario "Should provide accessors for local date time"
Feature "TemporalAccessorAcceptance": Scenario "Should provide accessors for date time"
Feature "TemporalAccessorAcceptance": Scenario "Should provide accessors for duration"
Feature "TemporalTruncateAcceptance": Scenario "Should truncate to millennium"
Feature "TemporalTruncateAcceptance": Scenario "Should truncate to millennium with time zone"
Feature "TemporalTruncateAcceptance": Scenario "Should truncate to century"
Feature "TemporalTruncateAcceptance": Scenario "Should truncate to century with time zone"
Feature "TemporalTruncateAcceptance": Scenario "Should truncate to decade"
Feature "TemporalTruncateAcceptance": Scenario "Should truncate to decade with time zone"
Feature "TemporalTruncateAcceptance": Scenario "Should truncate to year"
Feature "TemporalTruncateAcceptance": Scenario "Should truncate to year with time zone"
Feature "TemporalTruncateAcceptance": Scenario "Should truncate to weekYear"
Feature "TemporalTruncateAcceptance": Scenario "Should truncate to weekYear with time zone"
Feature "TemporalTruncateAcceptance": Scenario "Should truncate to quarter"
Feature "TemporalTruncateAcceptance": Scenario "Should truncate to quarter with time zone"
Feature "TemporalTruncateAcceptance": Scenario "Should truncate to month"
Feature "TemporalTruncateAcceptance": Scenario "Should truncate to month with time zone"
Feature "TemporalTruncateAcceptance": Scenario "Should truncate to week"
Feature "TemporalTruncateAcceptance": Scenario "Should truncate to week with time zone"
Feature "TemporalTruncateAcceptance": Scenario "Should truncate to day"
Feature "TemporalTruncateAcceptance": Scenario "Should truncate time to day"
Feature "TemporalTruncateAcceptance": Scenario "Should truncate to day with time zone"
Feature "TemporalTruncateAcceptance": Scenario "Should truncate datetime to hour"
Feature "TemporalTruncateAcceptance": Scenario "Should truncate localdatetime to hour"
Feature "TemporalTruncateAcceptance": Scenario "Should truncate time to hour"
Feature "TemporalTruncateAcceptance": Scenario "Should truncate localtime to hour"
Feature "TemporalTruncateAcceptance": Scenario "Should truncate datetime to minute"
Feature "TemporalTruncateAcceptance": Scenario "Should truncate localdatetime to minute"
Feature "TemporalTruncateAcceptance": Scenario "Should truncate time to minute"
Feature "TemporalTruncateAcceptance": Scenario "Should truncate localtime to minute"
Feature "TemporalTruncateAcceptance": Scenario "Should truncate datetime to second"
Feature "TemporalTruncateAcceptance": Scenario "Should truncate localdatetime to second"
Feature "TemporalTruncateAcceptance": Scenario "Should truncate time to second"
Feature "TemporalTruncateAcceptance": Scenario "Should truncate localtime to second"
Feature "TemporalTruncateAcceptance": Scenario "Should truncate datetime to millisecond"
Feature "TemporalTruncateAcceptance": Scenario "Should truncate localdatetime to millisecond"
Feature "TemporalTruncateAcceptance": Scenario "Should truncate time to millisecond"
Feature "TemporalTruncateAcceptance": Scenario "Should truncate localtime to millisecond"
Feature "TemporalTruncateAcceptance": Scenario "Should truncate datetime to microsecond"
Feature "TemporalTruncateAcceptance": Scenario "Should truncate localdatetime to microsecond"
Feature "TemporalTruncateAcceptance": Scenario "Should truncate time to microsecond"
Feature "TemporalTruncateAcceptance": Scenario "Should truncate localtime to microsecond"
Feature "TemporalCreateAcceptance": Scenario "Should construct date"
Feature "TemporalCreateAcceptance": Scenario "Should construct local time"
Feature "TemporalCreateAcceptance": Scenario "Should construct time"
Feature "TemporalCreateAcceptance": Scenario "Should construct local date time"
Feature "TemporalCreateAcceptance": Scenario "Should construct date time"
Feature "TemporalCreateAcceptance": Scenario "Should construct duration"
Feature "TemporalCreateAcceptance": Scenario "Should construct temporal with time offset with second precision"
Feature "TemporalCreateAcceptance": Scenario "Should store date"
Feature "TemporalCreateAcceptance": Scenario "Should store local time"
Feature "TemporalCreateAcceptance": Scenario "Should store time"
Feature "TemporalCreateAcceptance": Scenario "Should store local date time"
Feature "TemporalCreateAcceptance": Scenario "Should store date time"
Feature "TemporalCreateAcceptance": Scenario "Should store duration"
Feature "TemporalArithmeticAcceptance": Scenario "Should add or subtract duration to or from date"
Feature "TemporalArithmeticAcceptance": Scenario "Should add or subtract duration to or from local time"
Feature "TemporalArithmeticAcceptance": Scenario "Should add or subtract duration to or from time"
Feature "TemporalArithmeticAcceptance": Scenario "Should add or subtract duration to or from local date time"
Feature "TemporalArithmeticAcceptance": Scenario "Should add or subtract duration to or from date time"
Feature "TemporalArithmeticAcceptance": Scenario "Should add or subtract durations"
Feature "TemporalArithmeticAcceptance": Scenario "Should multiply or divide durations by numbers"
Feature "DurationBetweenAcceptance": Scenario "Should compute duration between two temporals"
Feature "DurationBetweenAcceptance": Scenario "Should compute duration between two temporals in months"
Feature "DurationBetweenAcceptance": Scenario "Should compute duration between two temporals in days"
Feature "DurationBetweenAcceptance": Scenario "Should compute duration between two temporals in seconds"
Feature "DurationBetweenAcceptance": Scenario "Should compute duration between if they differ only by a fraction of a second and the first comes after the second."
Feature "DurationBetweenAcceptance": Scenario "Should compute negative duration between in big units"
Feature "DurationBetweenAcceptance": Scenario "Should handle durations at daylight saving time day"
Feature "DurationBetweenAcceptance": Scenario "Should handle large durations"
Feature "DurationBetweenAcceptance": Scenario "Should handle when seconds and subseconds have different signs"
Feature "DurationBetweenAcceptance": Scenario "Should compute durations with no difference"
=======
// BuiltInProcedureAcceptance.feature
Getting all labels

// ProcedureCallAcceptance.feature
Standalone call to procedure that takes no arguments
  In-query call to procedure that takes no arguments
Calling the same procedure twice using the same outputs in each call
Standalone call to VOID procedure that takes no arguments
  In-query call to VOID procedure that takes no arguments
  In-query call to VOID procedure does not consume rows
Standalone call to VOID procedure that takes no arguments, called with implicit arguments
Standalone call to procedure with explicit arguments
  In-query call to procedure with explicit arguments
Standalone call to procedure with argument of type NUMBER  accepts value of type INTEGER
  In-query call to procedure with argument of type NUMBER  accepts value of type INTEGER
Standalone call to procedure with argument of type NUMBER  accepts value of type FLOAT
  In-query call to procedure with argument of type NUMBER  accepts value of type FLOAT
Standalone call to procedure with argument of type FLOAT   accepts value of type INTEGER
  In-query call to procedure with argument of type FLOAT   accepts value of type INTEGER
Standalone call to procedure with null argument
  In-query call to procedure with null argument
Standalone call to procedure should fail if input type is wrong
  In-query call to procedure should fail if input type is wrong
Standalone call to procedure should fail if explicit argument is missing
  In-query call to procedure should fail if explicit argument is missing
Standalone call to procedure should fail if too many explicit argument are given
  In-query call to procedure should fail if too many explicit argument are given
Standalone call to procedure should fail if implicit argument is missing
Standalone call to unknown procedure should fail
  In-query call to unknown procedure should fail
In-query procedure call should fail if shadowing an already bound variable
In-query procedure call should fail if one of the argument expressions uses an aggregation function
In-query call to procedure that takes arguments fails when trying to pass them implicitly
In-query call to procedure that has outputs fails if no outputs are yielded
In-query call to procedure that both takes arguments and has outputs fails if the arguments are passed implicitly and no outputs are yielded

//ExplainAcceptance.feature
Explanation of standalone procedure call
Explanation of   in-query procedure call

// PatternExpressionAcceptance.feature
Pattern expression inside list comprehension
Get node degree via length of pattern expression
Get node degree via length of pattern expression that specifies a relationship type

//OrderByAcceptance.feature - Unsupported orderability
ORDER BY nodes should return null results last in ascending order
ORDER BY relationships should return null results last in ascending order
Ordering is well defined across all types, ascending
Ordering is well defined across all types, descending
Ordering for lists, ascending
Ordering for lists, descending
ORDER BY node problem

//SkipLimitAcceptance.feature - Unsupported limit syntax
Negative parameter for LIMIT should not generate errors

// ReturnAcceptance.feature
LIMIT 0 should stop side effects
RETURN true AND list
RETURN false OR list

//AggregationAcceptance.feature
max() over strings
min() over strings
max() over mixed numeric values
min() over mixed numeric values
max() over mixed values
min() over mixed values
max() over list values
min() over list values

//DeleteAcceptance.feature
Return properties from deleted node

//UnwindAcceptance.feature
Nested unwind with longs
Nested unwind with doubles
Nested unwind with strings
Nested unwind with mixed types
Pattern comprehension in unwind with empty db
Pattern comprehension in unwind with hits

// PatternPredicates.feature
Undirected NOOP path predicate 1
>>>>>>> 3f4a343d
<|MERGE_RESOLUTION|>--- conflicted
+++ resolved
@@ -54,6 +54,8 @@
 Feature "ProcedureCallAcceptance": Scenario "In-query procedure call should fail if shadowing an already bound variable"
 Feature "ProcedureCallAcceptance": Scenario "In-query procedure call should fail if one of the argument expressions uses an aggregation function"
 Feature "ReturnAcceptance": Scenario "LIMIT 0 should stop side effects"
+Feature "ReturnAcceptance": Scenario "RETURN true AND list"
+Feature "ReturnAcceptance": Scenario "RETURN false OR list"
 Feature "SkipLimitAcceptance": Scenario "Negative parameter for LIMIT should not generate errors"
 Feature "UnwindAcceptance": Scenario "Nested unwind with longs"
 Feature "UnwindAcceptance": Scenario "Nested unwind with doubles"
@@ -63,7 +65,6 @@
 Feature "UnwindAcceptance": Scenario "Pattern comprehension in unwind with hits"
 Feature "PatternPredicates": Scenario "Undirected NOOP path predicate 1"
 
-<<<<<<< HEAD
 Feature "TemporalSelectAcceptance": Scenario "Should select date"
 Feature "TemporalSelectAcceptance": Scenario "Should select local time"
 Feature "TemporalSelectAcceptance": Scenario "Should select time"
@@ -170,91 +171,4 @@
 Feature "DurationBetweenAcceptance": Scenario "Should handle durations at daylight saving time day"
 Feature "DurationBetweenAcceptance": Scenario "Should handle large durations"
 Feature "DurationBetweenAcceptance": Scenario "Should handle when seconds and subseconds have different signs"
-Feature "DurationBetweenAcceptance": Scenario "Should compute durations with no difference"
-=======
-// BuiltInProcedureAcceptance.feature
-Getting all labels
-
-// ProcedureCallAcceptance.feature
-Standalone call to procedure that takes no arguments
-  In-query call to procedure that takes no arguments
-Calling the same procedure twice using the same outputs in each call
-Standalone call to VOID procedure that takes no arguments
-  In-query call to VOID procedure that takes no arguments
-  In-query call to VOID procedure does not consume rows
-Standalone call to VOID procedure that takes no arguments, called with implicit arguments
-Standalone call to procedure with explicit arguments
-  In-query call to procedure with explicit arguments
-Standalone call to procedure with argument of type NUMBER  accepts value of type INTEGER
-  In-query call to procedure with argument of type NUMBER  accepts value of type INTEGER
-Standalone call to procedure with argument of type NUMBER  accepts value of type FLOAT
-  In-query call to procedure with argument of type NUMBER  accepts value of type FLOAT
-Standalone call to procedure with argument of type FLOAT   accepts value of type INTEGER
-  In-query call to procedure with argument of type FLOAT   accepts value of type INTEGER
-Standalone call to procedure with null argument
-  In-query call to procedure with null argument
-Standalone call to procedure should fail if input type is wrong
-  In-query call to procedure should fail if input type is wrong
-Standalone call to procedure should fail if explicit argument is missing
-  In-query call to procedure should fail if explicit argument is missing
-Standalone call to procedure should fail if too many explicit argument are given
-  In-query call to procedure should fail if too many explicit argument are given
-Standalone call to procedure should fail if implicit argument is missing
-Standalone call to unknown procedure should fail
-  In-query call to unknown procedure should fail
-In-query procedure call should fail if shadowing an already bound variable
-In-query procedure call should fail if one of the argument expressions uses an aggregation function
-In-query call to procedure that takes arguments fails when trying to pass them implicitly
-In-query call to procedure that has outputs fails if no outputs are yielded
-In-query call to procedure that both takes arguments and has outputs fails if the arguments are passed implicitly and no outputs are yielded
-
-//ExplainAcceptance.feature
-Explanation of standalone procedure call
-Explanation of   in-query procedure call
-
-// PatternExpressionAcceptance.feature
-Pattern expression inside list comprehension
-Get node degree via length of pattern expression
-Get node degree via length of pattern expression that specifies a relationship type
-
-//OrderByAcceptance.feature - Unsupported orderability
-ORDER BY nodes should return null results last in ascending order
-ORDER BY relationships should return null results last in ascending order
-Ordering is well defined across all types, ascending
-Ordering is well defined across all types, descending
-Ordering for lists, ascending
-Ordering for lists, descending
-ORDER BY node problem
-
-//SkipLimitAcceptance.feature - Unsupported limit syntax
-Negative parameter for LIMIT should not generate errors
-
-// ReturnAcceptance.feature
-LIMIT 0 should stop side effects
-RETURN true AND list
-RETURN false OR list
-
-//AggregationAcceptance.feature
-max() over strings
-min() over strings
-max() over mixed numeric values
-min() over mixed numeric values
-max() over mixed values
-min() over mixed values
-max() over list values
-min() over list values
-
-//DeleteAcceptance.feature
-Return properties from deleted node
-
-//UnwindAcceptance.feature
-Nested unwind with longs
-Nested unwind with doubles
-Nested unwind with strings
-Nested unwind with mixed types
-Pattern comprehension in unwind with empty db
-Pattern comprehension in unwind with hits
-
-// PatternPredicates.feature
-Undirected NOOP path predicate 1
->>>>>>> 3f4a343d
+Feature "DurationBetweenAcceptance": Scenario "Should compute durations with no difference"