--- conflicted
+++ resolved
@@ -269,12 +269,12 @@
     }
 
     @Test
-<<<<<<< HEAD
     public void shouldReturnListFromSplit()
     {
-        assertThat(db.execute( "RETURN split('hello, world', ',') AS s" ).next().get("s"),
-                instanceOf(List.class));
-=======
+        assertThat( db.execute( "RETURN split('hello, world', ',') AS s" ).next().get( "s" ), instanceOf( List.class ) );
+    }
+
+    @Test
     public void shouldReturnCorrectArrayType()
     {
         // Given
@@ -285,7 +285,6 @@
 
         // Then
         assertThat( result, CoreMatchers.instanceOf( String[].class ) );
->>>>>>> 150e74e7
     }
 
     private void createNode()
