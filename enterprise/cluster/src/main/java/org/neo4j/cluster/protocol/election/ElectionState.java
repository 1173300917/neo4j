/*
 * Copyright (c) 2002-2018 "Neo Technology,"
 * Network Engine for Objects in Lund AB [http://neotechnology.com]
 *
 * This file is part of Neo4j.
 *
 * Neo4j is free software: you can redistribute it and/or modify
 * it under the terms of the GNU Affero General Public License as
 * published by the Free Software Foundation, either version 3 of the
 * License, or (at your option) any later version.
 *
 * This program is distributed in the hope that it will be useful,
 * but WITHOUT ANY WARRANTY; without even the implied warranty of
 * MERCHANTABILITY or FITNESS FOR A PARTICULAR PURPOSE.  See the
 * GNU Affero General Public License for more details.
 *
 * You should have received a copy of the GNU Affero General Public License
 * along with this program. If not, see <http://www.gnu.org/licenses/>.
 */
package org.neo4j.cluster.protocol.election;

import java.net.URI;
import java.util.Collections;
import java.util.List;
import java.util.Map;
import java.util.Set;

import org.neo4j.cluster.InstanceId;
import org.neo4j.cluster.com.message.Message;
import org.neo4j.cluster.com.message.MessageHolder;
import org.neo4j.cluster.protocol.atomicbroadcast.multipaxos.AtomicBroadcastMessage;
import org.neo4j.cluster.protocol.atomicbroadcast.multipaxos.ProposerMessage;
import org.neo4j.cluster.protocol.cluster.ClusterMessage;
import org.neo4j.cluster.statemachine.State;
import org.neo4j.helpers.collection.Iterables;
import org.neo4j.logging.Log;

import static org.neo4j.helpers.collection.Iterables.firstOrNull;

/**
 * State machine that implements the {@link Election} API.
 */
public enum ElectionState
        implements State<ElectionContext, ElectionMessage>
{
    start
            {
                @Override
                public ElectionState handle( ElectionContext context,
                                           Message<ElectionMessage> message,
                                           MessageHolder outgoing
                )
                {
                    if ( message.getMessageType() == ElectionMessage.created )
                    {
                        context.created();
                        return election;
                    }
                    else if ( message.getMessageType() == ElectionMessage.join )
                    {
                        return election;
                    }

                    return this;
                }
            },

    election
            {
                @Override
                public ElectionState handle( ElectionContext context,
                                           Message<ElectionMessage> message,
                                           MessageHolder outgoing
                )
                {
                    Log log = context.getLog( ElectionState.class );
                    switch ( message.getMessageType() )
                    {
                        case demote:
                        {
                            if ( !context.electionOk() )
                            {
                                log.warn( "Context says election is not OK to proceed. " +
                                        "Failed instances are: " +
                                        context.getFailed() +
                                        ", cluster members are: " +
                                        context.getMembers()  );
                                break;
                            }

                            InstanceId demoteNode = message.getPayload();
                            // TODO  Could perhaps be done better?
                            context.nodeFailed( demoteNode );
                            if ( context.isInCluster() )
                            {
                                // Only the first alive server should try elections. Everyone else waits
                                List<InstanceId> aliveInstances = Iterables.asList(context.getAlive());
                                Collections.sort( aliveInstances );
                                boolean isElector = aliveInstances.indexOf( context.getMyId() ) == 0;

                                if ( isElector )
                                {
                                    log.debug( "I (" + context.getMyId() +
                                            ") am the elector, executing the election" );
                                    // Start election process for all roles that are currently unassigned
                                    Iterable<String> rolesRequiringElection = context.getRolesRequiringElection();
                                    for ( String role : rolesRequiringElection )
                                    {
                                        if ( !context.isElectionProcessInProgress( role ) )
                                        {
                                            log.debug( "Starting election process for role " + role );

                                            context.startElectionProcess( role );

                                            // Allow other live nodes to vote which one should take over
                                            for ( Map.Entry<InstanceId, URI> server : context.getMembers().entrySet() )
                                            {
                                                if ( !context.getFailed().contains( server.getKey() ) )
                                                {
                                                    // This is a candidate - allow it to vote itself for promotion
                                                    outgoing.offer( Message.to( ElectionMessage.vote, server.getValue(),
                                                            context.voteRequestForRole( new ElectionRole( role ) ) ) );
                                                }
                                            }
                                            context.setTimeout( "election-" + role,
                                                    Message.timeout( ElectionMessage.electionTimeout, message,
                                                            new ElectionTimeoutData( role, message ) ) );
                                        }
                                        else
                                        {
                                            log.debug( "Election already in progress for role " + role );
                                        }
                                    }
                                }
                            }
                            break;
                        }

                        case performRoleElections:
                        {
                            if ( !context.electionOk() )
                            {
                                log.warn( "Context says election is not OK to proceed. " +
                                        "Failed instances are: " +
                                        context.getFailed() +
                                        ", cluster members are: " +
                                        context.getMembers()  );
                                break;
                            }
                            if ( context.isInCluster() )
                            {
                                boolean isElector = context.isElector();

                                if ( isElector )
                                {
                                    context.getLog( ElectionState.class ).info( "I am the elector, doing election..." );
                                    // Start election process for all roles
                                    Iterable<ElectionRole> rolesRequiringElection = context.getPossibleRoles();
                                    for ( ElectionRole role : rolesRequiringElection )
                                    {
                                        String roleName = role.getName();
                                        if ( !context.isElectionProcessInProgress( roleName ) )
                                        {
                                            context.getLog( ElectionState.class ).debug(
                                                    "Starting election process for role " + roleName );

                                            context.startElectionProcess( roleName );

                                            boolean sentSome = false;
                                            // Allow other live nodes to vote which one should take over
                                            for ( Map.Entry<InstanceId, URI> server : context.getMembers().entrySet() )
                                            {
                                                /*
                                                 * Skip dead nodes and the current role holder. Dead nodes are not
                                                 * candidates anyway and the current role holder will be asked last,
                                                 * after everyone else has cast votes.
                                                 */
                                                if ( !context.isFailed( server.getKey() ) &&
                                                        !server.getKey().equals( context.getElected( roleName ) ) )
                                                {
                                                    // This is a candidate - allow it to vote itself for promotion
                                                    outgoing.offer( Message.to( ElectionMessage.vote,
                                                            server.getValue(), context.voteRequestForRole( role ) ) );
                                                    sentSome = true;
                                                }
                                            }
                                            if ( !sentSome )
                                            {
                                                /*
                                                 * If we didn't send any messages, we are the only non-failed cluster
                                                 * member and probably (not necessarily) hold the role, though that
                                                 * doesn't matter. So we ask ourselves to vote, if we didn't above.
                                                 * In this case, no timeout is required, because no messages are
                                                 * expected. If we are indeed the role holder, then we'll cast our
                                                 * vote as a response to this message, which will complete the election.
                                                 */
                                                outgoing.offer( Message.internal( ElectionMessage.vote,
                                                        context.voteRequestForRole( new ElectionRole( roleName ) ) ) );
                                            }
                                            else
                                            {
                                                context.setTimeout( "election-" + roleName,
                                                        Message.timeout( ElectionMessage.electionTimeout, message,
                                                                new ElectionTimeoutData( roleName, message ) ) );
                                            }
                                        }
                                        else
                                        {
                                            log.debug( "Election already in progress for role " + roleName );
                                        }
                                    }
                                }
                                else
                                {
<<<<<<< HEAD
                                    List<InstanceId> aliveInstances = Iterables.asList( context.getAlive() );
                                    Collections.sort( aliveInstances );
                                    outgoing.offer( message.setHeader( Message.HEADER_TO,
                                            context.getUriForId( firstOrNull( aliveInstances ) ).toString() ) );
=======
                                    /*
                                     * We take alive instances as determined by suspicions and remove those that are
                                     * marked as failed in the failed set. This is done so that an instance which
                                     * just joined can use the failed set provided in the configuration response to
                                     * correctly determine the instances that are failed and skip them.
                                     * Basically, this is to solve an issue where if an instance joins and is the
                                     * lowest numbered alive but not overall will not try to get the failed lower
                                     * numbered one to do elections.
                                     */
                                    Set<InstanceId> aliveInstances = Iterables.asSet( context.getAlive() );
                                    aliveInstances.removeAll( context.getFailed() );
                                    List<InstanceId> adjustedAlive = Iterables.asList( aliveInstances );
                                    Collections.sort( adjustedAlive );

                                    context.getLog( ElectionState.class ).info( "I am NOT the elector, sending to " + adjustedAlive );
                                    outgoing.offer( message.setHeader( Message.TO,
                                            context.getUriForId( firstOrNull( adjustedAlive ) ).toString() ) );
>>>>>>> a2c2585c
                                }
                            }
                            break;
                        }

                        case vote:
                        {
                            Object request = message.getPayload();

                            ElectionContext.VoteRequest voteRequest = (ElectionContext.VoteRequest) request;
                            outgoing.offer( Message.respond( ElectionMessage.voted, message,
                                    new ElectionMessage.VersionedVotedData( voteRequest.getRole(), context.getMyId(),
                                            context.getCredentialsForRole( voteRequest.getRole() ),
                                            voteRequest.getVersion() ) ) );
                            break;
                        }

                        case voted:
                        {
                            ElectionMessage.VotedData data = message.getPayload();
                            long version = -1;
                            if ( data instanceof ElectionMessage.VersionedVotedData )
                            {
                                version = ((ElectionMessage.VersionedVotedData) data).getVersion();
                            }
                            boolean accepted =
                                    context.voted( data.getRole(), data.getInstanceId(), data.getElectionCredentials(),
                                            version );

                            String voter = message.hasHeader( Message.HEADER_FROM ) ? message.getHeader( Message.HEADER_FROM ) : "I";
                            log.debug( voter + " voted " + data + " which i " +
                                    ( accepted ? "accepted" : "did not accept" ) );

                            if ( !accepted )
                            {
                                break;
                            }

                            /*
                             * This is the URI of the current role holder and, yes, it could very well be null. However
                             * we don't really care. If it is null then the election would not have sent one vote
                             * request less than needed (i.e. ask the master last) since, well, it doesn't exist. So
                             * the immediate effect is that the else (which checks for null) will never be called.
                             */
                            InstanceId currentElected = context.getElected( data.getRole() );

                            if ( context.getVoteCount( data.getRole() ) == context.getNeededVoteCount() )
                            {
                                // We have all votes now
                                InstanceId winner = context.getElectionWinner( data.getRole() );

                                context.cancelTimeout( "election-" + data.getRole() );
                                context.forgetElection( data.getRole() );

                                if ( winner != null )
                                {
                                    log.debug( "Elected " + winner + " as " + data.getRole() );

                                    // Broadcast this
                                    ClusterMessage.VersionedConfigurationStateChange configurationChangeState =
                                            context.newConfigurationStateChange();
                                    configurationChangeState.elected( data.getRole(), winner );

                                    outgoing.offer( Message.internal( AtomicBroadcastMessage.broadcast,
                                            configurationChangeState ) );
                                }
                                else
                                {
                                    log.warn( "Election could not pick a winner" );
                                    if ( currentElected != null )
                                    {
                                        // Someone had the role and doesn't anymore. Broadcast this
                                        ClusterMessage.ConfigurationChangeState configurationChangeState =
                                                new ClusterMessage.ConfigurationChangeState();
                                        configurationChangeState.unelected( data.getRole(), currentElected );
                                        outgoing.offer( Message.internal( ProposerMessage.propose,
                                                configurationChangeState ) );
                                    }
                                }
                            }
                            else if ( context.getVoteCount( data.getRole() ) == context.getNeededVoteCount() - 1 &&
                                    currentElected != null &&
                                    !context.hasCurrentlyElectedVoted( data.getRole(), currentElected ) )
                            {
                                // Missing one vote, the one from the current role holder
                                outgoing.offer( Message.to( ElectionMessage.vote,
                                        context.getUriForId( currentElected ),
                                        context.voteRequestForRole( new ElectionRole( data.getRole() ) ) ) );
                            }
                            break;
                        }

                        case electionTimeout:
                        {
                            // Election failed - try again
                            ElectionTimeoutData electionTimeoutData = message.getPayload();
                            log.warn( String.format(
                                    "Election timed out for '%s'- trying again", electionTimeoutData.getRole() ) );
                            context.forgetElection( electionTimeoutData.getRole() );
                            outgoing.offer( electionTimeoutData.getMessage() );
                            break;
                        }

                        case leave:
                        {
                            return start;
                        }

                        default:
                            break;
                    }

                    return this;
                }
            };

    public static class ElectionTimeoutData
    {
        private final String role;
        private final Message message;

        public ElectionTimeoutData( String role, Message message )
        {
            this.role = role;
            this.message = message;
        }

        public String getRole()
        {
            return role;
        }

        public Message getMessage()
        {
            return message;
        }
    }
}<|MERGE_RESOLUTION|>--- conflicted
+++ resolved
@@ -212,12 +212,6 @@
                                 }
                                 else
                                 {
-<<<<<<< HEAD
-                                    List<InstanceId> aliveInstances = Iterables.asList( context.getAlive() );
-                                    Collections.sort( aliveInstances );
-                                    outgoing.offer( message.setHeader( Message.HEADER_TO,
-                                            context.getUriForId( firstOrNull( aliveInstances ) ).toString() ) );
-=======
                                     /*
                                      * We take alive instances as determined by suspicions and remove those that are
                                      * marked as failed in the failed set. This is done so that an instance which
@@ -233,9 +227,8 @@
                                     Collections.sort( adjustedAlive );
 
                                     context.getLog( ElectionState.class ).info( "I am NOT the elector, sending to " + adjustedAlive );
-                                    outgoing.offer( message.setHeader( Message.TO,
+                                    outgoing.offer( message.setHeader( Message.HEADER_TO,
                                             context.getUriForId( firstOrNull( adjustedAlive ) ).toString() ) );
->>>>>>> a2c2585c
                                 }
                             }
                             break;
