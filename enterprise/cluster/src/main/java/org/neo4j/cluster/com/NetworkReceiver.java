--- conflicted
+++ resolved
@@ -69,13 +69,10 @@
     public interface Configuration
     {
         HostnamePort clusterServer();
-<<<<<<< HEAD
-=======
 
         int defaultPort();
 
         String name(); // Name of this cluster instance. Null in most cases, but tools may use e.g. "Backup"
->>>>>>> d245b464
     }
 
     public interface NetworkChannelsListener
