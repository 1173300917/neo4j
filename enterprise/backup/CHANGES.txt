<<<<<<< HEAD
2.0.2
=======
1.9.9
-----
o Backup script now exits with error if consistency check after full backup reveals errors

1.9.7
>>>>>>> 77dc76a1
-----
o Backup no longer differentiates between full and incremental backup, instead automatically chooses the best option
  to use. This also handles cases where a backup is very old and can no longer be incrementally backed up.
  OnlineBackup#incremental(..) and OnlineBackup.full(..) are now deprecated, and will be removed in the next major
  release (3.0.0).
o Fixes issue with backup client shutting down the network connection before 
  the backup complete

2.0.1
-----
o HA backup instances now are logged as backup instead of "-1"

2.0.0-RC1
---------
o BREAKING CHANGE: Removed deprecated org.neo4j.backup.check.ConsistencyCheck main class. This is replaced by
  org.neo4j.consistency.ConsistencyCheckTool.

1.9.4 (2013-09-19)
------------------
o Backup tool and command line utility now exit with status 1 in case the
  target store has mismatching store ID with the source.

1.9.RC2 (2013-04-30)
--------------------
o Reverts default backup port to 6362

1.9.RC1 (2013-04-15)
--------------------
o -full and -incremental backup flags are deprecated, type of backup is
  automatically determined by the contents of the target directory

1.9.M05 (2013-03-05)
--------------------
o Backup server now binds by default to 127.0.0.1

1.9.M04 (2013-01-17)
--------------------
o online_backup_port is now depracated in favour of online_backup_server, works with a port range
o online backup is now enabled by default if possible
o Improved error reporting for backup tool

1.9.M01 (2012-10-23)
--------------------
o Consistency check extracted into its own module (consistency-check).
o BackupTool extended to accept tuning parameters for consistency check.

1.7 (2012-04-18)
----------------
o Improvements to shell script messages and documentation

1.7.M01 (2012-03-12)
--------------------
o Added the ability to log diffs of all transactions seen by a VerifyingTransactionInterceptor.
o Now full and incremental backup fetches and writes to disk the latest transaction if not present,
  allowing for an HA cluster to bootstrap itself.

1.6 (2012-01-20)
---------------
o Backup rotates messages.log with the timestamp of the backup operation

1.6.M03 (2012-01-12)
--------------------
o Support for multiple HA clusters in one ZK cluster. Cluster selection is done with -ha.cluster_name.

1.6.M02 (2011-12-16)
--------------------
o Added progress indicator to backups
o More checks regarding properties in the incremental consistency checker.

1.5.M02 (2011-10-10)
--------------------
o Fixed a windows-specific issue for long-running backups in that the active logical log was locked by the backup. Solved by rotating before backup.

1.5.M01
-------

1.4
---

1.3 GA
------
o Removed dependency on HA. Now it is expected that resolving the master of a ZooKeeper cluster is the responsibility of the HA component, providing it as a @Service.
o Removed the -from-ha argument, since it is not needed
o Switched from explicit backup target implementation specification (ha or simple for the time being) to a URI format.

1.3.M03 (2011-02-25)
--------------------
o Initial release.<|MERGE_RESOLUTION|>--- conflicted
+++ resolved
@@ -1,13 +1,9 @@
-<<<<<<< HEAD
-2.0.2
-=======
 1.9.9
 -----
 o Backup script now exits with error if consistency check after full backup reveals errors
 
-1.9.7
->>>>>>> 77dc76a1
------
+1.9.7/2.0.2
+-----------
 o Backup no longer differentiates between full and incremental backup, instead automatically chooses the best option
   to use. This also handles cases where a backup is very old and can no longer be incrementally backed up.
   OnlineBackup#incremental(..) and OnlineBackup.full(..) are now deprecated, and will be removed in the next major
