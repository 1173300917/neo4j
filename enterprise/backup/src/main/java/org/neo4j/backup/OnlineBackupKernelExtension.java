--- conflicted
+++ resolved
@@ -97,19 +97,9 @@
                         @Override
                         public StoreId get()
                         {
-<<<<<<< HEAD
                             return graphDatabaseAPI.storeId();
                         }
-                    } );
-=======
-                            @Override
-                            public StoreId get()
-                            {
-                                return graphDatabaseAPI.storeId();
-                            }
-                        }, logProvider );
-            }
->>>>>>> 827989f4
+                    }, logProvider );
         }, monitors, logProvider );
     }
 
