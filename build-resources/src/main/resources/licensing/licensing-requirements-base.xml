<?xml version="1.0" encoding="UTF-8"?>
<!--

    Copyright (c) 2002-2018 "Neo4j,"
    Neo4j Sweden AB [http://neo4j.com]

    This file is part of Neo4j.

    Neo4j is free software: you can redistribute it and/or modify
    it under the terms of the GNU General Public License as published by
    the Free Software Foundation, either version 3 of the License, or
    (at your option) any later version.

    This program is distributed in the hope that it will be useful,
    but WITHOUT ANY WARRANTY; without even the implied warranty of
    MERCHANTABILITY or FITNESS FOR A PARTICULAR PURPOSE.  See the
    GNU General Public License for more details.

    You should have received a copy of the GNU General Public License
    along with this program.  If not, see <http://www.gnu.org/licenses/>.

-->
<licensing-requirements>

  <liked-license>Apache Software License, Version 2.0</liked-license>
  <liked-license>BSD License</liked-license>
  <liked-license>BSD License 2-clause</liked-license>
  <liked-license>BSD - Scala License</liked-license>
  <liked-license>Bouncy Castle License</liked-license>
  <liked-license>Common Development and Distribution License Version 1.1</liked-license>
  <liked-license>Common Development and Distribution License Version 1.1 and GNU General Public License, version 2 with the Classpath Exception</liked-license>
  <liked-license>Eclipse Public License - v 1.0</liked-license>
  <liked-license>Eclipse Distribution License - v 1.0</liked-license>
  <liked-license>Eclipse Public License v2.0</liked-license>
  <liked-license>GNU Lesser General Public License, Version 2.1</liked-license>
  <liked-license>MIT License</liked-license>
  <liked-license>Mozilla Public License, Version 2.0</liked-license>
  <liked-license>SIL OFL 1.1</liked-license>
  <liked-license>ISC</liked-license>
<<<<<<< HEAD
  <liked-license>Creative Commons 0</liked-license> <!--TODO check -->

=======
  <liked-license>Unlicense</liked-license>
>>>>>>> fc8e9fb3

  <override-licenses>
    <artifact id="org.scala-lang:scala-library:">
      <license>BSD - Scala License</license>
    </artifact>
    <artifact id="org.codehaus.jackson:jackson-jaxrs:">
      <license>ASL2.0</license>
    </artifact>
    <artifact id="org.eclipse.jetty:jetty-server:">
      <license>ASL2.0</license>
    </artifact>
    <artifact id="org.eclipse.jetty:jetty-http:">
      <license>ASL2.0</license>
    </artifact>
    <artifact id="org.eclipse.jetty:jetty-util:">
      <license>ASL2.0</license>
    </artifact>
    <artifact id="org.eclipse.jetty:jetty-io:">
      <license>ASL2.0</license>
    </artifact>
    <artifact id="org.eclipse.jetty:jetty-webapp:">
      <license>ASL2.0</license>
    </artifact>
    <artifact id="org.eclipse.jetty:jetty-xml:">
      <license>ASL2.0</license>
    </artifact>
    <artifact id="org.eclipse.jetty:jetty-servlet:">
      <license>ASL2.0</license>
    </artifact>
    <artifact id="org.eclipse.jetty:jetty-security:">
      <license>ASL2.0</license>
    </artifact>
  </override-licenses>
  <coalesced-licenses>
    <license name="GNU Affero General Public License, Version 3">
      <aka>AGPL3</aka>
    </license>
    <license name="Apache Software License, Version 2.0">
      <aka>ASL2.0</aka>
      <aka>The Apache Software License, Version 2.0</aka>
      <aka>The Apache License, Version 2.0</aka>
      <aka>Apache License Version 2.0</aka>
      <aka>Apache Software License - Version 2.0</aka>
      <aka>Apache Software Licenses</aka>
      <aka>Apache 2</aka>
      <aka>Apache License, Version 2.0</aka>
      <aka>Apache License, Version 2</aka>
      <aka>Apache License 2.0</aka>
      <aka>Apache 2.0</aka>
      <aka>Apache</aka>
      <aka>ASL</aka>
      <aka>Apache-2.0</aka>
      <aka>Apache2</aka>
    </license>
    <license name="BSD License">
      <aka>BSD</aka>
      <aka>BSD License</aka>
      <aka>The BSD License</aka>
      <aka>BSD 3-Clause</aka>
      <aka>BSD-3-Clause</aka>
      <aka>BSD-like</aka>
      <aka>New BSD License</aka>
      <aka>BSD 3-Clause "New" or "Revised" License (BSD-3-Clause)</aka>
      <aka>BSD*</aka>
    </license>
    <license name="BSD License 2-clause">
      <aka>BSD-2-Clause</aka>
    </license>
    <license name="Common Development and Distribution License Version 1.1">
      <aka>CDDL1.1</aka>
      <aka>CDDL 1.1</aka>
    </license>
    <license name="Common Development and Distribution License Version 1.1 and GNU General Public License, version 2 with the Classpath Exception">
      <aka>CDDL1.1-GPL2/CPE</aka>
      <aka>Dual license consisting of the CDDL v1.1 and GPL v2</aka>
      <aka>CDDL + GPLv2 with classpath exception</aka>
    </license>
    <license name="GNU General Public License, version 2">
      <aka>GPL2</aka>
      <aka>GNU General Public License, Version 2</aka>
    </license>
    <license name="GNU General Public License, version 2 with the Classpath Exception">
      <aka>GPL2/CPE</aka>
      <aka>GPL2 w/ CPE</aka>
    </license>
    <license name="GNU General Public License, Version 3">
      <aka>GPL3</aka>
    </license>
    <license name="GNU Lesser General Public License, Version 2.1">
      <aka>LGPL2.1</aka>
      <aka>GNU Lesser General Public License</aka>
      <aka>GNU Lesser General Public Licence</aka>
      <aka>GNU Lesser General Public License (LGPL), Version 2.1</aka>
      <aka>GNU Lesser Public License</aka>
    </license>
    <license name="MIT License">
      <aka>MIT</aka>
      <aka>The MIT License</aka>
<<<<<<< HEAD
      <aka>MIT license</aka>
=======
      <aka>(GPL-2.0 OR MIT)</aka>
      <aka>(MIT or Apache-2.0)</aka>
      <aka>(BSD-2-Clause OR MIT OR Apache-2.0)</aka>
>>>>>>> fc8e9fb3
    </license>
    <license name="Mozilla Public License, Version 2.0">
      <aka>Mozilla Public License, v. 2.0</aka>
    </license>
    <license name="Bouncy Castle License">
      <aka>Bouncy Castle Licence</aka>
    </license>
    <license name="Creative Commons 0">
      <aka>CC0</aka>
    </license>
  </coalesced-licenses>
  <dual-licenses>
    <dual-license name="Common Development and Distribution License Version 1.1 and GNU General Public License, version 2 with the Classpath Exception">
      <option>Common Development and Distribution License Version 1.1</option>
      <option>GNU General Public License, version 2 with the Classpath Exception</option>
    </dual-license>
  </dual-licenses>

</licensing-requirements><|MERGE_RESOLUTION|>--- conflicted
+++ resolved
@@ -37,12 +37,8 @@
   <liked-license>Mozilla Public License, Version 2.0</liked-license>
   <liked-license>SIL OFL 1.1</liked-license>
   <liked-license>ISC</liked-license>
-<<<<<<< HEAD
   <liked-license>Creative Commons 0</liked-license> <!--TODO check -->
-
-=======
   <liked-license>Unlicense</liked-license>
->>>>>>> fc8e9fb3
 
   <override-licenses>
     <artifact id="org.scala-lang:scala-library:">
@@ -141,13 +137,10 @@
     <license name="MIT License">
       <aka>MIT</aka>
       <aka>The MIT License</aka>
-<<<<<<< HEAD
       <aka>MIT license</aka>
-=======
       <aka>(GPL-2.0 OR MIT)</aka>
       <aka>(MIT or Apache-2.0)</aka>
       <aka>(BSD-2-Clause OR MIT OR Apache-2.0)</aka>
->>>>>>> fc8e9fb3
     </license>
     <license name="Mozilla Public License, Version 2.0">
       <aka>Mozilla Public License, v. 2.0</aka>
